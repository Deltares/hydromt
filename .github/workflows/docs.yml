--- conflicted
+++ resolved
@@ -65,18 +65,10 @@
           export PATH=/usr/share/miniconda3/bin:$PATH
           mamba env update -n hydromt -f environment.yml
 
-<<<<<<< HEAD
-      - name: Conda info
-        run: |
-         conda info
-         conda list
 
-      - name: test docs
-=======
       # if we're not publishing we don't have to write them, so we might as well
       # save ourself a bunch of IO time
       - name: Generate dummy docs
->>>>>>> b048e16b
         if: ${{ github.event_name == 'pull_request' }}
         run: |
           export PATH=/usr/share/miniconda3/bin:$PATH
