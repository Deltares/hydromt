--- conflicted
+++ resolved
@@ -33,39 +33,6 @@
     steps:
       - name: checkout code
         uses: actions/checkout@v3
-<<<<<<< HEAD
-
-      # we need environment.yml to see if we have a cache hit
-      - name: Generate env spec
-        run: pip install tomli && python make_env.py test,io,extra,doc -p ${{ env.DOC_PYTHON_VERSION }} -n hydromt
-
-      - name: load from cache
-        id: cache
-        uses: actions/cache/restore@v4
-        with:
-          path: |
-            ~/miniconda3
-            ./docs/_build
-          # the below two settings mean we'll alway srestore the cache
-          # but the cache hit output can tell us if we have to update afterwards
-          key: docs-${{ hashFiles('environment.yml')  }}
-          restore-keys: |
-            docs
-
-      - name: Fail on no cache restore
-        if: steps.cache.outputs.cache-matched-key == ''
-        run: |
-          echo "Failed to restore any cache. exiting..."
-          exit 1
-
-      # by avoiding the mamba setup stage by loading it from cache instead we save
-      # a lot of setup time, but we do have to do our own PATH management
-      # hence the exports
-      - name: Update environment
-        if: steps.cache.outputs.cache-hit != 'true'
-        run: |
-          ~/miniconda3/condabin/mamba env update -n hydromt -f environment.yml
-=======
       - uses: prefix-dev/setup-pixi@v0.5.1
         with:
           pixi-version: "latest"
@@ -73,31 +40,19 @@
       - name: Prepare pixi
         run: |
           pixi run --locked -e full-py311 install-hydromt
->>>>>>> 58daa406
 
       # if we're not publishing we don't have to write them, so we might as well
       # save ourself a bunch of IO time
       - name: Generate dummy docs
         if: ${{ github.event_name == 'pull_request' }}
         run: |
-<<<<<<< HEAD
-          export PATH=/usr/share/miniconda3/bin:$PATH
-           ~/miniconda3/condabin/mamba run -n hydromt sphinx-build ./docs ./docs/_build -b dummy -W
-=======
           pixi run --locked -e full-py311 sphinx-build ./docs ./docs/_build -b dummy -W
->>>>>>> 58daa406
 
       - name: Generate docs
         if: ${{ github.event_name != 'pull_request' && !github.event.act }}
         run: |
-<<<<<<< HEAD
-          export PATH=/usr/share/miniconda3/bin:$PATH
-          PYTHONPYCACHEPREFIX=~/pycache ~/miniconda3/condabin/mamba run -n hydromt sphinx-build -M html ./docs ./docs/_build -W
-          echo "DOC_VERSION=$(~/miniconda3/condabin/mamba run -n hydromt python -c 'from hydromt import __version__ as v; print("dev" if "dev" in v else "v"+v.replace(".dev",""))')" >> $GITHUB_ENV
-=======
           pixi run --locked -e full-py311 html
           echo "DOC_VERSION=$(pixi run --locked -e full-py311 python -c 'from hydromt import __version__ as v; print("dev" if "dev" in v else "v"+v.replace(".dev",""))')" >> $GITHUB_ENV
->>>>>>> 58daa406
 
       - name: Upload to GitHub Pages
         if: ${{ github.event_name != 'pull_request' && !github.event.act }}
