--- conflicted
+++ resolved
@@ -34,11 +34,7 @@
       - name: generate envs
         run: |
           pip install tomli
-<<<<<<< HEAD
-          python make_env.py -p '3.11' -o full-environment.yml full
-=======
-          python make_env.py -p 3.11 -o full-environment.yml full
->>>>>>> 09940da2
+          python make_env.py -p "3.11" -o full-environment.yml full
 
       - name: Build and test
         uses: docker/build-push-action@v4
