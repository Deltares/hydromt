--- conflicted
+++ resolved
@@ -17,11 +17,7 @@
       fail-fast: false
       matrix:
         os: ["ubuntu-latest" ] #, "macos-latest", "windows-latest"]
-<<<<<<< HEAD
-        python-version: ["3.9", "3.10"]
-=======
         python-version: ["3.9", "3.10"] # fix tests to support older versions
->>>>>>> bc05d4d8
     
     steps:
       - uses: actions/checkout@v2
