name: Tests

on:
  workflow_dispatch:
  push:
    branches:
      - main
      - v0.10.1
    paths:
      - tests/**/*
      - hydromt/**/*
      - data/**/*
      - pyproject.toml
      - pixi.lock
      - pixi.toml
      - .github/workflows/tests.yml
  pull_request:
    # branches:
    #   - main
    #   - v1
    paths:
      - tests/**/*
      - hydromt/**/*
      - data/**/*
      - pyproject.toml
      - pixi.lock
      - pixi.toml
      - .github/workflows/tests.yml
  workflow_run:
    workflows: [Pixi auto update]
    types:
      - completed


jobs:
  build:
    defaults:
      run:
        shell: bash -e -l {0}
    strategy:
      fail-fast: false
      matrix:
        os: [ubuntu-latest, windows-latest]
        python-version: ['39','310','311']

    name: py ${{ matrix.python-version }} (${{ matrix.os }})
    runs-on: ${{ matrix.os }}
    timeout-minutes: 30
    concurrency:
      group: ${{ github.workflow }}-${{ matrix.os }}-${{ matrix.python-version }}-${{ github.ref }}
      cancel-in-progress: true
    steps:

      - uses: actions/checkout@v4
<<<<<<< HEAD
      - uses: prefix-dev/setup-pixi@v0.8.1
        with:
          pixi-version: "v0.34.0"
=======
      - uses: prefix-dev/setup-pixi@v0.8.2
        with:
          pixi-version: v0.41.1
>>>>>>> 8b241157
          environments: full-py${{ matrix.python-version }}
      - name: Prepare pixi
        run: |
          pixi run --locked -e full-py${{ matrix.python-version }} install-hydromt

      - name: Test
        run: |
          export NUMBA_DISABLE_JIT=1
          pixi run --locked -e full-py${{ matrix.python-version }} test-cov<|MERGE_RESOLUTION|>--- conflicted
+++ resolved
@@ -5,7 +5,7 @@
   push:
     branches:
       - main
-      - v0.10.1
+      - v1
     paths:
       - tests/**/*
       - hydromt/**/*
@@ -15,9 +15,9 @@
       - pixi.toml
       - .github/workflows/tests.yml
   pull_request:
-    # branches:
-    #   - main
-    #   - v1
+    branches:
+      - main
+      - v1
     paths:
       - tests/**/*
       - hydromt/**/*
@@ -52,15 +52,9 @@
     steps:
 
       - uses: actions/checkout@v4
-<<<<<<< HEAD
-      - uses: prefix-dev/setup-pixi@v0.8.1
-        with:
-          pixi-version: "v0.34.0"
-=======
       - uses: prefix-dev/setup-pixi@v0.8.2
         with:
           pixi-version: v0.41.1
->>>>>>> 8b241157
           environments: full-py${{ matrix.python-version }}
       - name: Prepare pixi
         run: |
