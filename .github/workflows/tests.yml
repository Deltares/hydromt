name: Tests

on:
  workflow_dispatch:
  push:
    branches:
      - main
      - v1
    paths:
      - tests/**/*
      - hydromt/**/*
      - data/**/*
      - pyproject.toml
      - pixi.lock
      - pixi.toml
      - .github/workflows/tests.yml
  pull_request:
    branches:
      - main
      - v1
    paths:
      - tests/**/*
      - hydromt/**/*
      - data/**/*
      - pyproject.toml
      - pixi.lock
      - pixi.toml
      - .github/workflows/tests.yml


jobs:
  build:
    defaults:
      run:
        shell: bash -e -l {0}
    strategy:
      fail-fast: false
      matrix:
        os: [ubuntu-latest, windows-latest]
        python-version: ['39','310','311']

    name: py ${{ matrix.python-version }} (${{ matrix.os }})
    runs-on: ${{ matrix.os }}
    timeout-minutes: 30
    concurrency:
      group: ${{ github.workflow }}-${{ matrix.os }}-${{ matrix.python-version }}-${{ github.ref }}
      cancel-in-progress: true
    steps:

      - uses: actions/checkout@v4
      - uses: prefix-dev/setup-pixi@v0.6.0
        with:
<<<<<<< HEAD
          pixi-version: "v0.21.1"
=======
          pixi-version: "v0.15.2"
>>>>>>> 95f589e9
          environments: full-py${{ matrix.python-version }}
      - name: Prepare pixi
        run: |
          pixi run --locked -e full-py${{ matrix.python-version }} install-hydromt

      # Enable tmate debugging of manually-triggered workflows if the input option was provided
      - name: Setup tmate session
        uses: mxschmitt/action-tmate@v3
        if: ${{ github.event_name == 'workflow_dispatch' && inputs.debug_enabled }}

      - name: Test
        run: |
          export NUMBA_DISABLE_JIT=1
          pixi run --locked -e full-py${{ matrix.python-version }} test-cov

      # enable for CI debugging
      # - name: Setup tmate session
      #   if: ${{ failure() }}
      #   uses: mxschmitt/action-tmate@v3<|MERGE_RESOLUTION|>--- conflicted
+++ resolved
@@ -50,11 +50,7 @@
       - uses: actions/checkout@v4
       - uses: prefix-dev/setup-pixi@v0.6.0
         with:
-<<<<<<< HEAD
           pixi-version: "v0.21.1"
-=======
-          pixi-version: "v0.15.2"
->>>>>>> 95f589e9
           environments: full-py${{ matrix.python-version }}
       - name: Prepare pixi
         run: |
