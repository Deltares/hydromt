--- conflicted
+++ resolved
@@ -11,20 +11,10 @@
       - id: check-json
       - id: debug-statements
       - id: mixed-line-ending
-<<<<<<< HEAD
-
-  # - repo: https://github.com/jumanjihouse/pre-commit-hook-yamlfmt
-  #   rev: 0.2.1
-  #   hooks:
-  #     - id: yamlfmt
-  #       args: [--mapping, '2', --sequence, '4', --offset, '2']
-
-=======
   - repo: https://github.com/google/yamlfmt
     rev: v0.8.0
     hooks:
       - id: yamlfmt
->>>>>>> 170f9361
   - repo: https://github.com/astral-sh/ruff-pre-commit
     rev: v0.0.270
     hooks:
