<<<<<<< HEAD
## Set up the base environment to install hydromt into
FROM mambaorg/micromamba:1.4-bullseye-slim AS env
WORKDIR /home/mambauser/
RUN micromamba install -c conda-forge -n base tomli -y
COPY pyproject.toml make_env.py /home/mambauser/
RUN micromamba run -n base python make_env.py full \
 && micromamba env create -f environment.yml -y \
=======
FROM  mambaorg/micromamba:1.4-alpine AS min
ENV HOME=/home/mambauser
WORKDIR ${HOME}
USER mambauser
COPY min-environment.yml pyproject.toml README.rst ${HOME}/
RUN micromamba create -f min-environment.yml -y --no-pyc \
 && micromamba clean -ayf \
 && rm -rf ${HOME}/.cache \
 && find /opt/conda/ -follow -type f -name '*.a' -delete \
 && find /opt/conda/ -follow -type f -name '*.pyc' -delete \
 && find /opt/conda/ -follow -type f -name '*.js.map' -delete  \
 && rm min-environment.yml
COPY data/ ${HOME}/data
COPY examples/ ${HOME}/examples
COPY tests/ ${HOME}/tests
COPY hydromt/ ${HOME}/hydromt
RUN micromamba run -n hydromt pip install . --no-cache-dir --no-compile --disable-pip-version-check --no-deps\
>>>>>>> 2826e8ae
 && micromamba clean -ayf \
 && find /opt/conda/ -follow -type f -name '*.a' -delete \
 && find /opt/conda/ -follow -type f -name '*.pyc' -delete \
 && find /opt/conda/ -follow -type f -name '*.js.map' -delete

<<<<<<< HEAD
## Actually install hydromt
FROM  mambaorg/micromamba:1.4-jammy AS dev
ENV HOME=/home/mambauser
WORKDIR ${HOME}
COPY --from=env /opt /opt/
COPY pyproject.toml README.rst ${HOME}/
COPY tests ${HOME}/tests
COPY hydromt ${HOME}/hydromt
COPY data ${HOME}/data
COPY examples ${HOME}/examples
RUN micromamba run -n hydromt pip install . \
=======
FROM  mambaorg/micromamba:1.4-alpine AS full
ENV HOME=/home/mambauser
WORKDIR ${HOME}
USER mambauser
COPY full-environment.yml pyproject.toml README.rst ${HOME}/
RUN micromamba create -f full-environment.yml -y --no-pyc \
 && micromamba clean -ayf \
 && rm -rf ${HOME}/.cache \
 && find /opt/conda/ -follow -type f -name '*.a' -delete \
 && find /opt/conda/ -follow -type f -name '*.pyc' -delete \
 && find /opt/conda/ -follow -type f -name '*.js.map' -delete  \
 && rm full-environment.yml
COPY data/ ${HOME}/data
COPY examples/ ${HOME}/examples
COPY tests/ ${HOME}/tests
COPY hydromt/ ${HOME}/hydromt
RUN micromamba run -n hydromt pip install . --no-cache-dir --no-compile --disable-pip-version-check --no-deps\
>>>>>>> 2826e8ae
 && micromamba clean -ayf \
 && find /opt/conda/ -follow -type f -name '*.a' -delete \
 && find /opt/conda/ -follow -type f -name '*.pyc' -delete \
 && find /opt/conda/ -follow -type f -name '*.js.map' -delete

<<<<<<< HEAD

FROM  mambaorg/micromamba:1.4-jammy AS cli
COPY --from=dev /opt /opt/
COPY --from=dev /home/mambauser /home/mambauser/
ENV NUMBA_CACHE_DIR=/home/mambauser/.cahce/numba \
    USE_PYGEOS=0 \
    PYTHONDONTWRITEBYTECODE=1 \
    PYDEVD_DISABLE_FILE_VALIDATION=1
USER mambauser
WORKDIR /home/mambauser
ENTRYPOINT ["micromamba","run","-n", "hydromt"]
CMD ["hydromt", "--models"]
=======
FROM  mambaorg/micromamba:1.4-alpine AS slim
ENV HOME=/home/mambauser
WORKDIR ${HOME}
USER mambauser
COPY slim-environment.yml pyproject.toml README.rst ${HOME}/
RUN micromamba create -f slim-environment.yml -y --no-pyc \
 && rm -rf ${HOME}/.cache \
 && micromamba clean -ayf \
 && find /opt/conda/ -follow -type f -name '*.a' -delete \
 && find /opt/conda/ -follow -type f -name '*.pyc' -delete \
 && find /opt/conda/ -follow -type f -name '*.js.map' -delete  \
 && rm slim-environment.yml
COPY data/ ${HOME}/data
COPY examples/ ${HOME}/examples
COPY hydromt/ ${HOME}/hydromt
RUN micromamba run -n hydromt pip install . --no-cache-dir --no-compile --disable-pip-version-check --no-deps\
 && micromamba clean -ayf \
 && find /opt/conda/ -follow -type f -name '*.a' -delete \
 && find /opt/conda/ -follow -type f -name '*.pyc' -delete \
 && find /opt/conda/ -follow -type f -name '*.js.map' -delete
>>>>>>> 2826e8ae
<|MERGE_RESOLUTION|>--- conflicted
+++ resolved
@@ -1,12 +1,3 @@
-<<<<<<< HEAD
-## Set up the base environment to install hydromt into
-FROM mambaorg/micromamba:1.4-bullseye-slim AS env
-WORKDIR /home/mambauser/
-RUN micromamba install -c conda-forge -n base tomli -y
-COPY pyproject.toml make_env.py /home/mambauser/
-RUN micromamba run -n base python make_env.py full \
- && micromamba env create -f environment.yml -y \
-=======
 FROM  mambaorg/micromamba:1.4-alpine AS min
 ENV HOME=/home/mambauser
 WORKDIR ${HOME}
@@ -24,25 +15,11 @@
 COPY tests/ ${HOME}/tests
 COPY hydromt/ ${HOME}/hydromt
 RUN micromamba run -n hydromt pip install . --no-cache-dir --no-compile --disable-pip-version-check --no-deps\
->>>>>>> 2826e8ae
  && micromamba clean -ayf \
  && find /opt/conda/ -follow -type f -name '*.a' -delete \
  && find /opt/conda/ -follow -type f -name '*.pyc' -delete \
  && find /opt/conda/ -follow -type f -name '*.js.map' -delete
 
-<<<<<<< HEAD
-## Actually install hydromt
-FROM  mambaorg/micromamba:1.4-jammy AS dev
-ENV HOME=/home/mambauser
-WORKDIR ${HOME}
-COPY --from=env /opt /opt/
-COPY pyproject.toml README.rst ${HOME}/
-COPY tests ${HOME}/tests
-COPY hydromt ${HOME}/hydromt
-COPY data ${HOME}/data
-COPY examples ${HOME}/examples
-RUN micromamba run -n hydromt pip install . \
-=======
 FROM  mambaorg/micromamba:1.4-alpine AS full
 ENV HOME=/home/mambauser
 WORKDIR ${HOME}
@@ -60,26 +37,11 @@
 COPY tests/ ${HOME}/tests
 COPY hydromt/ ${HOME}/hydromt
 RUN micromamba run -n hydromt pip install . --no-cache-dir --no-compile --disable-pip-version-check --no-deps\
->>>>>>> 2826e8ae
  && micromamba clean -ayf \
  && find /opt/conda/ -follow -type f -name '*.a' -delete \
  && find /opt/conda/ -follow -type f -name '*.pyc' -delete \
  && find /opt/conda/ -follow -type f -name '*.js.map' -delete
 
-<<<<<<< HEAD
-
-FROM  mambaorg/micromamba:1.4-jammy AS cli
-COPY --from=dev /opt /opt/
-COPY --from=dev /home/mambauser /home/mambauser/
-ENV NUMBA_CACHE_DIR=/home/mambauser/.cahce/numba \
-    USE_PYGEOS=0 \
-    PYTHONDONTWRITEBYTECODE=1 \
-    PYDEVD_DISABLE_FILE_VALIDATION=1
-USER mambauser
-WORKDIR /home/mambauser
-ENTRYPOINT ["micromamba","run","-n", "hydromt"]
-CMD ["hydromt", "--models"]
-=======
 FROM  mambaorg/micromamba:1.4-alpine AS slim
 ENV HOME=/home/mambauser
 WORKDIR ${HOME}
@@ -99,5 +61,4 @@
  && micromamba clean -ayf \
  && find /opt/conda/ -follow -type f -name '*.a' -delete \
  && find /opt/conda/ -follow -type f -name '*.pyc' -delete \
- && find /opt/conda/ -follow -type f -name '*.js.map' -delete
->>>>>>> 2826e8ae
+ && find /opt/conda/ -follow -type f -name '*.js.map' -delete