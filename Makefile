PY_ENV_MANAGER		?= micromamba
DOCKER_USER_NAME 	?= deltares
OPT_DEPS			?= ""
SPHINXBUILD   	 	 = sphinx-build
SPHINXPROJ    	 	 = hydromt
SOURCEDIR     	 	 = docs
BUILDDIR      	 	 = docs/_build

.PHONY: clean html

dev: full-environment.yml
	$(PY_ENV_MANAGER) create -f full-environment.yml -y
	$(PY_ENV_MANAGER) -n hydromt run pip install .
	$(PY_ENV_MANAGER) -n hydromt run pre-commit install

env:
	@# the subst is to make sure the is always exactly one "" around OPT_DEPS so people can
	@# specify it both as OPT_DEPS=extra,io and OPT_DEPS="extra,io"
	python3 make_env.py "$(subst ",,$(OPT_DEPS))"
	$(PY_ENV_MANAGER) create -f environment.yml -y
	$(PY_ENV_MANAGER) run -n hydromt pip install .

<<<<<<< HEAD
environment.yml: pyproject.toml make_env.py
	python3 make_env.py full

docker:
	docker build -t hydromt --target=cli .
	docker tag hydromt $(DOCKER_USER_NAME)/hydromt:latest

binder: .binder Dockerfile
	repo2docker .
=======
min-environment.yml:
	python3 make_env.py -o min-environment.yml

slim-environment.yml:
	python3 make_env.py "slim" -o slim-environment.yml

full-environment.yml:
	python3 make_env.py "full" -o full-environment.yml

docker-min: min-environment.yml
	docker build -t $(DOCKER_USER_NAME)/hydromt:min --target=min .

docker-slim: slim-environment.yml
	docker build -t $(DOCKER_USER_NAME)/hydromt:slim --target=slim .
	docker build -t $(DOCKER_USER_NAME)/hydromt:latest --target=slim .

docker-full: full-environment.yml
	docker build -t $(DOCKER_USER_NAME)/hydromt:full --target=full .

docker: docker-min docker-slim docker-full
>>>>>>> 2826e8ae

pypi:
	git clean -xdf
	git restore -SW .
	flit build
	python -m twine check dist/*

clean:
	rm -f *environment.yml
	rm -rf $(BUILDDIR)/*
	rm -rf dist

docker-clean:
	docker images =reference="*hydromt*" -q | xargs --no-run-if-empty docker rmi -f
	docker system prune -f


html:
	PYDEVD_DISABLE_FILE_VALIDATION=1 $(SPHINXBUILD) -M html "$(SOURCEDIR)" "$(BUILDDIR)"

# some aliases
docs: html
doc: html<|MERGE_RESOLUTION|>--- conflicted
+++ resolved
@@ -18,19 +18,8 @@
 	@# specify it both as OPT_DEPS=extra,io and OPT_DEPS="extra,io"
 	python3 make_env.py "$(subst ",,$(OPT_DEPS))"
 	$(PY_ENV_MANAGER) create -f environment.yml -y
-	$(PY_ENV_MANAGER) run -n hydromt pip install .
+	$(PY_ENV_MANAGER) -n hydromt run pip install .
 
-<<<<<<< HEAD
-environment.yml: pyproject.toml make_env.py
-	python3 make_env.py full
-
-docker:
-	docker build -t hydromt --target=cli .
-	docker tag hydromt $(DOCKER_USER_NAME)/hydromt:latest
-
-binder: .binder Dockerfile
-	repo2docker .
-=======
 min-environment.yml:
 	python3 make_env.py -o min-environment.yml
 
@@ -51,7 +40,6 @@
 	docker build -t $(DOCKER_USER_NAME)/hydromt:full --target=full .
 
 docker: docker-min docker-slim docker-full
->>>>>>> 2826e8ae
 
 pypi:
 	git clean -xdf
