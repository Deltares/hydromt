---
meta:
  root: p:/wflow_global/hydromt
<<<<<<< HEAD
  version: 2024.1
  hydromt_version: '>=0.9'
=======
  version: 2024.1.30
  hydromt_version: '>=0.9, <1.0'

>>>>>>> 9ab302ef

basin_atlas_level12_v10:
  crs: 4326
  data_type: GeoDataFrame
  driver: vector
  driver_kwargs:
    layer: BasinATLAS_v10_lev12
  meta:
    category: hydrography
    notes: renaming and units might require some revision
    paper_doi: 10.1038/s41597-019-0300-6
    paper_ref: Linke et al. (2019)
    source_license: CC BY 4.0
    source_url: https://www.hydrosheds.org/hydroatlas
    source_spatial_extent:
      West: -180.0
      South: -55.988
      East: 180.001
      North: 83.626
  version: 10
  path: hydrography/hydro_atlas/basin_atlas_v10.gpkg

chelsa:
  crs: 4326
  data_type: RasterDataset
  driver: raster
  driver_kwargs:
    chunks:
      x: 3600
      y: 3600
  meta:
    category: meteo
    paper_doi: 10.1038/sdata.2017.122
    paper_ref: Karger et al. (2017)
    source_license: CC BY 4.0
    source_url: http://chelsa-climate.org/downloads/
    source_spatial_extent:
      West: -180.0
      South: -90.0
      East: 180.0
      North: 84.0
  version: 1.2
  path: meteo/chelsa_clim_v1.2/CHELSA_bio10_12.tif

chirps:
  crs: 4326
  data_type: RasterDataset
  driver: netcdf
  driver_kwargs:
    chunks:
      lat: 160
      lon: 150
      time: 20
    combine: by_coords
    decode_times: true
    parallel: true
  meta:
    category: meteo
    paper_doi: 10.1038/sdata.2015.66
    paper_ref: Funk et al (2015)
    source_license: CC
    source_url: https://www.chc.ucsb.edu/data/chirps
    source_temporal_extent:
      start: '1981-01-02'
      end: '2022-04-01'
    source_spatial_extent:
      West: -20.0
      South: -40.0
      East: 55.0
      North: 40.0
  version: 2.0
  path: meteo/chirps_africa_daily_v2.0/CHIRPS_rainfall_{year}.nc
  rename:
    precipitation: precip
  unit_add:
    time: 86400

chirps_global:
  crs: 4326
  data_type: RasterDataset
  driver: netcdf
  driver_kwargs:
    chunks:
      latitude: 112
      longitude: 400
      time: 20
    combine: by_coords
    decode_times: true
    parallel: true
  meta:
    category: meteo
    paper_doi: 10.3133/ds832
    paper_ref: Funk et al (2014)
    source_license: CC
    source_url: https://www.chc.ucsb.edu/data/chirps
    source_temporal_extent:
      start: '1981-01-02'
      end: '2023-02-01'
    source_spatial_extent:
      West: -180.0
      South: -50.0
      East: 180.0
      North: 50.0
  version: 2.0
  path: meteo/chirps_global_daily_v2.0/chirps-v2.0.{year}.days_p05.nc
  rename:
    precipitation: precip
  unit_add:
    time: 86400

copdem30:
  data_type: RasterDataset
  driver: raster
  driver_kwargs:
    chunks:
      x: 3600
      y: 3600
  meta:
    category: topography
    source_license: https://spacedata.copernicus.eu/documents/20126/0/CSCDA_ESA_Mission-specific+Annex+%281%29.pdf/83b44c0a-244a-7ba3-b00c-b578a34e88a7?t=1604070311399
    source_url: https://spacedata.copernicus.eu/web/guest/collections/copernicus-digital-elevation-model?p_l_back_url=%2Fweb%2Fguest%2Fsearch%3Fq%3Ddemhttps://spacedata.copernicus.eu/web/cscda/dataset-details?articleId=394198#D4
    source_spatial_extent:
      West: -180.001
      South: -90.0
      East: 180.0
      North: 84.0
  version: 2021.1
  path: topography/copdem/copdem.vrt
  nodata: -9999
  rename:
    copdem: elevtn

copdem30_mask:
  data_type: RasterDataset
  driver: raster
  driver_kwargs:
    chunks:
      x: 3600
      y: 3600
  meta:
    category: topography
    source_license: https://spacedata.copernicus.eu/documents/20126/0/CSCDA_ESA_Mission-specific+Annex+%281%29.pdf/83b44c0a-244a-7ba3-b00c-b578a34e88a7?t=1604070311399
    source_url: https://spacedata.copernicus.eu/web/guest/collections/copernicus-digital-elevation-model?p_l_back_url=%2Fweb%2Fguest%2Fsearch%3Fq%3Ddemhttps://spacedata.copernicus.eu/web/cscda/dataset-details?articleId=394198#D4
    source_spatial_extent:
      West: -180.001
      South: -90.0
      East: 180.0
      North: 84.0
  version: 2021.1
  path: topography/copdem/copdem_mask.vrt
  nodata: -1
  rename:
    copdem_mask: mask

copdem30_masked:
  data_type: RasterDataset
  driver: raster
  driver_kwargs:
    chunks:
      x: 3600
      y: 3600
  meta:
    category: topography
    source_license: https://spacedata.copernicus.eu/documents/20126/0/CSCDA_ESA_Mission-specific+Annex+%281%29.pdf/83b44c0a-244a-7ba3-b00c-b578a34e88a7?t=1604070311399
    source_url: https://spacedata.copernicus.eu/web/guest/collections/copernicus-digital-elevation-model?p_l_back_url=%2Fweb%2Fguest%2Fsearch%3Fq%3Ddemhttps://spacedata.copernicus.eu/web/cscda/dataset-details?articleId=394198#D4
    source_spatial_extent:
      West: -180.001
      South: -90.0
      East: 180.0
      North: 84.0
  version: 2021.1
  path: topography/copdem/copdem_masked.vrt
  rename:
    copdem_masked: elevtn

corine:
  data_type: RasterDataset
  driver: raster
  driver_kwargs:
    chunks:
      x: 6000
      y: 6000
  meta:
    category: landuse
    source_author: European Environment Agency
    source_license: https://land.copernicus.eu/pan-european/corine-land-cover/clc2018?tab=metadata
    source_url: https://land.copernicus.eu/pan-european/corine-land-cover/clc2018
    source_spatial_extent:
      West: 900000.0
      South: 900000.0
      East: 7400000.0
      North: 5500000.0
  provider: local
  version: 2020_20u1
  path: landuse/corine/CLC2018_CLC2018_V2018_20.tif

dtu10mdt:
  crs: 4326
  data_type: RasterDataset
  driver: raster
  driver_kwargs:
    chunks:
      x: 3600
      y: 3600
  meta:
    category: topography
    paper_doi: 10.1029/2008JC005179
    paper_ref: Andersen and Knudsen (2009)
    source_url: https://www.space.dtu.dk/english/research/scientific_data_and_models/global_mean_dynamic_topography
    unit: m+EGM2008
    source_spatial_extent:
      West: -179.992
      South: -89.992
      East: 179.992
      North: 89.992
  version: 2010
  path: topography/dtu10mdt/DTU10MDT_1min_float32.tif

dtu10mdt_egm96:
  crs: 4326
  data_type: RasterDataset
  driver: raster
  driver_kwargs:
    chunks:
      x: 3600
      y: 3600
  meta:
    category: topography
    paper_doi: 10.1029/2008JC005179
    paper_ref: Andersen and Knudsen (2009)
    source_url: https://www.space.dtu.dk/english/research/scientific_data_and_models/global_mean_dynamic_topography
    processing_notes: /topography/dtu10mdt/READ_ME.txt
    processing_script: /topography/dtu10mdt/DTU10MDT_egm96_1min.ipynb
    unit: m+EGM96
    source_spatial_extent:
      West: -179.992
      South: -89.985
      East: 179.995
      North: 89.992
  version: 2010
  path: topography/dtu10mdt/DTU10MDT_1min_egm96.tif

eobs:
  crs: 4326
  data_type: RasterDataset
  driver: netcdf
  driver_kwargs:
    chunks:
      latitude: 100
      longitude: 100
      time: 100
    combine: by_coords
    parallel: true
    preprocess: round_latlon
  meta:
    category: meteo
    paper_doi: 10.1029/2017JD028200
    paper_ref: Cornes et al (2018)
    source_license: https://surfobs.climate.copernicus.eu/dataaccess/access_eobs.php#datafiles
    source_url: https://surfobs.climate.copernicus.eu/dataaccess/access_eobs.php#datafiles
    source_temporal_extent:
      start: '1950-01-02'
      end: '2022-01-01'
    source_spatial_extent:
      West: -25.0
      South: 25.0
      East: 45.5
      North: 71.5
  variants:
  - version: 22.0e
    path: meteo/eobs/*/{variable}_ens_mean_0.1deg_reg_v22.0e.nc
  - version: 23.1e
    path: meteo/eobs/*/{variable}_ens_mean_0.1deg_reg_v23.1e.nc
  - version: 24.0e
    path: meteo/eobs/*/{variable}_ens_mean_0.1deg_reg_v24.0e.nc
    meta:
      processing_script: meteo/eobs/scripts/v24.0e_fix_qq_dims_and_match_extent.py
  - version: 25.0e
    path: meteo/eobs/*/{variable}_ens_mean_0.1deg_reg_v25.0e.nc
    meta:
      processing_script: v25.0e_fix_qq_dims_and_match_extent.py
  rename:
    pp: press_msl
    qq: kin
    rr: precip
    tg: temp
  unit_add:
    time: 86400

eobs_orography:
  crs: 4326
  data_type: RasterDataset
  driver: netcdf
  driver_kwargs:
    chunks:
      latitude: 100
      longitude: 100
  meta:
    category: meteo
    paper_doi: 10.1029/2017JD028200
    paper_ref: Cornes et al (2018)
    source_license: https://surfobs.climate.copernicus.eu/dataaccess/access_eobs.php#datafiles
    source_url: https://surfobs.climate.copernicus.eu/dataaccess/access_eobs.php#datafiles
    source_spatial_extent:
      West: -25.0
      South: 25.0
      East: 45.5
      North: 71.5
  variants:
  - version: 20.0e
    path: meteo/eobs/elev_ens_0.1deg_reg_v20.0e.nc
  - version: 22.0e
    path: meteo/eobs/elev_ens_0.1deg_reg_v22.0e.nc
  - version: 23.1e
    path: meteo/eobs/elev_ens_0.1deg_reg_v23.1e.nc
  - version: 24.0e
    path: meteo/eobs/elev_ens_0.1deg_reg_v24.0e.nc
  - version: 25.0e
    path: meteo/eobs/elev_ens_0.1deg_reg_v25.0e.nc
  rename:
    elevation: elevtn

era5:
  crs: 4326
  data_type: RasterDataset
  driver: netcdf
  driver_kwargs:
    chunks:
      latitude: 250
      longitude: 240
      time: 30
    combine: by_coords
    decode_times: true
    parallel: true
  meta:
    category: meteo
    notes: Extracted from Copernicus Climate Data Store; resampled by Deltares to
      daily frequency
    paper_doi: 10.1002/qj.3803
    paper_ref: Hersbach et al. (2019)
    source_license: https://cds.climate.copernicus.eu/cdsapp/#!/terms/licence-to-use-copernicus-products
    source_url: https://doi.org/10.24381/cds.bd0915c6
    source_version: ERA5 daily data on pressure levels
    source_temporal_extent:
      start: '1950-01-02'
      end: '2023-11-30'
    source_spatial_extent:
      West: -0.125
      South: -90.125
      East: 359.875
      North: 90.125
  path: meteo/era5_daily/nc_merged/era5_{year}_daily.nc
  rename:
    d2m: temp_dew
    msl: press_msl
    ssrd: kin
    t2m: temp
    tisr: kout
    tmax: temp_max
    tmin: temp_min
    tp: precip
    u10: wind10_u
    v10: wind10_v
  unit_add:
    temp: -273.15
    temp_dew: -273.15
    temp_max: -273.15
    temp_min: -273.15
  unit_mult:
    kin: 0.000277778
    kout: 0.000277778
    ssr: 0.000277778
    press_msl: 0.01

era5_daily_zarr:
  crs: 4326
  data_type: RasterDataset
  driver: zarr
  driver_kwargs:
    chunks: auto
  meta:
    category: meteo
    notes: Extracted from Copernicus Climate Data Store; resampled by Deltares to
      daily frequency
    paper_doi: 10.1002/qj.3803
    paper_ref: Hersbach et al. (2019)
    source_license: https://cds.climate.copernicus.eu/cdsapp/#!/terms/licence-to-use-copernicus-products
    source_url: https://doi.org/10.24381/cds.bd0915c6
    processing_script: meteo/era5_zarr/scripts/
    source_temporal_extent:
      start: '1950-01-02'
      end: '2023-02-01'
    source_spatial_extent:
      West: -0.125
      South: -90.125
      East: 359.875
      North: 90.125
  path: meteo/era5_daily.zarr

era5_hourly:
  crs: 4326
  data_type: RasterDataset
  driver: netcdf
  driver_kwargs:
    chunks:
      latitude: 125
      longitude: 120
      time: 50
    combine: by_coords
    decode_times: true
    parallel: true
  meta:
    category: meteo
    notes: Extracted from Copernicus Climate Data Store
    paper_doi: 10.1002/qj.3803
    paper_ref: Hersbach et al. (2019)
    source_license: https://cds.climate.copernicus.eu/cdsapp/#!/terms/licence-to-use-copernicus-products
    source_url: https://doi.org/10.24381/cds.adbb2d47
    source_version: ERA5 hourly data on single levels from 1940 to present
    source_temporal_extent:
      start: '1950-01-01'
      end: '2023-03-01'
    source_spatial_extent:
      West: -0.125
      South: -90.125
      East: 359.875
      North: 90.125
  path: meteo/era5/{variable}/era5_{variable}_{year}_hourly.nc
  rename:
    d2m: temp_dew
    msl: press_msl
    ssrd: kin
    t2m: temp
    tisr: kout
    tp: precip
    u10: wind10_u
    v10: wind10_v
  unit_add:
    temp: -273.15
    temp_dew: -273.15
  unit_mult:
    kin: 0.000277778
    kout: 0.000277778
    ssr: 0.000277778
    precip: 1000
    press_msl: 0.01

era5_hourly_zarr:
  crs: 4326
  data_type: RasterDataset
  driver: zarr
  driver_kwargs:
    chunks: auto
  meta:
    category: meteo
    notes: Extracted from Copernicus Climate Data Store
    paper_doi: 10.1002/qj.3803
    paper_ref: Hersbach et al. (2019)
    source_license: https://cds.climate.copernicus.eu/cdsapp/#!/terms/licence-to-use-copernicus-products
    source_url: https://doi.org/10.24381/cds.adbb2d47
    processing_script: meteo/era5_zarr/scripts/
    source_temporal_extent:
      start: '1950-01-01'
      end: '2023-02-01'
    source_spatial_extent:
      West: -0.125
      South: -90.125
      East: 359.875
      North: 90.125
  path: meteo/era5.zarr

era5_ocean:
  crs: 4326
  data_type: RasterDataset
  driver: netcdf
  driver_kwargs:
    chunks:
      latitude: 60
      longitude: 60
      time: 720
    combine: by_coords
    decode_times: true
    parallel: true
  meta:
    category: ocean
    notes: Extracted from Copernicus Climate Data Store
    paper_doi: 10.1002/qj.3803
    paper_ref: Hersbach et al. (2019)
    source_license: https://cds.climate.copernicus.eu/cdsapp/#!/terms/licence-to-use-copernicus-products
    source_url: https://doi.org/10.24381/cds.bd0915c6
    source_temporal_extent:
      start: '1979-01-01'
      end: '2022-04-08'
    source_spatial_extent:
      West: -0.25
      South: -90.25
      East: 359.75
      North: 90.25
  path: ocean/era5/{variable}/era5_{variable}_{year}_hourly.nc

era5_orography:
  crs: 4326
  data_type: RasterDataset
  driver: netcdf
  driver_kwargs:
    chunks:
      latitude: 120
      longitude: 125
  meta:
    category: meteo
    notes: Extracted from Copernicus Climate Data Store
    paper_doi: 10.1002/qj.3803
    paper_ref: Hersbach et al. (2019)
    source_license: https://cds.climate.copernicus.eu/cdsapp/#!/terms/licence-to-use-copernicus-products
    source_url: https://apps.ecmwf.int/codes/grib/param-db?id=129
    source_temporal_extent:
      start: '2018-01-01'
      end: '2018-01-01'
    source_spatial_extent:
      West: -0.125
      South: -90.125
      East: 359.875
      North: 90.125
  path: meteo/era5/meta/era5_orography_2018.nc
  rename:
    z: elevtn
  unit_mult:
    elevtn: 0.10197162129779283

esa_worldcover:
  crs: 4326
  data_type: RasterDataset
  driver: raster
  driver_kwargs:
    chunks:
      x: 36000
      y: 36000
  meta:
    category: landuse
    source_license: CC BY 4.0
    source_url: https://doi.org/10.5281/zenodo.5571936
    source_spatial_extent:
      West: -180.0
      South: -60.0
      East: 180.0
      North: 84.0
  version: 100
  path: landuse/esa_worldcover/esa-worldcover.vrt

fabdem:
  crs: 4326
  data_type: RasterDataset
  driver: raster
  driver_kwargs:
    chunks:
      x: 3600
      y: 3600
  meta:
    category: topography
    paper_doi: CC BY-NC-SA 4.0
    paper_ref: Hawker et al. (2022)
    source_license: CC BY-NC-SA 4.0
    source_url: https://data.bris.ac.uk/data/dataset/25wfy0f9ukoge2gs7a5mqpq2j7
    source_spatial_extent:
      West: -180.0
      South: -60.0
      East: 180.0
      North: 80.0
  version: 1.0
  path: topography/fabdem/fabdem.vrt
  rename:
    fabdem: elevtn

gadm_level0:
  crs: 4326
  data_type: GeoDataFrame
  driver: vector
  meta:
    category: geography
    notes: last downloaded 2023-12-18; license required for commercial use
    source_author: gadm
    source_license: https://gadm.org/license.html
    source_url: https://gadm.org/download_world.html
    source_version: 4.1
    processing_script: geography/gadm/version4_1/run_dissolve_level_0.sh
    source_spatial_extent:
      West: -180.0
      South: -90.0
      East: 180.0
      North: 83.658
  path: geography/gadm/version4_1/gadm_level0.fgb

gadm_level1:
  crs: 4326
  data_type: GeoDataFrame
  driver: vector
  meta:
    category: geography
    notes: last downloaded 2023-12-18; license required for commercial use
    source_author: gadm
    source_license: https://gadm.org/license.html
    source_url: https://gadm.org/download_world.html
    source_version: 4.1
    processing_script: geography/gadm/version4_1/run_dissolve_level_1.sh
    source_spatial_extent:
      West: -180.0
      South: -90.0
      East: 180.0
      North: 83.658
  path: geography/gadm/version4_1/gadm_level1.fgb

gadm_level2:
  crs: 4326
  data_type: GeoDataFrame
  driver: vector
  meta:
    category: geography
    notes: last downloaded 2023-12-18; license required for commercial use
    source_author: gadm
    source_license: https://gadm.org/license.html
    source_url: https://gadm.org/download_world.html
    source_version: 4.1
    processing_script: geography/gadm/version4_1/run_dissolve_level_2.sh
    source_spatial_extent:
      West: -180.0
      South: -90.0
      East: 180.0
      North: 83.658
  path: geography/gadm/version4_1/gadm_level2.fgb

gadm_level3:
  crs: 4326
  data_type: GeoDataFrame
  driver: vector
  meta:
    category: geography
    notes: last downloaded 2023-12-18; license required for commercial use
    source_author: gadm
    source_license: https://gadm.org/license.html
    source_url: https://gadm.org/download_world.html
    source_version: 4.1
    processing_script: geography/gadm/version4_1/run_dissolve_level_3.sh
    source_spatial_extent:
      West: -180.0
      South: -90.0
      East: 180.0
      North: 83.658
  path: geography/gadm/version4_1/gadm_level3.fgb

gcn250:
  data_type: RasterDataset
  driver: raster
  driver_kwargs:
    chunks:
      x: 3600
      y: 3600
  meta:
    category: soil
    paper_doi: 10.1038/s41597-019-0155-x
    paper_ref: Jaafar et al. (2019)
    source_license: CC BY 4.0
    source_url: https://doi.org/10.6084/m9.figshare.7756202.v1
    source_spatial_extent:
      West: -180.0
      South: -56.0
      East: 180.0
      North: 84.0
  nodata: 255
  version: 1
  path: landuse/gcn250/GCN250_*.tif
  rename:
    GCN250_ARCI: cn_dry
    GCN250_ARCII: cn_avg
    GCN250_ARCIII: cn_wet

gdp_world:
  crs: 4326
  data_type: GeoDataFrame
  driver: vector
  meta:
    category: socio-economic
    notes: data combined from World Bank (https://data.worldbank.org/indicator/NY.GDP.MKTP.CD)
      and CIA World Factbook (https://www.cia.gov/the-world-factbook/field/real-gdp-per-capita/country-comparison)
    source_author: Wilfred Altena
    source_license: CC BY-4.0
    source_spatial_extent:
      West: -180.0
      South: -90.0
      East: 180.0
      North: 83.665
  version: 1.0
  path: socio_economic/gdp_world/World_countries_GDPpcPPP.fgb
  rename:
    GDP: gdp
  unit_mult:
    gdp: 0.001

gebco:
  crs: 4326
  data_type: RasterDataset
  driver: raster
  driver_kwargs:
    chunks:
      x: 3600
      y: 3600
  meta:
    category: topography
    paper_doi: 10.5285/a29c5465-b138-234d-e053-6c86abc040b9
    paper_ref: Weatherall et al (2020)
    source_license: https://www.gebco.net/data_and_products/gridded_bathymetry_data/#a1
    source_url: https://www.bodc.ac.uk/data/hosted_data_systems/gebco_gridded_bathymetry_data/
    unit: m+MSL
    processing_script: bathymetry/gebco/gebco_tiles.ipynb
    source_spatial_extent:
      West: -180.0
      South: -90.0
      East: 180.0
      North: 90.0
  version: 2020
  path: bathymetry/gebco/gebco.vrt
  rename:
    gebco: elevtn

ghs_pop:
  crs: 4326
  data_type: RasterDataset
  driver: raster
  driver_kwargs:
    chunks:
      x: 3600
      y: 3600
  meta:
    category: socio-economic
    paper_doi: 10.2905/0C6B9751-A71F-4062-830B-43C9F432370F
    paper_ref: Schiavina et al (2019)
    source_author: JRC-ISPRA EC
    source_license: https://data.jrc.ec.europa.eu/licence/com_reuse
    source_url: https://data.jrc.ec.europa.eu/dataset/0c6b9751-a71f-4062-830b-43c9f432370f
    source_spatial_extent:
      West: -180.0
      South: -59.485
      East: 180.0
      North: 83.628
  version: R2019A_v1.0
  path: socio_economic/ghs/GHS_POP_E2015_GLOBE_R2019A_4326_9ss_V1_0.tif

ghs_pop_2015_54009_v2019a:
  crs: ESRI:54009
  data_type: RasterDataset
  driver: raster
  driver_kwargs:
    chunks:
      x: 1000
      y: 1000
  meta:
    category: socio-economic
    paper_doi: 10.2760/062975
    paper_ref: Florczyk et al (2019)
    source_license: CC BY 4.0
    source_url: https://ghsl.jrc.ec.europa.eu/download.php?ds=pop
    source_spatial_extent:
      West: -18041000.0
      South: -9000000.0
      East: 18041000.0
      North: 9000000.0
  version: R2019A_54009_250_v1.0
  path: socio_economic/ghs/GHS_POP_E2015_GLOBE_R2019A_54009_250_V1_0.tif

ghs_smod:
  crs: ESRI:54009
  data_type: RasterDataset
  driver: raster
  driver_kwargs:
    chunks:
      x: 3600
      y: 3600
  meta:
    category: socio-economic
    source_author: JRC-ISPRA EC
    source_license: https://data.jrc.ec.europa.eu/licence/com_reuse
    source_spatial_extent:
      West: -18041000.0
      South: -9000000.0
      East: 18041000.0
      North: 9000000.0
  variants:
  - version: R2016A_v1.0
    path: socio_economic/ghs/GHS_SMOD_POP2015_GLOBE_R2016A_54009_1k_v1_0.tif
    meta:
      paper_ref: Pesaresi and Freire (2016)
      source_url: https://data.jrc.ec.europa.eu/dataset/jrc-ghsl-ghs_smod_pop_globe_r2016a
  - version: R2019A_v2.0
    path: socio_economic/ghs/GHS_SMOD_POP2015_GLOBE_R2019A_54009_1K_V2_0.tif
    meta:
      paper_doi: 10.2905/42E8BE89-54FF-464E-BE7B-BF9E64DA5218
      paper_ref: Pesaresi et al (2019)
      source_url: https://data.jrc.ec.europa.eu/dataset/42e8be89-54ff-464e-be7b-bf9e64da5218

globcover:
  crs: 4326
  data_type: RasterDataset
  driver: raster
  driver_kwargs:
    chunks:
      x: 3600
      y: 3600
  meta:
    category: landuse
    paper_doi: 10.1594/PANGAEA.787668
    paper_ref: Arino et al (2012)
    source_license: CC-BY-3.0
    source_url: http://due.esrin.esa.int/page_globcover.php
    source_spatial_extent:
      West: -180.001
      South: -64.999
      East: 179.999
      North: 90.001
  version: 2.3
  path: landuse/globcover/GLOBCOVER_L4_200901_200912_V2.3.tif

glofas_era5_v31:
  crs: 4326
  data_type: RasterDataset
  driver: netcdf
  driver_kwargs:
    chunks:
      time: 180
      latitude: 150
      longitude: 360
    combine: by_coords
    decode_times: true
    parallel: true
  meta:
    category: hydro
    notes: Extracted from Copernicus Climate Data Store
    paper_doi: 10.5194/essd-12-2043-2020
    paper_ref: Harrigan et al. (2020)
    source_license: https://cds.climate.copernicus.eu/api/v2/terms/static/cems-floods.pdf
    source_url: https://doi.org/10.24381/cds.a4fdd6b9
    processing_script: hydro/glofas_era5/glofas_cds_get.py
    source_temporal_extent:
      start: '1980-01-01'
      end: '2021-05-31'
    source_spatial_extent:
      West: -180.0
      South: -60.0
      East: 180.0
      North: 90.0
  version: 31
  path: hydro/glofas_era5/glofas_v31_{year}.nc
  rename:
    dis24: discharge

glofas_uparea:
  data_type: RasterDataset
  driver: raster
  driver_kwargs:
    chunks:
      x: 150
      y: 360
  meta:
    category: hydro
    notes: Extracted from Copernicus Climate Data Store
    paper_doi: 10.5194/essd-12-2043-2020
    paper_ref: Harrigan et al. (2020)
    source_license: https://cds.climate.copernicus.eu/api/v2/terms/static/cems-floods.pdf
    source_url: https://doi.org/10.24381/cds.a4fdd6b9
    source_spatial_extent:
      West: -180.0
      South: -60.0
      East: 180.0
      North: 90.0
  version: 31
  path: hydro/glofas_era5/glofas_v31_uparea.tif
  rename:
    glofas_v31_uparea: uparea
  unit_mult:
    uparea: 1.0e-06

glw_buffaloes:
  crs: 4326
  data_type: RasterDataset
  driver: raster
  driver_kwargs:
    chunks:
      x: 3600
      y: 3600
  meta:
    category: socio-economic
    paper_doi: 10.7910/DVN/5U8MWI
    paper_ref: Gilbert at al (2018)
    source_author: glw (Gridded Livestock of World 3 Dataverse)
    source_license: CC 4.0
    source_url: https://dataverse.harvard.edu/dataverse/glw_3
    source_spatial_extent:
      West: -180.0
      South: -90.0
      East: 180.0
      North: 90.0
  version: 3
  path: socio_economic/glw/5_Bf_2010_Da.tif

glw_cattle:
  crs: 4326
  data_type: RasterDataset
  driver: raster
  driver_kwargs:
    chunks:
      x: 3600
      y: 3600
  meta:
    category: socio-economic
    paper_doi: 10.7910/DVN/GIVQ75
    paper_ref: Gilbert at al (2018)
    source_author: glw (Gridded Livestock of World 3 Dataverse)
    source_license: CC 4.0
    source_url: https://dataverse.harvard.edu/dataverse/glw_3
    source_spatial_extent:
      West: -180.0
      South: -90.0
      East: 180.0
      North: 90.0
  version: 3
  path: socio_economic/glw/5_Ct_2010_Da.tif

glw_chicken:
  crs: 4326
  data_type: RasterDataset
  driver: raster
  driver_kwargs:
    chunks:
      x: 3600
      y: 3600
  meta:
    category: socio-economic
    paper_doi: 10.7910/DVN/SUFASB
    paper_ref: Gilbert at al (2018)
    source_author: glw (Gridded Livestock of World 3 Dataverse)
    source_license: CC 4.0
    source_url: https://dataverse.harvard.edu/dataverse/glw_3
    source_spatial_extent:
      West: -180.0
      South: -90.0
      East: 180.0
      North: 90.0
  version: 3
  path: socio_economic/glw/5_Ch_2010_Da.tif

glw_ducks:
  crs: 4326
  data_type: RasterDataset
  driver: raster
  driver_kwargs:
    chunks:
      x: 3600
      y: 3600
  meta:
    category: socio-economic
    paper_doi: 10.7910/DVN/ICHCBH
    paper_ref: Gilbert at al (2018)
    source_author: glw (Gridded Livestock of World 3 Dataverse)
    source_license: CC 4.0
    source_url: https://dataverse.harvard.edu/dataverse/glw_3
    source_spatial_extent:
      West: -180.0
      South: -90.0
      East: 180.0
      North: 90.0
  version: 3
  path: socio_economic/glw/5_Dk_2010_Da.tif

glw_goats:
  crs: 4326
  data_type: RasterDataset
  driver: raster
  driver_kwargs:
    chunks:
      x: 3600
      y: 3600
  meta:
    category: socio-economic
    paper_doi: 10.7910/DVN/OCPH42
    paper_ref: Gilbert at al (2018)
    source_author: glw (Gridded Livestock of World 3 Dataverse)
    source_license: CC 4.0
    source_url: https://dataverse.harvard.edu/dataverse/glw_3
    source_spatial_extent:
      West: -180.0
      South: -90.0
      East: 180.0
      North: 90.0
  version: 3
  path: socio_economic/glw/5_Gt_2010_Da.tif

glw_horses:
  crs: 4326
  data_type: RasterDataset
  driver: raster
  driver_kwargs:
    chunks:
      x: 3600
      y: 3600
  meta:
    category: socio-economic
    paper_doi: 10.7910/DVN/7Q52MV
    paper_ref: Gilbert at al (2018)
    source_author: glw (Gridded Livestock of World 3 Dataverse)
    source_license: CC 4.0
    source_url: https://dataverse.harvard.edu/dataverse/glw_3
    source_spatial_extent:
      West: -180.0
      South: -90.0
      East: 180.0
      North: 90.0
  version: 3
  path: socio_economic/glw/5_Ho_2010_Da.tif

glw_pigs:
  crs: 4326
  data_type: RasterDataset
  driver: raster
  driver_kwargs:
    chunks:
      x: 3600
      y: 3600
  meta:
    category: socio-economic
    paper_doi: 10.7910/DVN/33N0JG
    paper_ref: Gilbert at al (2018)
    source_author: glw (Gridded Livestock of World 3 Dataverse)
    source_license: CC 4.0
    source_url: https://dataverse.harvard.edu/dataverse/glw_3
    source_spatial_extent:
      West: -180.0
      South: -90.0
      East: 180.0
      North: 90.0
  version: 3
  path: socio_economic/glw/5_Pg_2010_Da.tif

glw_sheeps:
  crs: 4326
  data_type: RasterDataset
  driver: raster
  driver_kwargs:
    chunks:
      x: 3600
      y: 3600
  meta:
    category: socio-economic
    paper_doi: 10.7910/DVN/BLWPZN
    paper_ref: Gilbert at al (2018)
    source_author: glw (Gridded Livestock of World 3 Dataverse)
    source_license: CC 4.0
    source_url: https://dataverse.harvard.edu/dataverse/glw_3
    source_spatial_extent:
      West: -180.0
      South: -90.0
      East: 180.0
      North: 90.0
  version: 3
  path: socio_economic/glw/5_Sh_2010_Da.tif


grdc:
  crs: 4326
  data_type: GeoDataFrame
<<<<<<< HEAD
  driver: xlsx
  driver_kwargs:
=======
  driver: csv
  kwargs:
>>>>>>> 9ab302ef
    index_col: grdc_no
  meta:
    category: observed data
    notes: GRDC-Station Catalogue, last downloaded 2020-07-16
    source_license: https://www.bafg.de/GRDC/EN/02_srvcs/21_tmsrs/210_prtl/tou.html;jsessionid=A56D50D4A36D3D8707CBF00CBD71F106.live11291?nn=2862854
    source_url: https://portal.grdc.bafg.de/applications/public.html?publicuser=PublicUser#dataDownload/StationCatalogue
<<<<<<< HEAD
    source_spatial_extent:
      West: -179.25
      South: -90.0
      East: 180.0
      North: 80.6
  path: hydro/grdc/GRDC_Stations.xlsx
=======
  path: hydro/grdc/GRDC_Stations.csv
>>>>>>> 9ab302ef
  rename:
    area: uparea

grip_roads:
  crs: 4326
  data_type: GeoDataFrame
  driver: vector
  meta:
    category: road
    source_url: https://www.globio.info/download-grip-dataset
    paper_ref: Meijer et al, 2018
    paper_doi: 10.1088/1748-9326/aabd42
    source_license: CC0-1.0
    processing_script: infrastructure/grip/merge.ipynb
    source_spatial_extent:
      West: -179.999
      South: -55.055
      East: 180.0
      North: 73.836
  version: 4
  path: infrastructure/grip/GRIP4_world.fgb
  rename:
    GP_RTP: road_type
    GP_RCY: country_code

grwl:
  data_type: GeoDataFrame
  driver: vector
  meta:
    category: surface water
    paper_doi: 10.1126/science.aat0636
    paper_ref: Allen and Pavelsky (2018)
    source_license: CC BY 4.0
    source_url: https://doi.org/10.5281/zenodo.1297434
    source_spatial_extent:
      West: -180.0
      South: -54.31
      East: 180.0
      North: 82.311
  version: 1.01
  path: hydrography/grwl/GRWL_vector_V01.01/grwl.fgb

grwl_mask:
  data_type: RasterDataset
  driver: raster_tindex
  driver_kwargs:
    chunks:
      x: 3000
      y: 3000
    mosaic_driver_kwargs:
      method: nearest
    tileindex: location
  meta:
    category: hydrography
    paper_doi: 10.1126/science.aat0636
    paper_ref: Allen and Pavelsky (2018)
    source_license: CC BY 4.0
    source_url: https://doi.org/10.5281/zenodo.1297434
  nodata: 0
  version: 1.01
  path: hydrography/grwl/tindex.gpkg

gswo:
  data_type: RasterDataset
  driver: raster
  driver_kwargs:
    chunks:
      x: 4000
      y: 4000
  meta:
    category: hydrography
    paper_doi: 10.1038/nature20584
    paper_ref: Pekel et al. (2016)
    source_url: https://global-surface-water.appspot.com/download
    source_spatial_extent:
      West: -180.0
      South: -60.0
      East: 180.0
      North: 80.0
  nodata: 255
  version: v1_1_2019
  path: hydrography/gswo/occur.vrt

guf_bld_2012:
  crs: 4326
  data_type: RasterDataset
  driver: raster
  driver_kwargs:
    chunks:
      x: 1000
      y: 1000
  meta:
    category: socio-economic
    paper_doi: 10.1016/j.isprsjprs.2017.10.012
    paper_ref: Esch et al (2017)
    source_license: https://www.dlr.de/eoc/en/PortalData/60/Resources/dokumente/guf/DLR-GUF_LicenseAgreement-and-OrderForm.pdf
    source_url: http://www.dlr.de/guf
    source_spatial_extent:
      West: -180.0
      South: -65.0
      East: 180.0
      North: 85.0
  path: infrastructure/guf/GUF04_DLR_v02.vrt

hydro_lakes:
  crs: 4326
  data_type: GeoDataFrame
  driver: vector
  meta:
    category: surface water
    notes: HydroLAKES.v10_extract
    source_author: Arjen Haag
    source_spatial_extent:
      West: -180.0
      South: -55.865
      East: 180.0
      North: 83.576
  version: 1.0
  path: hydrography/lakes/lake-db.fgb
  rename:
    Depth_avg: Depth_avg
    Dis_avg: Dis_avg
    Hylak_id: waterbody_id
    Lake_area: Area_avg
    Pour_lat: yout
    Pour_long: xout
    Vol_total: Vol_avg
  unit_mult:
    Area_avg: 1000000.0

hydro_reservoirs:
  crs: 4326
  data_type: GeoDataFrame
  driver: vector
  meta:
    category: surface water
    notes: GRanD.v1.1_HydroLAKES.v10_JRC.2016
    source_author: Alessia Matano
    source_spatial_extent:
      West: -153.059
      South: -45.881
      East: 176.825
      North: 70.396
  nodata: -99
  version: 1.0
  path: hydrography/reservoirs/reservoir-db.fgb
  rename:
    Depth_avg: Depth_avg
    Dis_avg: Dis_avg
    G_CAP_MAX: Capacity_max
    G_CAP_MIN: Capacity_min
    G_CAP_REP: Capacity_norm
    G_DAM_HGT_: Dam_height
    Grand_id: waterbody_id
    Hylak_id: Hylak_id
    Lake_area: Area_avg
    Pour_lat: yout
    Pour_long: xout
    Vol_total: Vol_avg
  unit_mult:
    Area_avg: 1000000.0
    Capacity_max: 1000000.0
    Capacity_min: 1000000.0
    Capacity_norm: 1000000.0
    Vol_avg: 1000000.0

koppen_geiger:
  crs: 4326
  data_type: RasterDataset
  driver: raster
  driver_kwargs:
    chunks:
      x: 3600
      y: 3600
  meta:
    category: meteo
    paper_doi: 10.1127/0941-2948/2006/0130
    paper_ref: Kottek et al. (2006)
    source_url: http://koeppen-geiger.vu-wien.ac.at/present.htm
    source_spatial_extent:
      West: -180.0
      South: -90.0
      East: 180.0
      North: 90.0
  nodata: 0
  version: 2017
  path: meteo/climate_classification_v2017/Map_KG-Global.tif

lake_atlas_pol_v10:
  crs: 4326
  data_type: GeoDataFrame
  driver: vector
  driver_kwargs:
    layer: LakeATLAS_v10_pol
  meta:
    category: hydrography
    notes: renaming and units might require some revision
    paper_doi: 10.1038/s41597-022-01425-z
    paper_ref: Lehner et al. (2022)
    source_license: CC BY 4.0
    source_url: https://www.hydrosheds.org/hydroatlas
    source_spatial_extent:
      West: -180.0
      South: -55.865
      East: 180.0
      North: 83.576
  path: hydrography/hydro_atlas/lake_atlas_v10.gpkg
  version: 10
  rename:
    dis_m3_pyr: Dis_avg

mdt_cnes_cls18:
  crs: 4326
  data_type: RasterDataset
  driver: raster
  driver_kwargs:
    chunks:
      x: 720
      y: 720
  meta:
    category: topography
    paper_doi: 10.5194/os-17-789-2021
    paper_ref: Mulet et al (2021)
    source_url: https://www.aviso.altimetry.fr/en/data/products/auxiliary-products/mdt.html
    unit: m+GOCO05S
    processing_script: topography/mdt_cnes_cls18/convert_lon_fill_mdt.ipynb
    source_spatial_extent:
      West: -180.0
      South: -90.0
      East: 180.0
      North: 90.0
  version: 18
  path: topography/mdt_cnes_cls18/MDT_CNES_CLS18_global_filled.tif

merit:
  crs: 4326
  data_type: RasterDataset
  driver: netcdf
  driver_kwargs:
    drop_variables: projection
    chunks:
      lat: 6000
      lon: 6000
  meta:
    category: topography
    paper_doi: 10.1002/2017GL072874
    paper_ref: Yamazaki et al. (2018)
    source_license: CC-BY-NC 4.0 or ODbL 1.0
    source_url: http://hydro.iis.u-tokyo.ac.jp/~yamadai/MERIT_DEM/
    source_spatial_extent:
      West: -180.0
      South: -90.0
      East: 180.0
      North: 90.0
  version: 1.0.3
  path: topography/merit/merit.nc
  rename:
    elevation: elevtn

merit_hydro:
  crs: 4326
  data_type: RasterDataset
  driver: raster
  driver_kwargs:
    chunks:
      x: 6000
      y: 6000
  meta:
    category: topography
    paper_doi: 10.1029/2019WR024873
    paper_ref: Yamazaki et al. (2019)
    source_license: CC-BY-NC 4.0 or ODbL 1.0
    source_url: http://hydro.iis.u-tokyo.ac.jp/~yamadai/MERIT_Hydro
    source_spatial_extent:
      West: -180.0
      South: -60.0
      East: 180.0
      North: 85.0
  version: 1.0
  path: topography/merit_hydro/*.vrt
  rename:
    bas: basins
    dir: flwdir
    elv: elevtn
    slp: lndslp
    sto: strord
    upa: uparea
    upg: upgrid
    wth: rivwth

merit_hydro_ihu:
  crs: 4326
  data_type: RasterDataset
  driver: raster
  driver_kwargs:
    chunks:
      x: 6000
      y: 6000
  meta:
    category: topography
    paper_doi: 10.5194/hess-2020-582
    paper_ref: Eilander et al. (2021)
    source_license: ODC-By 1.0
    source_url: https://zenodo.org/record/5166932#.YVbxJ5pByUk
    source_doi: 10.5281/zenodo.5166932
    processing_notes: topography/merit_hydro_ihu/README
    source_spatial_extent:
      West: -180.0
      South: -60.0
      East: 180.0
      North: 85.0
  path: topography/merit_hydro_ihu/30sec/*.tif
  version: 1.0
  rename:
    30sec_basids: basins
    30sec_flwdir: flwdir
    30sec_elevtn: elevtn
    30sec_strord: strord
    30sec_uparea: uparea
    30sec_rivlen: rivlen
    30sec_rivslp: rivslp

merit_hydro_ihu_index:
  crs: 4326
  data_type: GeoDataFrame
  driver: vector
  meta:
    category: topography
    paper_doi: 10.5194/hess-25-5287-2021
    paper_ref: Eilander et al. (2021)
    source_license: CC-BY-NC 4.0
    source_url: https://zenodo.org/record/5166932#.YVbxJ5pByUk
    processing_notes: topography/merit_hydro_ihu/README
    source_spatial_extent:
      West: -180.025
      South: -59.467
      East: 190.35
      North: 83.683
  path: topography/merit_hydro_ihu/30sec/basins.gpkg

merit_hydro_index:
  crs: 4326
  data_type: GeoDataFrame
  driver: vector
  meta:
    category: topography
    paper_doi: 10.5194/hess-25-5287-2021
    paper_ref: Eilander et al. (2021)
    source_license: CC-BY-NC 4.0
    source_spatial_extent:
      West: -180.028
      South: -59.46
      East: 190.338
      North: 83.661
  version: 1.0
  path: topography/merit_hydro/basin_index.fgb

merit_hydro_patch:
  crs: 4326
  data_type: RasterDataset
  driver: raster
  driver_kwargs:
    chunks:
      x: 6000
      y: 6000
  meta:
    category: topography
    paper_doi: 10.1029/2019WR024873
    paper_ref: Yamazaki et al. (2019)
    source_license: CC-BY-NC 4.0 or ODbL 1.0
    source_url: http://hydro.iis.u-tokyo.ac.jp/~yamadai/MERIT_Hydro
    processing_script: topography/merit_hydro/patches/scripts
    source_spatial_extent:
      West: -180.0
      South: -60.0
      East: 180.0
      North: 85.0
  version: 1.0
  path: topography/merit_hydro/patches/*.vrt
  rename:
    bas: basins
    dir: flwdir
    elv: elevtn
    slp: lndslp
    sto: strord
    upa: uparea
    upg: upgrid
    wth: rivwth

modis_lai:
  crs: 4326
  data_type: RasterDataset
  driver: raster
  driver_kwargs:
    chunks:
      x: 3600
      y: 3600
    concat: true
  meta:
    category: landuse
    notes: this dataset has been extracted from GEE ('MODIS/006/MCD15A3H') for the
      period '2003-01-01', '2017-12-31'
    paper_doi: 10.5067/MODIS/MCD15A3H.006
    paper_ref: Myneni et al (2015)
    source_license: https://lpdaac.usgs.gov/data/data-citation-and-policies/
    source_url: https://lpdaac.usgs.gov/products/mcd15a3hv006/
    processing_script:
      GEE_script: landuse/modis/MODIS_MCD15A3H_LAI/GEE_MODIS_LAI.js
      merge_script: landuse/modis/MODIS_MCD15A3H_LAI/merge_rasters_GEE_LAI.py
    source_spatial_extent:
      West: -180.004
      South: -90.002
      East: 180.004
      North: 90.002
  version: MCD15A3H V006
  path: landuse/modis/MODIS_MCD15A3H_LAI/*.tif
  unit_mult:
    LAI: 0.1

osm_coastlines:
  crs: 4326
  data_type: GeoDataFrame
  driver: vector
  meta:
    category: geography
    notes: OpenStreetMap coastlines water polygons, last updated 2020-01-09T05:29
    source_author: OpenStreetMap
    source_license: ODbL
    source_url: https://osmdata.openstreetmap.de/data/coastlines.html
    source_spatial_extent:
      West: -180.0
      South: -78.733
      East: 180.0
      North: 90.0
  version: 1.0
  path: geography/osm/osm_coastlines-db.fgb
  rename:
    fid: coastline_id

osm_landareas:
  crs: 4326
  data_type: GeoDataFrame
  driver: vector
  meta:
    category: geography
    notes: OpenStreetMap coastlines land polygons, last updated 2020-01-09T05:29
    source_author: OpenStreetMap
    source_license: ODbL
    source_url: https://osmdata.openstreetmap.de/data/coastlines.html
    source_spatial_extent:
      West: -180.0
      South: -90.0
      East: 180.0
      North: 83.666
  version: 1.0
  path: geography/osm/osm_landareas-db.fgb
  rename:
    fid: land_id

pcr_globwb:
  crs: 4326
  data_type: RasterDataset
  driver: zarr
  kwargs:
    chunks: auto
  meta:
    category: water demand
    notes: last downloaded 2023-11-23
    paper_doi: 10.5281/zenodo.1045339
    paper_ref: Sutanudjaja, E. H., et al (2017)
    source_url: https://zenodo.org/records/1045339#.XWUr7E2P5aR
    source_version: 2017.11b1
    processing_script: hydro/pcr_globwb/prep_glob.py
    source_spatial_extent:
      West: -180.0
      South: -90.0
      East: 180.0
      North: 90.0
  variants:
  - version: 1990
    path: hydro/pcr_globwb/glob_1990.zarr
  - version: 1995
    path: hydro/pcr_globwb/glob_1995.zarr
  - version: 2000
    path: hydro/pcr_globwb/glob_2000.zarr
  - version: 2005
    path: hydro/pcr_globwb/glob_2005.zarr
  nodata: -9999
  rename:
    domesticNettoDemand: dom_net
    domesticGrossDemand: dom_gross
    industryNettoDemand: ind_net
    industryGrossDemand: ind_gross
    livestockNettoDemand: lsk_net
    livestockGrossDemand: lsk_gross
  unit_mult:
    dom_net: 1000
    dom_gross: 1000
    ind_net: 1000
    ind_gross: 1000
    lsk_net: 1000
    lsk_gross: 1000

rgi:
  crs: 4326
  data_type: GeoDataFrame
  driver: vector
  meta:
    category: surface water
    notes: Randolph Glacier Inventory
    paper_doi: 10.3189/2014JoG13J176
    paper_ref: Pfeffer et al. (2014)
    source_license: CC BY 4.0
    source_url: https://cds.climate.copernicus.eu/cdsapp#!/dataset/insitu-glaciers-extent?tab=overview
    source_spatial_extent:
      West: -179.921
      South: -78.309
      East: 179.751
      North: 83.608
  version: 6.0
  path: hydrography/rgi/rgi.fgb
  rename:
    C3S_ID: C3S_id
    GLIMSID: GLIMS_id
    ID: simple_id
    RGIID: RGI_id

river_atlas_v10:
  crs: 4326
  data_type: GeoDataFrame
  driver: vector
  meta:
    category: hydrography
    notes: renaming and units might require some revision
    paper_doi: 10.1038/s41597-019-0300-6
    paper_ref: Linke et al. (2019)
    source_license: CC BY 4.0
    source_url: https://www.hydrosheds.org/hydroatlas
    source_spatial_extent:
      West: -179.998
      South: -55.877
      East: 179.998
      North: 83.59
  path: hydrography/hydro_atlas/river_atlas_v10.gpkg
  version: 10
  rename:
    dis_m3_pyr: Dis_avg

rivers_lin2019_v1:
  data_type: GeoDataFrame
  driver: vector
  meta:
    category: hydrography
    paper_doi: 10.5281/zenodo.3552776
    paper_ref: Lin et al. (2019)
    source_license: CC-BY-NC 4.0
    source_url: https://zenodo.org/record/3552776#.YVbOrppByUk
    processing_notes: hydrography/rivers_lin2019/README
    source_spatial_extent:
      West: -177.204
      South: -55.414
      East: 180.237
      North: 82.112
  version: 1
  path: hydrography/rivers_lin2019/rivers_ge30m.fgb
  rename:
    width_m: rivwth
    Q2: qbankfull

simard:
  crs: 4326
  data_type: RasterDataset
  driver: raster
  driver_kwargs:
    chunks:
      x: 3600
      y: 3600
  meta:
    category: landuse
    paper_doi: 10.1029/2011JG001708
    paper_ref: Simard et al (2011)
    source_url: https://webmap.ornl.gov/ogc/dataset.jsp?ds_id=10023
    source_spatial_extent:
      West: -180.0
      South: -90.0
      East: 180.0
      North: 90.0
  version: 2011
  path: landuse/simard/sdat_10023_canopy_height_simard.tif

SM2RAIN_ASCAT_monthly_025_v1.4:
  crs: 4326
  data_type: RasterDataset
  driver: netcdf
  driver_kwargs:
    chunks:
      latitude: 360
      longitude: 720
      time: 84
  meta:
    category: meteo
    notes: crs guessed as it is neither mentioned in the data nor in the literature,
      0.25-degree resolution
    paper_doi: 10.5194/essd-11-1583-2019
    paper_ref: Brocca et al. (2019)
    source_license: https://creativecommons.org/licenses/by/4.0/legalcode
    source_url: https://zenodo.org/record/4570192#.YueKJWNByUl
    source_temporal_extent:
      start: '2007-01-01'
      end: '2020-12-01'
    source_spatial_extent:
      West: -180.0
      South: -90.0
      East: 180.0
      North: 90.0
  version: 1.4
  path: meteo/sm2rain_ascat/SM2RAIN_ASCAT_monthly_025_2007_2020.nc
  rename:
    rainfall: precip

SM2RAIN_ASCAT_monthly_05_v1.4:
  crs: 4326
  data_type: RasterDataset
  driver: netcdf
  driver_kwargs:
    chunks:
      latitude: 180
      longitude: 360
      time: 84
  meta:
    category: meteo
    notes: crs guessed as it is neither mentioned in the data nor in the literature,
      0.5-degree resolution
    paper_doi: 10.5194/essd-11-1583-2019
    paper_ref: Brocca et al. (2019)
    source_license: https://creativecommons.org/licenses/by/4.0/legalcode
    source_url: https://zenodo.org/record/4570192#.YueKJWNByUl
    source_temporal_extent:
      start: '2007-01-01'
      end: '2020-12-01'
    source_spatial_extent:
      West: -180.0
      South: -90.0
      East: 180.0
      North: 90.0
  version: 1.4
  path: meteo/sm2rain_ascat/SM2RAIN_ASCAT_monthly_05_2007_2020.nc
  rename:
    rainfall: precip

soilgrids:
  crs: 4326
  data_type: RasterDataset
  driver: raster
  driver_kwargs:
    chunks:
      x: 2400
      y: 2400
  meta:
    category: soil
    source_spatial_extent:
      West: -19949000.0
      South: -6147500.0
      East: 19861750.0
      North: 8361000.0
  variants:
  - version: 2017
    path: soil/soilgrids_v1.0/*_250m_ll.tif
    meta:
      notes: "soilthickness is based on 1) soilgrids (global) and 2) dataset for Eurasia\
        \ (ESDAC, 2004; Panagos et al., 2012): ESDAC, 2004. The european soil database\
        \ distribution version 2.0, european commission and the European soil bureau\n\
        \ network.  esdac.jrc.ec.europa.eu, accessed: 2017-11-17.  Panagos, P., Van\
        \ Liedekerke, M., Jones, A., Montanarella, L., 2012. European soil data centre:\
        \ Response to european policy support  and public data requirements. Land\
        \ Use Policy 29 (2), 329\xC3\xA2\xE2\u201A\xAC\xE2\u20AC\u0153338. \n"
      paper_doi: 10.1371/journal.pone.0169748
      paper_ref: Hengl et al. (2017)
      source_license: ODbL
      source_url: https://www.isric.org/explore/soilgrids/faq-soilgrids-201
    rename:
      BLDFIE_M_sl1_250m_ll: bd_sl1
      BLDFIE_M_sl2_250m_ll: bd_sl2
      BLDFIE_M_sl3_250m_ll: bd_sl3
      BLDFIE_M_sl4_250m_ll: bd_sl4
      BLDFIE_M_sl5_250m_ll: bd_sl5
      BLDFIE_M_sl6_250m_ll: bd_sl6
      BLDFIE_M_sl7_250m_ll: bd_sl7
      CLYPPT_M_sl1_250m_ll: clyppt_sl1
      CLYPPT_M_sl2_250m_ll: clyppt_sl2
      CLYPPT_M_sl3_250m_ll: clyppt_sl3
      CLYPPT_M_sl4_250m_ll: clyppt_sl4
      CLYPPT_M_sl5_250m_ll: clyppt_sl5
      CLYPPT_M_sl6_250m_ll: clyppt_sl6
      CLYPPT_M_sl7_250m_ll: clyppt_sl7
      ORCDRC_M_sl1_250m_ll: oc_sl1
      ORCDRC_M_sl2_250m_ll: oc_sl2
      ORCDRC_M_sl3_250m_ll: oc_sl3
      ORCDRC_M_sl4_250m_ll: oc_sl4
      ORCDRC_M_sl5_250m_ll: oc_sl5
      ORCDRC_M_sl6_250m_ll: oc_sl6
      ORCDRC_M_sl7_250m_ll: oc_sl7
      PHIHOX_M_sl1_250m_ll: ph_sl1
      PHIHOX_M_sl2_250m_ll: ph_sl2
      PHIHOX_M_sl3_250m_ll: ph_sl3
      PHIHOX_M_sl4_250m_ll: ph_sl4
      PHIHOX_M_sl5_250m_ll: ph_sl5
      PHIHOX_M_sl6_250m_ll: ph_sl6
      PHIHOX_M_sl7_250m_ll: ph_sl7
      SLTPPT_M_sl1_250m_ll: sltppt_sl1
      SLTPPT_M_sl2_250m_ll: sltppt_sl2
      SLTPPT_M_sl3_250m_ll: sltppt_sl3
      SLTPPT_M_sl4_250m_ll: sltppt_sl4
      SLTPPT_M_sl5_250m_ll: sltppt_sl5
      SLTPPT_M_sl6_250m_ll: sltppt_sl6
      SLTPPT_M_sl7_250m_ll: sltppt_sl7
      SNDPPT_M_sl1_250m_ll: sndppt_sl1
      SNDPPT_M_sl2_250m_ll: sndppt_sl2
      SNDPPT_M_sl3_250m_ll: sndppt_sl3
      SNDPPT_M_sl4_250m_ll: sndppt_sl4
      SNDPPT_M_sl5_250m_ll: sndppt_sl5
      SNDPPT_M_sl6_250m_ll: sndppt_sl6
      SNDPPT_M_sl7_250m_ll: sndppt_sl7
      SoilThickness_250m_ll: soilthickness
      TAXOUSDA_250m_ll: tax_usda
    unit_mult:
      bd_sl1: 0.001
      bd_sl2: 0.001
      bd_sl3: 0.001
      bd_sl4: 0.001
      bd_sl5: 0.001
      bd_sl6: 0.001
      bd_sl7: 0.001
      oc_sl1: 0.1
      oc_sl2: 0.1
      oc_sl3: 0.1
      oc_sl4: 0.1
      oc_sl5: 0.1
      oc_sl6: 0.1
      oc_sl7: 0.1
      ph_sl1: 0.1
      ph_sl2: 0.1
      ph_sl3: 0.1
      ph_sl4: 0.1
      ph_sl5: 0.1
      ph_sl6: 0.1
      ph_sl7: 0.1
  - version: 2020
    path: soil/soilgrids_v2.0/*/*_mean.vrt
    meta:
      paper_doi: https://doi.org/10.5194/soil-2020-65
      paper_ref: de Sousa et al. (2020)
      source_license: CC BY 4.0
      source_url: https://www.isric.org/explore/soilgrids/faq-soilgrids
      processing_script: soil/soilgrids_v2.0/src/preprocess_soilgrids_v2020.ipynb
      processing_notes: soil/soilgrids_v2.0/src/readme.txt
    rename:
      bdod_0-5cm_mean: bd_sl1
      bdod_5-15cm_mean: bd_sl2
      bdod_15-30cm_mean: bd_sl3
      bdod_30-60cm_mean: bd_sl4
      bdod_60-100cm_mean: bd_sl5
      bdod_100-200cm_mean: bd_sl6
      clay_0-5cm_mean: clyppt_sl1
      clay_5-15cm_mean: clyppt_sl2
      clay_15-30cm_mean: clyppt_sl3
      clay_30-60cm_mean: clyppt_sl4
      clay_60-100cm_mean: clyppt_sl5
      clay_100-200cm_mean: clyppt_sl6
      soc_0-5cm_mean: oc_sl1
      soc_5-15cm_mean: oc_sl2
      soc_15-30cm_mean: oc_sl3
      soc_30-60cm_mean: oc_sl4
      soc_60-100cm_mean: oc_sl5
      soc_100-200cm_mean: oc_sl6
      phh2o_0-5cm_mean: ph_sl1
      phh2o_5-15cm_mean: ph_sl2
      phh2o_15-30cm_mean: ph_sl3
      phh2o_30-60cm_mean: ph_sl4
      phh2o_60-100cm_mean: ph_sl5
      phh2o_100-200cm_mean: ph_sl6
      silt_0-5cm_mean: sltppt_sl1
      silt_5-15cm_mean: sltppt_sl2
      silt_15-30cm_mean: sltppt_sl3
      silt_30-60cm_mean: sltppt_sl4
      silt_60-100cm_mean: sltppt_sl5
      silt_100-200cm_mean: sltppt_sl6
      sand_0-5cm_mean: sndppt_sl1
      sand_5-15cm_mean: sndppt_sl2
      sand_15-30cm_mean: sndppt_sl3
      sand_30-60cm_mean: sndppt_sl4
      sand_60-100cm_mean: sndppt_sl5
      sand_100-200cm_mean: sndppt_sl6
      SoilThickness_250_mean: soilthickness
      TAXOUSDA_250_mean: tax_usda
    unit_mult:
      bd_sl1: 0.01
      bd_sl2: 0.01
      bd_sl3: 0.01
      bd_sl4: 0.01
      bd_sl5: 0.01
      bd_sl6: 0.01
      bd_sl7: 0.01
      oc_sl1: 0.01
      oc_sl2: 0.01
      oc_sl3: 0.01
      oc_sl4: 0.01
      oc_sl5: 0.01
      oc_sl6: 0.01
      oc_sl7: 0.01
      ph_sl1: 0.1
      ph_sl2: 0.1
      ph_sl3: 0.1
      ph_sl4: 0.1
      ph_sl5: 0.1
      ph_sl6: 0.1
      ph_sl7: 0.1
      clyppt_sl1: 0.1
      clyppt_sl2: 0.1
      clyppt_sl3: 0.1
      clyppt_sl4: 0.1
      clyppt_sl5: 0.1
      clyppt_sl6: 0.1
      clyppt_sl7: 0.1
      sltppt_sl1: 0.1
      sltppt_sl2: 0.1
      sltppt_sl3: 0.1
      sltppt_sl4: 0.1
      sltppt_sl5: 0.1
      sltppt_sl6: 0.1
      sltppt_sl7: 0.1
      sndppt_sl1: 0.1
      sndppt_sl2: 0.1
      sndppt_sl3: 0.1
      sndppt_sl4: 0.1
      sndppt_sl5: 0.1
      sndppt_sl6: 0.1
      sndppt_sl7: 0.1

vito:
  crs: 4326
  data_type: RasterDataset
  driver: raster
  driver_kwargs:
    chunks:
      x: 3600
      y: 3600
  meta:
    category: landuse
    paper_doi: 10.5281/zenodo.3939038
    paper_ref: Buchhorn et al (2020)
    source_url: https://land.copernicus.eu/global/products/lc
    source_spatial_extent:
      West: -180.0
      South: -60.0
      East: 180.0
      North: 80.0
  path: landuse/vito/ProbaV_LC100_epoch2015_global_v2.0.2_discrete-classification_EPSG-4326.tif

vito_2016_v3.0.1:
  crs: 4326
  data_type: RasterDataset
  driver: raster
  driver_kwargs:
    chunks:
      x: 3600
      y: 3600
  meta:
    category: landuse
    paper_doi: 10.5281/zenodo.3518026
    paper_ref: Buchhorn et al (2020)
    source_url: https://land.copernicus.eu/global/products/lc
    source_spatial_extent:
      West: -180.0
      South: -60.0
      East: 180.0
      North: 80.0
  path: landuse/vito/PROBAV_LC100_global_v3.0.1_2016-conso_Discrete-Classification-map_EPSG-4326.tif

vito_2017_v3.0.1:
  crs: 4326
  data_type: RasterDataset
  driver: raster
  driver_kwargs:
    chunks:
      x: 3600
      y: 3600
  meta:
    category: landuse
    paper_doi: 10.5281/zenodo.3518036
    paper_ref: Buchhorn et al (2020)
    source_url: https://land.copernicus.eu/global/products/lc
    source_spatial_extent:
      West: -180.0
      South: -60.0
      East: 180.0
      North: 80.0
  path: landuse/vito/PROBAV_LC100_global_v3.0.1_2017-conso_Discrete-Classification-map_EPSG-4326.tif

vito_2018_v3.0.1:
  crs: 4326
  data_type: RasterDataset
  driver: raster
  driver_kwargs:
    chunks:
      x: 3600
      y: 3600
  meta:
    category: landuse
    paper_doi: 10.5281/zenodo.3518038
    paper_ref: Buchhorn et al (2020)
    source_url: https://land.copernicus.eu/global/products/lc
    source_spatial_extent:
      West: -180.0
      South: -60.0
      East: 180.0
      North: 80.0
  path: landuse/vito/PROBAV_LC100_global_v3.0.1_2018-conso_Discrete-Classification-map_EPSG-4326.tif

vito_2019_v3.0.1:
  crs: 4326
  data_type: RasterDataset
  driver: raster
  driver_kwargs:
    chunks:
      x: 3600
      y: 3600
  meta:
    category: landuse
    paper_doi: 10.5281/zenodo.3939050
    paper_ref: Buchhorn et al (2020)
    source_url: https://land.copernicus.eu/global/products/lc
    source_spatial_extent:
      West: -180.0
      South: -60.0
      East: 180.0
      North: 80.0
  path: landuse/vito/ProbaV_LC100_global_v3.0.1_2019-nrt_discrete-classification-map_EPSG-4326.tif

wb_countries:
  crs: 4326
  data_type: GeoDataFrame
  driver: vector
  meta:
    category: socio-economic
    source_author: World Bank
    source_url: https://datacatalog.worldbank.org/dataset/world-bank-official-boundaries
    source_license: CC-BY 4.0
    timestamp: February 2020
    source_spatial_extent:
      West: -180.0
      South: -59.473
      East: 180.0
      North: 83.634
  version: 20200319
  path: geography/wb/WB_countries_Admin0.fgb
  rename:
    ISO_A3: country_iso
    ISO_N3: country_code
    POP_EST: population
    GDP_MD_EST: gdp_pc
    GDP_kD_PPP: gdp
  unit_mult:
    gdp_pc: 1000

worldclim:
  crs: 4326
  data_type: RasterDataset
  driver: netcdf
  driver_kwargs:
    chunks:
      lat: 3600
      lon: 3600
  meta:
    category: meteo
    paper_doi: 10.1002/joc.5086
    paper_ref: Fick and Hijmans (2017)
    source_url: https://www.worldclim.org/data/worldclim21.html
    nodata: -999.0
    source_spatial_extent:
      West: -180.0
      South: -90.0
      East: 180.0
      North: 90.0
  version: 2.0
  path: meteo/worldclim_v2.0/wc2.0_30s_prec.nc
  rename:
    prec: precip

worldpop_2020_constrained:
  data_type: RasterDataset
  driver: raster
  driver_kwargs:
    chunks: auto
  meta:
    category: socio-economic
    paper_doi: 10.1371/journal.pone.0107042
    paper_ref: Stevens et al. (2015)
    source_license: CC BY 4.0
    source_url: https://www.worldpop.org/doi/10.5258/SOTON/WP00684
    processing_script: socio_economic/worldpop/src/
    source_spatial_extent:
      West: -180.0
      South: -55.985
      East: 180.0
      North: 83.628
  nodata: -99999
  path: socio_economic/worldpop/ppp_2020_constrained.vrt
  rename:
    ppp_2020_constrained: population

worldpop_2020_UNadj_constrained:
  data_type: RasterDataset
  driver: raster
  driver_kwargs:
    chunks: auto
  meta:
    processing_script: socio_economic/worldpop/src/
    source_spatial_extent:
      West: -180.0
      South: -55.985
      East: 180.0
      North: 83.628
  path: socio_economic/worldpop/ppp_2020_UNadj_constrained.vrt
  rename:
    ppp_2020_UNadj_constrained: population

wsf_bld_2015:
  crs: 4326
  data_type: RasterDataset
  driver: raster
  driver_kwargs:
    chunks:
      x: 1000
      y: 1000
  meta:
    category: socio-economic
    paper_doi: 10.1038/s41597-020-00580-5
    paper_ref: Marconcini at al (2020)
    source_license: CC0 1.0
    source_url: https://un-spider.org/links-and-resources/data-sources/world-settlement-footprint-2015-wsf-dlr-eoc
    source_spatial_extent:
      West: -180.0
      South: -60.0
      East: 180.0
      North: 80.0
  version: 1
  path: infrastructure/wsf/WSF2015_v1_EPSG4326.vrt<|MERGE_RESOLUTION|>--- conflicted
+++ resolved
@@ -1,14 +1,9 @@
 ---
 meta:
   root: p:/wflow_global/hydromt
-<<<<<<< HEAD
-  version: 2024.1
-  hydromt_version: '>=0.9'
-=======
-  version: 2024.1.30
+  version: 2024.2
   hydromt_version: '>=0.9, <1.0'
 
->>>>>>> 9ab302ef
 
 basin_atlas_level12_v10:
   crs: 4326
@@ -1076,29 +1071,15 @@
 grdc:
   crs: 4326
   data_type: GeoDataFrame
-<<<<<<< HEAD
-  driver: xlsx
-  driver_kwargs:
-=======
   driver: csv
   kwargs:
->>>>>>> 9ab302ef
     index_col: grdc_no
   meta:
     category: observed data
     notes: GRDC-Station Catalogue, last downloaded 2020-07-16
     source_license: https://www.bafg.de/GRDC/EN/02_srvcs/21_tmsrs/210_prtl/tou.html;jsessionid=A56D50D4A36D3D8707CBF00CBD71F106.live11291?nn=2862854
     source_url: https://portal.grdc.bafg.de/applications/public.html?publicuser=PublicUser#dataDownload/StationCatalogue
-<<<<<<< HEAD
-    source_spatial_extent:
-      West: -179.25
-      South: -90.0
-      East: 180.0
-      North: 80.6
-  path: hydro/grdc/GRDC_Stations.xlsx
-=======
   path: hydro/grdc/GRDC_Stations.csv
->>>>>>> 9ab302ef
   rename:
     area: uparea
 
