--- conflicted
+++ resolved
@@ -1,12 +1,7 @@
 ---
 meta:
-<<<<<<< HEAD
-  version: 2024.1
-  hydromt_version: '>=0.8.1'
-=======
   version: 2024.1.30
   hydromt_version: '>=0.8.1, <1.0'
->>>>>>> 9ab302ef
 
 cmip6_{model}_historical_{member}_{timestep}:
   crs: 4326
