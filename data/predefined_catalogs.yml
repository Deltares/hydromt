--- conflicted
+++ resolved
@@ -9,21 +9,16 @@
 #
 # Notes:
 # if new versions of the data_catalogs are created to table below should be updated by:
-#  - adding the new version with a reference to main, e.g., v2023.2: main
+#  - adding the new version with a rgit meference to main, e.g., v2023.2: main
 #  - updating the git hash or git tag of the previous version, e.g., v2023.1: 0bf8e2a1e716095dc6df54a5e9114ce88da0701b
 #    the git hash of the previous version can be found by browsing to the catalog file in the github main branch and then clicking on the history button
 
 deltares_data:
   urlpath: https://raw.githubusercontent.com/Deltares/hydromt/{version}/data/catalogs/deltares_data.yml
   versions:
-<<<<<<< HEAD
     v2024.1.30: main
     v2023.12.21: 392206b21b26e62e00ae76db7ffc61a3b95e2175
     v2023.12.19: bf25e79dcbda67612a75588cd782d57abe3881de
-=======
-    v2014.1.29: main
-    v2023.12: 26499f6c7b6e783ffeb8e093cf1c3a58423d1b8a
->>>>>>> 50863d77
     v2023.2: 0bf8e2a1e716095dc6df54a5e9114ce88da0701b
     v2022.7: e082da339f22cb1fc3571eec5a901a21d1c8a7bd
     v2022.5: d88cc47bd4ecc83de38c00aa554a7d48ad23ec23
