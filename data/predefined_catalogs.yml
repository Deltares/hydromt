---
# NOTE this file has been deprecated and will be removed in future versions
#
# list of predefined data catalogs
#
# <name>:
#    urlpath: <path or url to yml file or data archive containing a data_catalog.yml file>
#    versions:
#       <calendar_version>: <git hash / tag>
#    notes: <notes used in >
#
# Notes:
# if new versions of the data_catalogs are created to table below should be updated by:
#  - adding the new version with a rgit meference to main, e.g., v2023.2: main
#  - updating the git hash or git tag of the previous version, e.g., v2023.1: 0bf8e2a1e716095dc6df54a5e9114ce88da0701b
#    the git hash of the previous version can be found by browsing to the catalog file in the github main branch and then clicking on the history button

deltares_data:
  urlpath: https://raw.githubusercontent.com/Deltares/hydromt/{version}/data/catalogs/deltares_data.yml
  versions:
<<<<<<< HEAD
    v2024.2: main
    v2024.1.30: 503f9a400e8df89ecca240091d8eba9de1fedf75
=======
    v2024.1.30: 50863d777404a4a91b5f66bf285b3edaa56713b1
>>>>>>> 39cc2c51
    v2023.12.21: 392206b21b26e62e00ae76db7ffc61a3b95e2175
    v2023.12.19: bf25e79dcbda67612a75588cd782d57abe3881de
    v2023.2: 0bf8e2a1e716095dc6df54a5e9114ce88da0701b
    v2022.7: e082da339f22cb1fc3571eec5a901a21d1c8a7bd
    v2022.5: d88cc47bd4ecc83de38c00aa554a7d48ad23ec23
  notes: This data is only accessible when connected to the Deltares network.
gcs_cmip6_data:
  urlpath: https://raw.githubusercontent.com/Deltares/hydromt/{version}/data/catalogs/gcs_cmip6_data.yml
  versions:
    v2024.1.30: 503f9a400e8df89ecca240091d8eba9de1fedf75
    v2023.2: 0144d5dadfb76a9f2bdb22226b484e83c9751c34
  notes: This data uses CMIP6 data stored in Google Cloud Service.
aws_data:
  urlpath: https://raw.githubusercontent.com/Deltares/hydromt/{version}/data/catalogs/aws_data.yml
  versions:
    v2024.1.30: 503f9a400e8df89ecca240091d8eba9de1fedf75
    v2023.2: 897e5c5272875f1c066f393798b7ae59721c9e9d
  notes: This data are stored in public Amazon Web Services.
artifact_data:
  urlpath:  https://raw.githubusercontent.com/Deltares/hydromt/{version}/data/catalogs/artifact_data.yml
  versions:
    v0.0.9: main
    v0.0.8: 202874eb4fe3415d0608ea81cd61620af6f5816a
  notes: This data archive contains a sample dataset for the Piave basin (North Italy) to be used for tests and docs/demo purposes.<|MERGE_RESOLUTION|>--- conflicted
+++ resolved
@@ -18,12 +18,7 @@
 deltares_data:
   urlpath: https://raw.githubusercontent.com/Deltares/hydromt/{version}/data/catalogs/deltares_data.yml
   versions:
-<<<<<<< HEAD
-    v2024.2: main
-    v2024.1.30: 503f9a400e8df89ecca240091d8eba9de1fedf75
-=======
     v2024.1.30: 50863d777404a4a91b5f66bf285b3edaa56713b1
->>>>>>> 39cc2c51
     v2023.12.21: 392206b21b26e62e00ae76db7ffc61a3b95e2175
     v2023.12.19: bf25e79dcbda67612a75588cd782d57abe3881de
     v2023.2: 0bf8e2a1e716095dc6df54a5e9114ce88da0701b
