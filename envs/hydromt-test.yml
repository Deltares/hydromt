# this environment is used to test on github actions
name: hydromt-test

channels:
  - conda-forge

dependencies:
  - affine
  - black  # test
  - bottleneck
  - click
  - coverage == 6.4 # tests
  - dask
  - entrypoints
  - gdal>=3.1
  - geopandas>=0.10
  - netcdf4
  - numpy
  - openpyxl
  - pandas
  - packaging
  - pcraster # optional
  - pyflwdir>=0.5.4
  - pygeos>=0.8
  - pyproj
  - pytest # tests
  - pytest-cov # tests
  - pytest-mock # tests
  - rasterio
  - requests
  - rioxarray
  - scipy
  - shapely
  - xarray
<<<<<<< HEAD
  - xugrid=0.1.3 # optional for mesh
  - zarr
  - pip:
    - git+https://github.com/woodcrafty/PyETo.git # optional for Penman Monteith PET
=======
  - xugrid>=0.1.5 # optional for mesh
  - zarr
>>>>>>> e1b79bb0
<|MERGE_RESOLUTION|>--- conflicted
+++ resolved
@@ -32,12 +32,7 @@
   - scipy
   - shapely
   - xarray
-<<<<<<< HEAD
-  - xugrid=0.1.3 # optional for mesh
+  - xugrid>=0.1.5 # optional for mesh
   - zarr
   - pip:
-    - git+https://github.com/woodcrafty/PyETo.git # optional for Penman Monteith PET
-=======
-  - xugrid>=0.1.5 # optional for mesh
-  - zarr
->>>>>>> e1b79bb0
+    - git+https://github.com/woodcrafty/PyETo.git # optional for Penman Monteith PET