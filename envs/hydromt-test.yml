# this environment is used to test on github actions
name: hydromt-test

channels:
  - conda-forge

dependencies:
  - affine
  - black  # test
  - bottleneck
  - click
  - dask
  - entrypoints
  - gdal>=3.1
  - geopandas>=0.10
  - netcdf4
  - numba
  - numpy
  - openpyxl
  - pandas
  - packaging
  - pcraster # optional
  - pyflwdir>=0.5.4
  - pygeos>=0.8
  - pytest # tests
  - pytest-cov # tests
  - pytest-benchmark # tests
  - rasterio
  - requests
  - rioxarray
  - scipy
  - shapely=1.8.2  # temp version pin see geopandas#2531
  - xarray
<<<<<<< HEAD
  - zarr
  - pip:
    - git+https://github.com/woodcrafty/PyETo.git 
=======
  - xugrid=0.1.3 # optional for mesh
  - zarr
>>>>>>> 75e568c8
<|MERGE_RESOLUTION|>--- conflicted
+++ resolved
@@ -31,11 +31,7 @@
   - scipy
   - shapely=1.8.2  # temp version pin see geopandas#2531
   - xarray
-<<<<<<< HEAD
+  - xugrid=0.1.3 # optional for mesh
   - zarr
   - pip:
-    - git+https://github.com/woodcrafty/PyETo.git 
-=======
-  - xugrid=0.1.3 # optional for mesh
-  - zarr
->>>>>>> 75e568c8
+    - git+https://github.com/woodcrafty/PyETo.git 