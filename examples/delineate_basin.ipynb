--- conflicted
+++ resolved
@@ -1,386 +1,382 @@
 {
- "cells": [
-  {
-   "cell_type": "markdown",
-   "id": "ed96fc32",
-   "metadata": {},
-   "source": [
-    "## Example: Define hydrological model regions"
-   ]
-  },
-  {
-   "cell_type": "markdown",
-   "id": "dd85bda0",
-   "metadata": {},
-   "source": [
-    "The first step when building a model is to define the model domain. For hydrological models this is typically a full **basin** or **sub-basin** which includes all upstream cells. For hydrodynamic models this can also be an **inter-basin** which does not necessary include all upstream cells. *HydroMT* has the [get_basin_geometry()](https://deltares.github.io/hydromt/latest/_generated/hydromt.workflows.basin_mask.get_basin_geometry.html) method to do just that. "
-   ]
-  },
-  {
-   "cell_type": "markdown",
-   "id": "fdb9b6c9",
-   "metadata": {},
-   "source": [
-    "### Import packages"
-   ]
-  },
-  {
-   "cell_type": "code",
-   "execution_count": null,
-   "id": "02e9ac3f",
-   "metadata": {},
-   "outputs": [],
-   "source": [
-    "import geopandas as gpd\n",
-    "import numpy as np\n",
-    "from shapely.geometry import box"
-   ]
-  },
-  {
-   "cell_type": "code",
-   "execution_count": null,
-   "id": "cd8f470d",
-   "metadata": {},
-   "outputs": [],
-   "source": [
-    "# for plotting\n",
-    "import cartopy.crs as ccrs\n",
-    "import cartopy.io.img_tiles as cimgt\n",
-    "import matplotlib.pyplot as plt\n",
-    "\n",
-    "proj = ccrs.PlateCarree()  # plot projection"
-   ]
-  },
-  {
-   "cell_type": "code",
-   "execution_count": null,
-   "id": "efdc15a6",
-   "metadata": {},
-   "outputs": [],
-   "source": [
-    "# import hydromt\n",
-    "import hydromt\n",
-    "from hydromt.model.processes.basin_mask import get_basin_geometry\n"
-   ]
-  },
-  {
-   "cell_type": "markdown",
-   "id": "d72498d7",
-   "metadata": {},
-   "source": [
-    "### Read data"
-   ]
-  },
-  {
-   "cell_type": "markdown",
-   "id": "5aefb923",
-   "metadata": {},
-   "source": [
-    "Read data using the [DataCatalog](https://deltares.github.io/hydromt/latest/_generated/hydromt.data_catalog.DataCatalog.html). If no yml files with data sources are provided, by default data for the Piave basin is downloaded from the hydromt-artifacts to to `~/.hydromt_data/`. Links to the original data sources and data licenses can be found in the meta dict of each source. Here we use flow direction data from [MERIT Hydro](http://hydro.iis.u-tokyo.ac.jp/~yamadai/MERIT_Hydro). Note that the original `'MERIT Hydro'` data has been extended with a basin mask layer, which together with the basin index vector data makes faster basin delineation possible."
-   ]
-  },
-  {
-   "cell_type": "code",
-   "execution_count": null,
-   "id": "a656ae07",
-   "metadata": {},
-   "outputs": [],
-   "source": [
-    "# instantiate instance of Data Catalog\n",
-<<<<<<< HEAD
-    "data_catalog = hydromt.DataCatalog(data_libs=[\"artifact_data=v1.0.0\"])"
-=======
-    "data_catalog = hydromt.DataCatalog(logger=logger, data_libs=[\"artifact_data=v0.0.8\"])"
->>>>>>> a707d444
-   ]
-  },
-  {
-   "cell_type": "code",
-   "execution_count": null,
-   "id": "b616f4d4",
-   "metadata": {},
-   "outputs": [],
-   "source": [
-    "# read MERIT hydro flow direction data\n",
-    "print(data_catalog.get_source(\"merit_hydro\"))\n",
-    "ds = data_catalog.get_rasterdataset(\"merit_hydro\")"
-   ]
-  },
-  {
-   "cell_type": "code",
-   "execution_count": null,
-   "id": "d37776e8",
-   "metadata": {},
-   "outputs": [],
-   "source": [
-    "# read MERIT hydro basin index vector data. This data contains bounding box geometries of all basins globally.\n",
-    "# Here we pass the GeoDataFrameAdapter instead of the GeoDataFrame itself\n",
-    "# a spatial subset of the data loaded within the get_basin_geometry method\n",
-    "basin_index = data_catalog.get_source(\"merit_hydro_index\")\n",
-    "print(basin_index)"
-   ]
-  },
-  {
-   "cell_type": "code",
-   "execution_count": null,
-   "id": "8de1ac13",
-   "metadata": {},
-   "outputs": [],
-   "source": [
-    "# derive river geometry based on stream order >= 7 (for plotting only)\n",
-    "flwdir = hydromt.gis.flw.flwdir_from_da(ds[\"flwdir\"], ftype=\"d8\")\n",
-    "feats = flwdir.streams(mask=ds[\"strord\"] >= 7)\n",
-    "gdf_riv = gpd.GeoDataFrame.from_features(feats)\n",
-    "\n",
-    "\n",
-    "def plot(extent, gdf_bas, gdf_out):\n",
-    "    fig = plt.figure(figsize=(3, 5))\n",
-    "    ax = plt.subplot(projection=proj)\n",
-    "    ax.set_extent(extent, crs=proj)\n",
-    "    ax.add_image(cimgt.QuadtreeTiles(), 10)\n",
-    "    gdf_bas.boundary.plot(ax=ax, edgecolor=\"k\", zorder=2)\n",
-    "    gdf_riv.plot(ax=ax, color=\"blue\", alpha=0.7)\n",
-    "    gdf_out.plot(ax=ax, markersize=40, c=\"red\", zorder=2)\n",
-    "    return ax"
-   ]
-  },
-  {
-   "cell_type": "markdown",
-   "id": "d8b9867d",
-   "metadata": {},
-   "source": [
-    "### Delineate basins"
-   ]
-  },
-  {
-   "cell_type": "markdown",
-   "id": "3639c6d9",
-   "metadata": {},
-   "source": [
-    "Several examples to delineate sub-, inter- or full basins are provided below together with the command line interface (CLI) syntax for the HydroMT [build](../user_guide/model_build.rst) command. All CLI options are described in the [parse_region()](https://deltares.github.io/hydromt/latest/_generated/hydromt.workflows.basin_mask.parse_region.html) method."
-   ]
-  },
-  {
-   "cell_type": "markdown",
-   "id": "aff9722c",
-   "metadata": {},
-   "source": [
-    "Get the basin based on a point location `[x, y]`."
-   ]
-  },
-  {
-   "cell_type": "code",
-   "execution_count": null,
-   "id": "d807ba3d",
-   "metadata": {},
-   "outputs": [],
-   "source": [
-    "# CLI syntax: -r {'basin': [x, y]}\n",
-    "# e.g.: -r {'basin': [12.6, 45.8]}\n",
-    "\n",
-    "xy = [12.6, 45.8]\n",
-    "gdf_bas, _ = get_basin_geometry(\n",
-    "    ds,\n",
-    "    kind=\"basin\",\n",
-    "    xy=xy,\n",
-    "    basin_index=basin_index,\n",
-    ")"
-   ]
-  },
-  {
-   "cell_type": "code",
-   "execution_count": null,
-   "id": "8122a788",
-   "metadata": {},
-   "outputs": [],
-   "source": [
-    "# plot results\n",
-    "gdf_xy = gpd.GeoDataFrame(geometry=gpd.points_from_xy(x=[xy[0]], y=[xy[1]]), crs=4326)\n",
-    "extent = np.array(gdf_bas.buffer(0.1).total_bounds)[[0, 2, 1, 3]]\n",
-    "\n",
-    "plot(extent, gdf_bas, gdf_xy)"
-   ]
-  },
-  {
-   "cell_type": "markdown",
-   "id": "a577fedd",
-   "metadata": {},
-   "source": [
-    "### Delineate sub-basins"
-   ]
-  },
-  {
-   "cell_type": "markdown",
-   "id": "75aa9f37",
-   "metadata": {},
-   "source": [
-    "We need an initial bounding box to delineate the sub-basin. This can be derived from the *merit_hydro_index* or user provided initial `bounds`. \n",
-    "The latter might be faster if delineating a small sub-basin from a large basin. A warning is raised if not all contributing cells are included."
-   ]
-  },
-  {
-   "cell_type": "markdown",
-   "id": "c07f9571",
-   "metadata": {},
-   "source": [
-    "Get a subbasin based on its outlet location `[x,y]`, snapped to a stream defined by a `<variable>:<threshold>` pair, in this case a stream order larger or equal to 7. The `variable` should be present in the dataset `ds`. "
-   ]
-  },
-  {
-   "cell_type": "code",
-   "execution_count": null,
-   "id": "2e2aaf49",
-   "metadata": {},
-   "outputs": [],
-   "source": [
-    "# CLI syntax: -r {'subbasin': [x, y], <variable>: <threshold>, 'bounds': [xmin, ymin, xmax, ymax]}\n",
-    "# e.g.: -r {'subbasin': [12.6, 45.8], 'strord': 7, 'bounds': [12.1, 45.5, 12.9, 46.5]}\n",
-    "\n",
-    "xy = [12.6, 45.8]\n",
-    "bounds = [12.1, 45.5, 12.9, 46.5]\n",
-    "gdf_bas, gdf_out = get_basin_geometry(\n",
-    "    ds,\n",
-    "    kind=\"subbasin\",\n",
-    "    xy=xy,\n",
-    "    strord=7,\n",
-    "    bounds=bounds,\n",
-    ")"
-   ]
-  },
-  {
-   "cell_type": "code",
-   "execution_count": null,
-   "id": "2a561ffd",
-   "metadata": {},
-   "outputs": [],
-   "source": [
-    "# plot results\n",
-    "gdf_bounds = gpd.GeoDataFrame(geometry=[box(*bounds)], crs=4326)\n",
-    "extent = gdf_bounds.buffer(0.05).total_bounds[[0, 2, 1, 3]]\n",
-    "\n",
-    "ax = plot(extent, gdf_bas, gdf_out)\n",
-    "gdf_bounds.boundary.plot(ax=ax, edgecolor=\"k\", ls=\"--\")"
-   ]
-  },
-  {
-   "cell_type": "markdown",
-   "id": "6f130aca",
-   "metadata": {},
-   "source": [
-    "Get a sub-basin based on the location where the stream flows out of a `bbox`. Here the stream defined by a `<variable>:<threshold>` pair, in this case a stream order larger or equal to 8. The `variable` should be present in the dataset `ds`. "
-   ]
-  },
-  {
-   "cell_type": "code",
-   "execution_count": null,
-   "id": "bf21c1ff",
-   "metadata": {},
-   "outputs": [],
-   "source": [
-    "# CLI SYNTAX: -r {'subbasin': [xmin, ymin, xmax, ymax], <variable>: <threshold>}\n",
-    "# e.g.: -r {'subbasin': [12.50, 45.72, 12.7, 46], 'strord': 8}\n",
-    "\n",
-    "bbox = [12.50, 45.72, 12.7, 46]\n",
-    "gdf_bas, gdf_out = get_basin_geometry(\n",
-    "    ds,\n",
-    "    kind=\"subbasin\",\n",
-    "    bbox=bbox,\n",
-    "    strord=8,\n",
-    "    basin_index=basin_index,\n",
-    ")"
-   ]
-  },
-  {
-   "cell_type": "code",
-   "execution_count": null,
-   "id": "8ef9c429",
-   "metadata": {},
-   "outputs": [],
-   "source": [
-    "# plot results\n",
-    "gdf_bbox = gpd.GeoDataFrame(geometry=[box(*bbox)], crs=4326)\n",
-    "extent = gdf_bas.buffer(0.05).total_bounds[[0, 2, 1, 3]]\n",
-    "\n",
-    "ax = plot(extent, gdf_bas, gdf_out)\n",
-    "gdf_bbox.boundary.plot(ax=ax, edgecolor=\"r\", ls=\"-\")"
-   ]
-  },
-  {
-   "cell_type": "markdown",
-   "id": "7a178a0d",
-   "metadata": {},
-   "source": [
-    "### Delineate interbasins"
-   ]
-  },
-  {
-   "cell_type": "markdown",
-   "id": "9e158397",
-   "metadata": {},
-   "source": [
-    "Get an inter-basin based on the streams within a `bbox`. The inter-basin is limited to the most downstream contiguous area within the bbox that drains to the stream.  Here the stream defined by a `<variable>:<threshold>` pair, in this case a stream order larger or equal to 8. The `variable` should be present in the dataset `ds`. The `buffer` is required to check wether streams flow in and out of the bbox. "
-   ]
-  },
-  {
-   "cell_type": "code",
-   "execution_count": null,
-   "id": "c84daca3",
-   "metadata": {},
-   "outputs": [],
-   "source": [
-    "# CLI SYNTAX -r {'interbasin': [xmin, ymin, xmax, ymax], <variable>: <threshold>}\n",
-    "# e.g.: -r {'interbasin': [12.50, 45.72, 12.7, 46], 'strord': 8}\n",
-    "\n",
-    "bbox = [12.50, 45.72, 12.7, 46]\n",
-    "gdf_bas, gdf_out = get_basin_geometry(\n",
-    "    ds,\n",
-    "    kind=\"interbasin\",\n",
-    "    bbox=bbox,\n",
-    "    strord=8,\n",
-    "    buffer=20,\n",
-    ")"
-   ]
-  },
-  {
-   "cell_type": "code",
-   "execution_count": null,
-   "id": "ca8489df",
-   "metadata": {},
-   "outputs": [],
-   "source": [
-    "# plot results\n",
-    "gdf_bbox = gpd.GeoDataFrame(geometry=[box(*bbox)], crs=4326)\n",
-    "extent = gdf_bbox.buffer(0.02).total_bounds[[0, 2, 1, 3]]\n",
-    "\n",
-    "ax = plot(extent, gdf_bas, gdf_out)\n",
-    "gdf_bbox.boundary.plot(ax=ax, edgecolor=\"r\", ls=\"-\", zorder=1)"
-   ]
-  }
- ],
- "metadata": {
-  "kernelspec": {
-   "display_name": "hydromt-dev",
-   "language": "python",
-   "name": "python3"
-  },
-  "language_info": {
-   "codemirror_mode": {
-    "name": "ipython",
-    "version": 3
-   },
-   "file_extension": ".py",
-   "mimetype": "text/x-python",
-   "name": "python",
-   "nbconvert_exporter": "python",
-   "pygments_lexer": "ipython3",
-   "version": "3.9.19"
-  },
-  "vscode": {
-   "interpreter": {
-    "hash": "8138b72b0e304ba55d14e4dcf8d650296065d1ee95f3f67a239b6fbf5f7328dd"
-   }
-  }
- },
- "nbformat": 4,
- "nbformat_minor": 5
+    "cells": [
+        {
+            "cell_type": "markdown",
+            "id": "ed96fc32",
+            "metadata": {},
+            "source": [
+                "## Example: Define hydrological model regions"
+            ]
+        },
+        {
+            "cell_type": "markdown",
+            "id": "dd85bda0",
+            "metadata": {},
+            "source": [
+                "The first step when building a model is to define the model domain. For hydrological models this is typically a full **basin** or **sub-basin** which includes all upstream cells. For hydrodynamic models this can also be an **inter-basin** which does not necessary include all upstream cells. *HydroMT* has the [get_basin_geometry()](https://deltares.github.io/hydromt/latest/_generated/hydromt.workflows.basin_mask.get_basin_geometry.html) method to do just that. "
+            ]
+        },
+        {
+            "cell_type": "markdown",
+            "id": "fdb9b6c9",
+            "metadata": {},
+            "source": [
+                "### Import packages"
+            ]
+        },
+        {
+            "cell_type": "code",
+            "execution_count": null,
+            "id": "02e9ac3f",
+            "metadata": {},
+            "outputs": [],
+            "source": [
+                "import geopandas as gpd\n",
+                "import numpy as np\n",
+                "from shapely.geometry import box"
+            ]
+        },
+        {
+            "cell_type": "code",
+            "execution_count": null,
+            "id": "cd8f470d",
+            "metadata": {},
+            "outputs": [],
+            "source": [
+                "# for plotting\n",
+                "import cartopy.crs as ccrs\n",
+                "import cartopy.io.img_tiles as cimgt\n",
+                "import matplotlib.pyplot as plt\n",
+                "\n",
+                "proj = ccrs.PlateCarree()  # plot projection"
+            ]
+        },
+        {
+            "cell_type": "code",
+            "execution_count": null,
+            "id": "efdc15a6",
+            "metadata": {},
+            "outputs": [],
+            "source": [
+                "# import hydromt\n",
+                "import hydromt\n",
+                "from hydromt.model.processes.basin_mask import get_basin_geometry\n"
+            ]
+        },
+        {
+            "cell_type": "markdown",
+            "id": "d72498d7",
+            "metadata": {},
+            "source": [
+                "### Read data"
+            ]
+        },
+        {
+            "cell_type": "markdown",
+            "id": "5aefb923",
+            "metadata": {},
+            "source": [
+                "Read data using the [DataCatalog](https://deltares.github.io/hydromt/latest/_generated/hydromt.data_catalog.DataCatalog.html). If no yml files with data sources are provided, by default data for the Piave basin is downloaded from the hydromt-artifacts to to `~/.hydromt_data/`. Links to the original data sources and data licenses can be found in the meta dict of each source. Here we use flow direction data from [MERIT Hydro](http://hydro.iis.u-tokyo.ac.jp/~yamadai/MERIT_Hydro). Note that the original `'MERIT Hydro'` data has been extended with a basin mask layer, which together with the basin index vector data makes faster basin delineation possible."
+            ]
+        },
+        {
+            "cell_type": "code",
+            "execution_count": null,
+            "id": "a656ae07",
+            "metadata": {},
+            "outputs": [],
+            "source": [
+                "# instantiate instance of Data Catalog\n",
+                "data_catalog = hydromt.DataCatalog(data_libs=[\"artifact_data=v1.0.0\"])"
+            ]
+        },
+        {
+            "cell_type": "code",
+            "execution_count": null,
+            "id": "b616f4d4",
+            "metadata": {},
+            "outputs": [],
+            "source": [
+                "# read MERIT hydro flow direction data\n",
+                "print(data_catalog.get_source(\"merit_hydro\"))\n",
+                "ds = data_catalog.get_rasterdataset(\"merit_hydro\")"
+            ]
+        },
+        {
+            "cell_type": "code",
+            "execution_count": null,
+            "id": "d37776e8",
+            "metadata": {},
+            "outputs": [],
+            "source": [
+                "# read MERIT hydro basin index vector data. This data contains bounding box geometries of all basins globally.\n",
+                "# Here we pass the GeoDataFrameAdapter instead of the GeoDataFrame itself\n",
+                "# a spatial subset of the data loaded within the get_basin_geometry method\n",
+                "basin_index = data_catalog.get_source(\"merit_hydro_index\")\n",
+                "print(basin_index)"
+            ]
+        },
+        {
+            "cell_type": "code",
+            "execution_count": null,
+            "id": "8de1ac13",
+            "metadata": {},
+            "outputs": [],
+            "source": [
+                "# derive river geometry based on stream order >= 7 (for plotting only)\n",
+                "flwdir = hydromt.gis.flw.flwdir_from_da(ds[\"flwdir\"], ftype=\"d8\")\n",
+                "feats = flwdir.streams(mask=ds[\"strord\"] >= 7)\n",
+                "gdf_riv = gpd.GeoDataFrame.from_features(feats)\n",
+                "\n",
+                "\n",
+                "def plot(extent, gdf_bas, gdf_out):\n",
+                "    fig = plt.figure(figsize=(3, 5))\n",
+                "    ax = plt.subplot(projection=proj)\n",
+                "    ax.set_extent(extent, crs=proj)\n",
+                "    ax.add_image(cimgt.QuadtreeTiles(), 10)\n",
+                "    gdf_bas.boundary.plot(ax=ax, edgecolor=\"k\", zorder=2)\n",
+                "    gdf_riv.plot(ax=ax, color=\"blue\", alpha=0.7)\n",
+                "    gdf_out.plot(ax=ax, markersize=40, c=\"red\", zorder=2)\n",
+                "    return ax"
+            ]
+        },
+        {
+            "cell_type": "markdown",
+            "id": "d8b9867d",
+            "metadata": {},
+            "source": [
+                "### Delineate basins"
+            ]
+        },
+        {
+            "cell_type": "markdown",
+            "id": "3639c6d9",
+            "metadata": {},
+            "source": [
+                "Several examples to delineate sub-, inter- or full basins are provided below together with the command line interface (CLI) syntax for the HydroMT [build](../user_guide/model_build.rst) command. All CLI options are described in the [parse_region()](https://deltares.github.io/hydromt/latest/_generated/hydromt.workflows.basin_mask.parse_region.html) method."
+            ]
+        },
+        {
+            "cell_type": "markdown",
+            "id": "aff9722c",
+            "metadata": {},
+            "source": [
+                "Get the basin based on a point location `[x, y]`."
+            ]
+        },
+        {
+            "cell_type": "code",
+            "execution_count": null,
+            "id": "d807ba3d",
+            "metadata": {},
+            "outputs": [],
+            "source": [
+                "# CLI syntax: -r {'basin': [x, y]}\n",
+                "# e.g.: -r {'basin': [12.6, 45.8]}\n",
+                "\n",
+                "xy = [12.6, 45.8]\n",
+                "gdf_bas, _ = get_basin_geometry(\n",
+                "    ds,\n",
+                "    kind=\"basin\",\n",
+                "    xy=xy,\n",
+                "    basin_index=basin_index,\n",
+                ")"
+            ]
+        },
+        {
+            "cell_type": "code",
+            "execution_count": null,
+            "id": "8122a788",
+            "metadata": {},
+            "outputs": [],
+            "source": [
+                "# plot results\n",
+                "gdf_xy = gpd.GeoDataFrame(geometry=gpd.points_from_xy(x=[xy[0]], y=[xy[1]]), crs=4326)\n",
+                "extent = np.array(gdf_bas.buffer(0.1).total_bounds)[[0, 2, 1, 3]]\n",
+                "\n",
+                "plot(extent, gdf_bas, gdf_xy)"
+            ]
+        },
+        {
+            "cell_type": "markdown",
+            "id": "a577fedd",
+            "metadata": {},
+            "source": [
+                "### Delineate sub-basins"
+            ]
+        },
+        {
+            "cell_type": "markdown",
+            "id": "75aa9f37",
+            "metadata": {},
+            "source": [
+                "We need an initial bounding box to delineate the sub-basin. This can be derived from the *merit_hydro_index* or user provided initial `bounds`. \n",
+                "The latter might be faster if delineating a small sub-basin from a large basin. A warning is raised if not all contributing cells are included."
+            ]
+        },
+        {
+            "cell_type": "markdown",
+            "id": "c07f9571",
+            "metadata": {},
+            "source": [
+                "Get a subbasin based on its outlet location `[x,y]`, snapped to a stream defined by a `<variable>:<threshold>` pair, in this case a stream order larger or equal to 7. The `variable` should be present in the dataset `ds`. "
+            ]
+        },
+        {
+            "cell_type": "code",
+            "execution_count": null,
+            "id": "2e2aaf49",
+            "metadata": {},
+            "outputs": [],
+            "source": [
+                "# CLI syntax: -r {'subbasin': [x, y], <variable>: <threshold>, 'bounds': [xmin, ymin, xmax, ymax]}\n",
+                "# e.g.: -r {'subbasin': [12.6, 45.8], 'strord': 7, 'bounds': [12.1, 45.5, 12.9, 46.5]}\n",
+                "\n",
+                "xy = [12.6, 45.8]\n",
+                "bounds = [12.1, 45.5, 12.9, 46.5]\n",
+                "gdf_bas, gdf_out = get_basin_geometry(\n",
+                "    ds,\n",
+                "    kind=\"subbasin\",\n",
+                "    xy=xy,\n",
+                "    strord=7,\n",
+                "    bounds=bounds,\n",
+                ")"
+            ]
+        },
+        {
+            "cell_type": "code",
+            "execution_count": null,
+            "id": "2a561ffd",
+            "metadata": {},
+            "outputs": [],
+            "source": [
+                "# plot results\n",
+                "gdf_bounds = gpd.GeoDataFrame(geometry=[box(*bounds)], crs=4326)\n",
+                "extent = gdf_bounds.buffer(0.05).total_bounds[[0, 2, 1, 3]]\n",
+                "\n",
+                "ax = plot(extent, gdf_bas, gdf_out)\n",
+                "gdf_bounds.boundary.plot(ax=ax, edgecolor=\"k\", ls=\"--\")"
+            ]
+        },
+        {
+            "cell_type": "markdown",
+            "id": "6f130aca",
+            "metadata": {},
+            "source": [
+                "Get a sub-basin based on the location where the stream flows out of a `bbox`. Here the stream defined by a `<variable>:<threshold>` pair, in this case a stream order larger or equal to 8. The `variable` should be present in the dataset `ds`. "
+            ]
+        },
+        {
+            "cell_type": "code",
+            "execution_count": null,
+            "id": "bf21c1ff",
+            "metadata": {},
+            "outputs": [],
+            "source": [
+                "# CLI SYNTAX: -r {'subbasin': [xmin, ymin, xmax, ymax], <variable>: <threshold>}\n",
+                "# e.g.: -r {'subbasin': [12.50, 45.72, 12.7, 46], 'strord': 8}\n",
+                "\n",
+                "bbox = [12.50, 45.72, 12.7, 46]\n",
+                "gdf_bas, gdf_out = get_basin_geometry(\n",
+                "    ds,\n",
+                "    kind=\"subbasin\",\n",
+                "    bbox=bbox,\n",
+                "    strord=8,\n",
+                "    basin_index=basin_index,\n",
+                ")"
+            ]
+        },
+        {
+            "cell_type": "code",
+            "execution_count": null,
+            "id": "8ef9c429",
+            "metadata": {},
+            "outputs": [],
+            "source": [
+                "# plot results\n",
+                "gdf_bbox = gpd.GeoDataFrame(geometry=[box(*bbox)], crs=4326)\n",
+                "extent = gdf_bas.buffer(0.05).total_bounds[[0, 2, 1, 3]]\n",
+                "\n",
+                "ax = plot(extent, gdf_bas, gdf_out)\n",
+                "gdf_bbox.boundary.plot(ax=ax, edgecolor=\"r\", ls=\"-\")"
+            ]
+        },
+        {
+            "cell_type": "markdown",
+            "id": "7a178a0d",
+            "metadata": {},
+            "source": [
+                "### Delineate interbasins"
+            ]
+        },
+        {
+            "cell_type": "markdown",
+            "id": "9e158397",
+            "metadata": {},
+            "source": [
+                "Get an inter-basin based on the streams within a `bbox`. The inter-basin is limited to the most downstream contiguous area within the bbox that drains to the stream.  Here the stream defined by a `<variable>:<threshold>` pair, in this case a stream order larger or equal to 8. The `variable` should be present in the dataset `ds`. The `buffer` is required to check wether streams flow in and out of the bbox. "
+            ]
+        },
+        {
+            "cell_type": "code",
+            "execution_count": null,
+            "id": "c84daca3",
+            "metadata": {},
+            "outputs": [],
+            "source": [
+                "# CLI SYNTAX -r {'interbasin': [xmin, ymin, xmax, ymax], <variable>: <threshold>}\n",
+                "# e.g.: -r {'interbasin': [12.50, 45.72, 12.7, 46], 'strord': 8}\n",
+                "\n",
+                "bbox = [12.50, 45.72, 12.7, 46]\n",
+                "gdf_bas, gdf_out = get_basin_geometry(\n",
+                "    ds,\n",
+                "    kind=\"interbasin\",\n",
+                "    bbox=bbox,\n",
+                "    strord=8,\n",
+                "    buffer=20,\n",
+                ")"
+            ]
+        },
+        {
+            "cell_type": "code",
+            "execution_count": null,
+            "id": "ca8489df",
+            "metadata": {},
+            "outputs": [],
+            "source": [
+                "# plot results\n",
+                "gdf_bbox = gpd.GeoDataFrame(geometry=[box(*bbox)], crs=4326)\n",
+                "extent = gdf_bbox.buffer(0.02).total_bounds[[0, 2, 1, 3]]\n",
+                "\n",
+                "ax = plot(extent, gdf_bas, gdf_out)\n",
+                "gdf_bbox.boundary.plot(ax=ax, edgecolor=\"r\", ls=\"-\", zorder=1)"
+            ]
+        }
+    ],
+    "metadata": {
+        "kernelspec": {
+            "display_name": "hydromt-dev",
+            "language": "python",
+            "name": "python3"
+        },
+        "language_info": {
+            "codemirror_mode": {
+                "name": "ipython",
+                "version": 3
+            },
+            "file_extension": ".py",
+            "mimetype": "text/x-python",
+            "name": "python",
+            "nbconvert_exporter": "python",
+            "pygments_lexer": "ipython3",
+            "version": "3.9.19"
+        },
+        "vscode": {
+            "interpreter": {
+                "hash": "8138b72b0e304ba55d14e4dcf8d650296065d1ee95f3f67a239b6fbf5f7328dd"
+            }
+        }
+    },
+    "nbformat": 4,
+    "nbformat_minor": 5
 }