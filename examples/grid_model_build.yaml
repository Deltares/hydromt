---
setup_config:
  header.settings: value
  timers.end: '2010-02-15'
  timers.start: '2010-02-05'

setup_grid:
  res: 0.05
  crs: 4326
  basin_index_fn: merit_hydro_index
  hydrography_fn: merit_hydro

<<<<<<< HEAD
setup_grid_from_constant:
  constant: 0.01
  name: c1
  dtype: float32
  nodata: -99.0

setup_grid_from_rasterdataset:
  raster_fn: merit_hydro_1k
  variables: 
  - elevtn
  - basins
  reproject_method:
  - average
  - mode

setup_grid_from_rasterdataset2:
  raster_fn: vito
  fill_method: nearest
  reproject_method: mode
  rename:
    vito: landuse
=======
setup_maps_from_raster:
  fill_method:
  raster_fn: merit_hydro_1k
  reproject_method:
  variables: elevtn
>>>>>>> 9544afe8

setup_grid_from_raster_reclass:
  raster_fn: vito
  reclass_table_fn: vito_reclass
  reclass_variables:
<<<<<<< HEAD
  - manning
  reproject_method:
  - average

setup_grid_from_geodataframe:
  vector_fn: hydro_lakes
  variables:
  - waterbody_id
  - Depth_avg
  nodata:
  - -1
  - -999.0
  rasterize_method: value
  rename:
    waterbody_id: lake_id
    Detph_avg: lake_depth

setup_grid_from_geodataframe2:
  vector_fn: hydro_lakes
  rasterize_method: fraction
  rename:
    hydro_lakes: water_frac
  
write:
  components:
  - config
  - geoms
  - grid
=======
    - manning

write:
  components:
    - config
    - geoms
    - maps
>>>>>>> 9544afe8
<|MERGE_RESOLUTION|>--- conflicted
+++ resolved
@@ -10,7 +10,6 @@
   basin_index_fn: merit_hydro_index
   hydrography_fn: merit_hydro
 
-<<<<<<< HEAD
 setup_grid_from_constant:
   constant: 0.01
   name: c1
@@ -32,19 +31,11 @@
   reproject_method: mode
   rename:
     vito: landuse
-=======
-setup_maps_from_raster:
-  fill_method:
-  raster_fn: merit_hydro_1k
-  reproject_method:
-  variables: elevtn
->>>>>>> 9544afe8
 
 setup_grid_from_raster_reclass:
   raster_fn: vito
   reclass_table_fn: vito_reclass
   reclass_variables:
-<<<<<<< HEAD
   - manning
   reproject_method:
   - average
@@ -72,13 +63,4 @@
   components:
   - config
   - geoms
-  - grid
-=======
-    - manning
-
-write:
-  components:
-    - config
-    - geoms
-    - maps
->>>>>>> 9544afe8
+  - grid