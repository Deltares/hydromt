{
    "cells": [
        {
            "attachments": {},
            "cell_type": "markdown",
            "id": "b3bcda6a",
            "metadata": {},
            "source": [
                "## Example: Preparing a data catalog"
            ]
        },
        {
            "attachments": {},
            "cell_type": "markdown",
            "id": "24de01ef",
            "metadata": {},
            "source": [
                "This example illustrates the how to prepare your own HydroMT [DataCatalog](https://deltares.github.io/hydromt/latest/_generated/hydromt.data_catalog.DataCatalog.html) to reference your own data sources and start using then within HydroMT, see [user guide](https://deltares.github.io/hydromt/latest/user_guide/data_prepare_cat.html)."
            ]
        },
        {
            "cell_type": "code",
            "execution_count": null,
            "id": "cb652f8e",
            "metadata": {},
            "outputs": [],
            "source": [
                "# import python libraries\n",
                "import os\n",
                "from pprint import pprint\n",
<<<<<<< HEAD
                "import matplotlib.pyplot as plt\n",
                "import xarray as xr\n",
                "import rioxarray\n",
                "import geopandas as gpd\n",
                "import pandas as pd\n",
                "\n",
                "# import hydromt and setup logging\n",
                "import hydromt\n",
                "from hydromt.log import setuplog\n",
=======
                "\n",
                "import geopandas as gpd\n",
                "import matplotlib.pyplot as plt\n",
                "import pandas as pd\n",
                "import rioxarray  # noqa\n",
                "import xarray as xr\n",
                "\n",
                "# import hydromt and setup logging\n",
                "import hydromt\n",
                "from hydromt.utils import setuplog\n",
>>>>>>> 0184864c
                "\n",
                "logger = setuplog(\"prepare data catalog\", log_level=10)"
            ]
        },
        {
            "attachments": {},
            "cell_type": "markdown",
            "id": "384119c5",
            "metadata": {},
            "source": [
                "The steps to use your own data within HydroMT are in brief:\n",
                "\n",
                "  1) **Have your (local) dataset ready** in one of the supported [raster](https://deltares.github.io/hydromt/latest/user_guide/data_types.html#raster-formats) (tif, ascii, netcdf, zarr...), \n",
                "   [vector](https://deltares.github.io/hydromt/latest/user_guide/data_types.html#vector-formats) (shp, geojson, gpkg...) or [geospatial time-series](https://deltares.github.io/hydromt/latest/user_guide/data_types.html#geo-formats) (netcdf, csv...) format.\n",
                "  2) **Create your own [yaml file](https://deltares.github.io/hydromt/latest/user_guide/data_prepare_cat.html#data-yaml)** with a reference to your prepared dataset and properties (path, data_type, driver, etc.) following the HydroMT [data conventions](https://deltares.github.io/hydromt/latest/user_guide/data_conventions.html#data-convention). For this step, you can also start from an existing pre-defined catalog or use it for inspiration.\n",
                "\n",
                "The existing pre-defined catalog are:"
            ]
        },
        {
            "cell_type": "code",
            "execution_count": null,
            "id": "e73f3b5a",
            "metadata": {},
            "outputs": [],
            "source": [
                "# this download the artifact_data archive v0.0.6\n",
<<<<<<< HEAD
                "data_catalog = hydromt.DataCatalog(data_libs=[\"artifact_data=v0.0.8\"])\n",
=======
                "data_catalog = hydromt.DataCatalog(data_libs=[\"artifact_data=v0.0.6\"])\n",
>>>>>>> 0184864c
                "pprint(data_catalog.predefined_catalogs)"
            ]
        },
        {
            "attachments": {},
            "cell_type": "markdown",
            "id": "cf6fb67d",
            "metadata": {},
            "source": [
                "In this notebook, we will see how we can create a data catalog for several type of input data. For this we have prepared several type of data that we will catalogue, let's see which data we have available:"
            ]
        },
        {
            "cell_type": "code",
            "execution_count": null,
            "id": "f3b2ea85",
            "metadata": {},
            "outputs": [],
            "source": [
                "# the artifact data is stored in the following location\n",
<<<<<<< HEAD
                "root = os.path.join(data_catalog._cache_dir, \"artifact_data\", \"v0.0.8\")\n",
=======
                "root = os.path.join(data_catalog._cache_dir, \"artifact_data\", \"v0.0.6\", \"data.tar\")\n",
>>>>>>> 0184864c
                "# let's print some of the file that are there\n",
                "for item in os.listdir(root)[-10:]:\n",
                "    print(item)"
            ]
        },
        {
            "attachments": {},
            "cell_type": "markdown",
            "id": "17d8f348",
            "metadata": {},
            "source": [
                "### RasterDataset from raster file"
            ]
        },
        {
            "attachments": {},
            "cell_type": "markdown",
            "id": "e66efa59",
            "metadata": {},
            "source": [
                "The first file we will use is a 'simple' raster file in a tif format: **vito.tif**. This file contains a landuse classification raster. The first thing to do before adding a new file to a data catalog is to get to know what is inside of our file mainly:\n",
                "\n",
                "  - **location of the file**: `path`.\n",
                "  - **type of data**: `data_type`. `RasterDataset` for gridded data, `GeoDataFrame` for vector data, `GeoDataset` for point timeseries and `DataFrame` for tabular data.\n",
                "  - **file format**: `driver`. The file format impacts the driver or python function that will be used to open the data. Either `raster`, `raster_tindex`, `netcdf`, `zarr`, `vector`, `vector_table`.\n",
                "  - **crs**: `crs`. Coordinate sytem of the data. Optional as it is usually encoded in the data itself.\n",
                "  - **variables and their properties**: `rename`, `unit_mult`, `unit_add`. Looking at the variables in the input data and what are their names and units so that we can convert them to the [HydroMT data conventions](https://deltares.github.io/hydromt/latest/user_guide/data_conventions.html).\n",
                "  \n",
                "There are more arguments or properties to look for that are explained in more detailed in the [documentation](https://deltares.github.io/hydromt/latest/user_guide/data_prepare_cat.html). To discover our data we can either use GIS software like QGIS or GDAL or just use python directly to try and open the data."
            ]
        },
        {
            "attachments": {},
            "cell_type": "markdown",
            "id": "f1ddea4c",
            "metadata": {},
            "source": [
                "Let's open our vito.tif file with xarray and rioxarray:"
            ]
        },
        {
            "cell_type": "code",
            "execution_count": null,
            "id": "b6316ba4",
            "metadata": {},
            "outputs": [],
            "source": [
                "da = xr.open_dataarray(os.path.join(root, \"vito.tif\"))\n",
                "pprint(da)\n",
                "print(f\"CRS: {da.raster.crs}\")\n",
                "da.plot()"
            ]
        },
        {
            "attachments": {},
            "cell_type": "markdown",
            "id": "f172c8ba",
            "metadata": {},
            "source": [
                "What we see is that we have a simple raster with landuse data in crs 4326. Let's translate what we know into a data catalog."
            ]
        },
        {
            "cell_type": "code",
            "execution_count": null,
            "id": "5e27ec65",
            "metadata": {},
            "outputs": [],
            "source": [
                "yml_str = f\"\"\"\n",
                "meta:\n",
                "  root: {root}\n",
                "  \n",
                "vito:\n",
                "    path: vito.tif\n",
                "    data_type: RasterDataset\n",
                "    driver: raster\n",
                "    crs: 4326\n",
                "    meta:\n",
                "        category: landuse\n",
                "\"\"\"\n",
                "data_lib = \"tmpdir/vito.yml\"\n",
                "with open(data_lib, mode=\"w\") as f:\n",
                "    f.write(yml_str)"
            ]
        },
        {
            "attachments": {},
            "cell_type": "markdown",
            "id": "1635f934",
            "metadata": {},
            "source": [
                "And let's now see if HydroMT can properly read the file from the data catalog we prepared:"
            ]
        },
        {
            "cell_type": "code",
            "execution_count": null,
            "id": "278a42df",
            "metadata": {},
            "outputs": [],
            "source": [
                "data_catalog = hydromt.DataCatalog(data_libs=[data_lib], logger=logger)\n",
                "da = data_catalog.get_rasterdataset(\"vito\")\n",
                "da"
            ]
        },
        {
            "attachments": {},
            "cell_type": "markdown",
            "id": "7b24959b",
            "metadata": {},
            "source": [
                "### RasterDataset from several raster files"
            ]
        },
        {
            "attachments": {},
            "cell_type": "markdown",
            "id": "68283f94",
            "metadata": {},
            "source": [
                "The second file we will add is the **merit_hydro** which consists of elevation and elevation-derived variables stored in several tif files for each variable.  Let's see what are their names."
            ]
        },
        {
            "cell_type": "code",
            "execution_count": null,
            "id": "11962716",
            "metadata": {},
            "outputs": [],
            "source": [
                "folder_name = os.path.join(root, \"merit_hydro\")\n",
                "# let's see which files are there\n",
                "for path, _, files in os.walk(folder_name):\n",
                "    print(path)\n",
                "    for name in files:\n",
                "        print(f\" - {name}\")"
            ]
        },
        {
            "attachments": {},
            "cell_type": "markdown",
            "id": "a3e6d89a",
            "metadata": {},
            "source": [
                "We have here 9 files. When reading tif files, the name of the file is used as the variable name. HydroMT uses data conventions to ensure that certain variables should have the same name and units to be used in automatically in the workflows. For example elevation data should be called *elevtn* with unit in [m asl]. Check the [data conventions](https://deltares.github.io/hydromt/latest/user_guide/data_conventions.html) and see if you need to ``rename`` or change units with ``unit_add`` and ``unit_mult`` for this dataset in the data catalog. \n",
                "\n",
                "Here all names and units are correct, so we just show an example were we rename the *hnd* variable."
            ]
        },
        {
            "cell_type": "code",
            "execution_count": null,
            "id": "355deb73",
            "metadata": {},
            "outputs": [],
            "source": [
                "yml_str = f\"\"\"\n",
                "meta:\n",
                "  root: {root}\n",
                "\n",
                "merit_hydro:\n",
                "  data_type: RasterDataset\n",
                "  driver: raster\n",
                "  driver_kwargs:\n",
                "    chunks:\n",
                "      x: 6000\n",
                "      y: 6000\n",
                "  meta:\n",
                "    category: topography\n",
                "  rename:\n",
                "    hnd: height_above_nearest_drain\n",
                "  path: merit_hydro/*.tif\n",
                "\"\"\"\n",
                "# overwrite data catalog\n",
                "data_lib = \"tmpdir/merit_hydro.yml\"\n",
                "with open(data_lib, mode=\"w\") as f:\n",
                "    f.write(yml_str)"
            ]
        },
        {
            "cell_type": "code",
            "execution_count": null,
            "id": "57dc656b",
            "metadata": {},
            "outputs": [],
            "source": [
                "data_catalog.from_yml(data_lib)  # add a yaml file to the data catalog\n",
                "print(data_catalog.sources.keys())\n",
                "ds = data_catalog.get_rasterdataset(\"merit_hydro\")\n",
                "ds"
            ]
        },
        {
            "attachments": {},
            "cell_type": "markdown",
            "id": "9065d6af",
            "metadata": {},
            "source": [
                "In the ``path``, the filenames can be further specified with *{variable}*, *{year}* and *{month}* keys to limit which files are being read based on the get_data request in the form of *\"path/to/my/files/{variable}_{year}_{month}.nc\"*. \n",
                "\n",
                "Let's see how this works:"
            ]
        },
        {
            "cell_type": "code",
            "execution_count": null,
            "id": "18e29650",
            "metadata": {},
            "outputs": [],
            "source": [
                "# NOTE: the double curly brackets will be printed as single brackets in the text file\n",
                "yml_str = f\"\"\"\n",
                "meta:\n",
                "  root: {root}\n",
                "\n",
                "merit_hydro:\n",
                "  data_type: RasterDataset\n",
                "  driver: raster\n",
                "  driver_kwargs:\n",
                "    chunks:\n",
                "      x: 6000\n",
                "      y: 6000\n",
                "  meta:\n",
                "    category: topography\n",
                "  rename:\n",
                "    hnd: height_above_nearest_drain\n",
                "  path: merit_hydro/{{variable}}.tif\n",
                "\"\"\"\n",
                "# overwrite data catalog\n",
                "data_lib = \"tmpdir/merit_hydro.yml\"\n",
                "with open(data_lib, mode=\"w\") as f:\n",
                "    f.write(yml_str)"
            ]
        },
        {
            "cell_type": "code",
            "execution_count": null,
            "id": "2d7b476f",
            "metadata": {},
            "outputs": [],
            "source": [
                "data_catalog.from_yml(data_lib)  # add a yaml file to the data catalog\n",
                "print(data_catalog.sources.keys())\n",
                "ds = data_catalog.get_rasterdataset(\n",
                "    \"merit_hydro\", variables=[\"height_above_nearest_drain\", \"elevtn\"]\n",
                ")\n",
                "ds"
            ]
        },
        {
            "attachments": {},
            "cell_type": "markdown",
            "id": "d41d450f",
            "metadata": {},
            "source": [
                "### RasterDataset from a netcdf file"
            ]
        },
        {
            "attachments": {},
            "cell_type": "markdown",
            "id": "5ecf35ca",
            "metadata": {},
            "source": [
                "The last RasterDataset file we will add is the **era5.nc** which consists of climate variables stored in a netcdf file.  Let's open this file with xarray."
            ]
        },
        {
            "cell_type": "code",
            "execution_count": null,
            "id": "a230f3f1",
            "metadata": {},
            "outputs": [],
            "source": [
                "ds = xr.open_dataset(os.path.join(root, \"era5.nc\"))\n",
                "pprint(ds)"
            ]
        },
        {
            "cell_type": "code",
            "execution_count": null,
            "id": "f0a02873",
            "metadata": {},
            "outputs": [],
            "source": [
                "# Select first timestep\n",
                "ds1 = ds.sel(time=ds.time[0])\n",
                "ds1\n",
                "# Plot\n",
                "fig, axes = plt.subplots(nrows=1, ncols=2, figsize=(10, 3))\n",
                "ds1[\"precip\"].plot(ax=axes[0])\n",
                "axes[0].set_title(\"precip\")\n",
                "ds1[\"temp\"].plot(ax=axes[1])\n",
                "axes[1].set_title(\"temp\")\n",
                "fig, axes = plt.subplots(nrows=1, ncols=2, figsize=(10, 3))\n",
                "ds1[\"kin\"].plot(ax=axes[0])\n",
                "axes[0].set_title(\"kin\")\n",
                "ds1[\"press_msl\"].plot(ax=axes[1])\n",
                "axes[1].set_title(\"press_msl\")"
            ]
        },
        {
            "attachments": {},
            "cell_type": "markdown",
            "id": "bfedbf39",
            "metadata": {},
            "source": [
                "Checking the [data conventions](https://deltares.github.io/hydromt/latest/user_guide/data_conventions.html) we see that all variables already have the right names but the units should be changed:\n",
                "\n",
                "  - precip from m to mm\n",
                "  - temp, temp_min, temp_max from K to C\n",
                "  - kin, kout from J.m-2 to W.m-2\n",
                "  - press_msl from Pa to hPa\n",
                "\n",
                "Let's change the units using ``unit_mult`` and ``unit_add``:"
            ]
        },
        {
            "cell_type": "code",
            "execution_count": null,
            "id": "984ab1af",
            "metadata": {},
            "outputs": [],
            "source": [
                "yml_str = f\"\"\"\n",
                "meta:\n",
                "  root: {root}\n",
                "\n",
                "era5:\n",
                "  crs: 4326\n",
                "  data_type: RasterDataset\n",
                "  driver: netcdf\n",
                "  meta:\n",
                "    category: meteo\n",
                "    history: Extracted from ERA5 daily data on pressure levels\n",
                "  path: era5.nc\n",
                "  unit_add:\n",
                "    temp: -273.15\n",
                "    temp_max: -273.15\n",
                "    temp_min: -273.15\n",
                "    time: 86400\n",
                "  unit_mult:\n",
                "    kin: 0.000277778\n",
                "    kout: 0.000277778\n",
                "    precip: 1000\n",
                "    press_msl: 0.01\n",
                "\n",
                "\"\"\"\n",
                "# overwrite data catalog\n",
                "data_lib = \"tmpdir/era5.yml\"\n",
                "with open(data_lib, mode=\"w\") as f:\n",
                "    f.write(yml_str)"
            ]
        },
        {
            "attachments": {},
            "cell_type": "markdown",
            "id": "dfc96066",
            "metadata": {},
            "source": [
                "And now open our dataset and check the units have been converted."
            ]
        },
        {
            "cell_type": "code",
            "execution_count": null,
            "id": "950fab88",
            "metadata": {},
            "outputs": [],
            "source": [
                "data_catalog.from_yml(data_lib)  # add a yaml file to the data catalog\n",
                "print(data_catalog.sources.keys())\n",
                "ds = data_catalog.get_rasterdataset(\"era5\")\n",
                "ds"
            ]
        },
        {
            "cell_type": "code",
            "execution_count": null,
            "id": "aca275e1",
            "metadata": {},
            "outputs": [],
            "source": [
                "# Select first timestep\n",
                "ds1 = ds.sel(time=ds.time[0])\n",
                "ds1\n",
                "# Plot\n",
                "fig, axes = plt.subplots(nrows=1, ncols=2, figsize=(10, 3))\n",
                "ds1[\"precip\"].plot(ax=axes[0])\n",
                "axes[0].set_title(\"precip\")\n",
                "ds1[\"temp\"].plot(ax=axes[1])\n",
                "axes[1].set_title(\"temp\")\n",
                "fig, axes = plt.subplots(nrows=1, ncols=2, figsize=(10, 3))\n",
                "ds1[\"kin\"].plot(ax=axes[0])\n",
                "axes[0].set_title(\"kin\")\n",
                "ds1[\"press_msl\"].plot(ax=axes[1])\n",
                "axes[1].set_title(\"press_msl\")"
            ]
        },
        {
            "attachments": {},
            "cell_type": "markdown",
            "id": "6254b5d3",
            "metadata": {},
            "source": [
                "### GeoDataFrame from a vector file"
            ]
        },
        {
            "attachments": {},
            "cell_type": "markdown",
            "id": "ae890946",
            "metadata": {},
            "source": [
                "Now we will see how to add vector data to the data catalogue based on **rivers_lin2019_v1.gpkg**. Vector files can be open in Python with geopandas (or you can use QGIS) to inspect the data."
            ]
        },
        {
            "cell_type": "code",
            "execution_count": null,
            "id": "4b49889f",
            "metadata": {},
            "outputs": [],
            "source": [
                "gdf = gpd.read_file(os.path.join(root, \"rivers_lin2019_v1.gpkg\"))\n",
                "pprint(gdf.head())\n",
                "print(f\"Variables: {gdf.columns}\")\n",
                "print(f\"CRS: {gdf.crs}\")\n",
                "gdf.plot()"
            ]
        },
        {
            "attachments": {},
            "cell_type": "markdown",
            "id": "dfb1c906",
            "metadata": {},
            "source": [
                "This data source contains rivers line including attributes that can be usefull to setup models such as river width, average discharge or bankfull discharge. Here it's not needed but feel free to try out some renaming or unit conversion. The minimal data catalog input would be:"
            ]
        },
        {
            "cell_type": "code",
            "execution_count": null,
            "id": "549bec05",
            "metadata": {},
            "outputs": [],
            "source": [
                "yml_str = f\"\"\"\n",
                "meta:\n",
                "  root: {root}\n",
                "\n",
                "rivers_lin:\n",
                "  data_type: GeoDataFrame\n",
                "  driver: vector\n",
                "  meta:\n",
                "    category: hydrography\n",
                "  path: rivers_lin2019_v1.gpkg\n",
                "\"\"\"\n",
                "# overwrite data catalog\n",
                "data_lib = \"tmpdir/rivers.yml\"\n",
                "with open(data_lib, mode=\"w\") as f:\n",
                "    f.write(yml_str)"
            ]
        },
        {
            "cell_type": "code",
            "execution_count": null,
            "id": "47618c15",
            "metadata": {},
            "outputs": [],
            "source": [
                "data_catalog.from_yml(data_lib)  # add a yaml file to the data catalog\n",
                "print(data_catalog.sources.keys())\n",
                "gdf = data_catalog.get_geodataframe(\"rivers_lin\")"
            ]
        },
        {
            "attachments": {},
            "cell_type": "markdown",
            "id": "bb64ce49",
            "metadata": {},
            "source": [
                "### GeoDataset from a netcdf file"
            ]
        },
        {
            "attachments": {},
            "cell_type": "markdown",
            "id": "c5a44b95",
            "metadata": {},
            "source": [
                "Now we will see how to add geodataset data to the data catalogue based on **gtsmv3_eu_era5.nc**. This geodataset file contains ocean water level timeseries at specific stations locations in netdcf format and can be opened in Python with xarray. In HydroMT we use a specific wrapper around xarray called GeoDataset to mark that this file contains geospatial timeseries, in this case point timeseries. But for now we can inspect it with xarray.\n",
                "\n",
                "To learn more about GeoDataset type you can check the [reading geodataset example](https://deltares.github.io/hydromt/latest/_examples/reading_point_data.html)."
            ]
        },
        {
            "cell_type": "code",
            "execution_count": null,
            "id": "a663e181",
            "metadata": {},
            "outputs": [],
            "source": [
                "ds = xr.open_dataset(os.path.join(root, \"gtsmv3_eu_era5.nc\"))\n",
                "ds"
            ]
        },
        {
            "attachments": {},
            "cell_type": "markdown",
            "id": "8d436c47",
            "metadata": {},
            "source": [
                "This is quite a classic file, so the data catalog entry is quite straightforward:"
            ]
        },
        {
            "cell_type": "code",
            "execution_count": null,
            "id": "4de130db",
            "metadata": {},
            "outputs": [],
            "source": [
                "yml_str = f\"\"\"\n",
                "meta:\n",
                "  root: {root}\n",
                "\n",
                "gtsm:\n",
                "  crs: 4326\n",
                "  data_type: GeoDataset\n",
                "  driver: netcdf\n",
                "  meta:\n",
                "    category: ocean\n",
                "    source_version: GTSM v3.0\n",
                "  path: gtsmv3_eu_era5.nc\n",
                "\"\"\"\n",
                "# overwrite data catalog\n",
                "data_lib = \"tmpdir/gtsm.yml\"\n",
                "with open(data_lib, mode=\"w\") as f:\n",
                "    f.write(yml_str)"
            ]
        },
        {
            "cell_type": "code",
            "execution_count": null,
            "id": "3e2a01b7",
            "metadata": {},
            "outputs": [],
            "source": [
                "data_catalog.from_yml(data_lib)  # add a yaml file to the data catalog\n",
                "print(data_catalog.sources.keys())\n",
                "ds = data_catalog.get_geodataset(\"gtsm\")\n",
                "ds"
            ]
        },
        {
            "attachments": {},
            "cell_type": "markdown",
            "id": "36b2a9b8",
            "metadata": {},
            "source": [
                "### GeoDataset from vector files"
            ]
        },
        {
            "attachments": {},
            "cell_type": "markdown",
            "id": "0b5d8565",
            "metadata": {},
            "source": [
                "For geodataset, you can also use the ``vector`` driver to combine two files, one for the location and one for the timeseries into one geodataset. We have a custom example available in the data folder of our example notebook using the files *stations.csv* for the locations and *stations_data.csv* for the timeseries:"
            ]
        },
        {
            "cell_type": "code",
            "execution_count": null,
            "id": "ac74f71f",
            "metadata": {},
            "outputs": [],
            "source": [
                "# example data folder\n",
                "root_data = \"data\"\n",
                "# let's print some of the file that are there\n",
                "for item in os.listdir(root_data):\n",
                "    print(item)"
            ]
        },
        {
            "attachments": {},
            "cell_type": "markdown",
            "id": "d63a29e9",
            "metadata": {},
            "source": [
                "For this driver to work, the format of the timeseries table is quite strict (see [docs](https://deltares.github.io/hydromt/latest/user_guide/data_types.html#csv-point-time-series-data)). Let's inspect the two files using pandas in python:"
            ]
        },
        {
            "cell_type": "code",
            "execution_count": null,
            "id": "cc4789e4",
            "metadata": {},
            "outputs": [],
            "source": [
                "df_locs = pd.read_csv(\"data/stations.csv\")\n",
                "pprint(df_locs)"
            ]
        },
        {
            "cell_type": "code",
            "execution_count": null,
            "id": "dd177d2f",
            "metadata": {},
            "outputs": [],
            "source": [
                "df_data = pd.read_csv(\"data/stations_data.csv\")\n",
                "pprint(df_data)"
            ]
        },
        {
            "attachments": {},
            "cell_type": "markdown",
            "id": "fc52d81c",
            "metadata": {},
            "source": [
                "And see how the data catalog would look like:"
            ]
        },
        {
            "cell_type": "code",
            "execution_count": null,
            "id": "880572f0",
            "metadata": {},
            "outputs": [],
            "source": [
                "yml_str = f\"\"\"\n",
                "meta:\n",
                "  root: {os.path.join(os.getcwd(), 'data')}\n",
                "\n",
                "waterlevel_csv:\n",
                "  crs: 4326\n",
                "  data_type: GeoDataset\n",
                "  driver: vector\n",
                "  driver_kwargs:\n",
                "    fn_data: stations_data.csv\n",
                "  path: stations.csv\n",
                "  rename:\n",
                "    stations_data: waterlevel\n",
                "\n",
                "\"\"\"\n",
                "# overwrite data catalog\n",
                "data_lib = \"tmpdir/waterlevel.yml\"\n",
                "with open(data_lib, mode=\"w\") as f:\n",
                "    f.write(yml_str)"
            ]
        },
        {
            "cell_type": "code",
            "execution_count": null,
            "id": "5ee65ed7",
            "metadata": {},
            "outputs": [],
            "source": [
                "data_catalog.from_yml(data_lib)  # add a yaml file to the data catalog\n",
                "print(data_catalog.sources.keys())\n",
                "ds = data_catalog.get_geodataset(\"waterlevel_csv\")\n",
                "ds"
            ]
        }
    ],
    "metadata": {
        "kernelspec": {
            "display_name": "Python 3.10.6 ('hydromt')",
            "language": "python",
            "name": "python3"
        },
        "language_info": {
            "codemirror_mode": {
                "name": "ipython",
                "version": 3
            },
            "file_extension": ".py",
            "mimetype": "text/x-python",
            "name": "python",
            "nbconvert_exporter": "python",
            "pygments_lexer": "ipython3",
<<<<<<< HEAD
            "version": "3.11.4"
=======
            "version": "3.11.7"
>>>>>>> 0184864c
        },
        "vscode": {
            "interpreter": {
                "hash": "b2e5bbf73edd41d9b4fc28909f8e07f802c9a01daacb9a903fccd95763f42821"
            }
        }
    },
    "nbformat": 4,
    "nbformat_minor": 5
}<|MERGE_RESOLUTION|>--- conflicted
+++ resolved
@@ -28,17 +28,6 @@
                 "# import python libraries\n",
                 "import os\n",
                 "from pprint import pprint\n",
-<<<<<<< HEAD
-                "import matplotlib.pyplot as plt\n",
-                "import xarray as xr\n",
-                "import rioxarray\n",
-                "import geopandas as gpd\n",
-                "import pandas as pd\n",
-                "\n",
-                "# import hydromt and setup logging\n",
-                "import hydromt\n",
-                "from hydromt.log import setuplog\n",
-=======
                 "\n",
                 "import geopandas as gpd\n",
                 "import matplotlib.pyplot as plt\n",
@@ -49,7 +38,6 @@
                 "# import hydromt and setup logging\n",
                 "import hydromt\n",
                 "from hydromt.utils import setuplog\n",
->>>>>>> 0184864c
                 "\n",
                 "logger = setuplog(\"prepare data catalog\", log_level=10)"
             ]
@@ -77,11 +65,7 @@
             "outputs": [],
             "source": [
                 "# this download the artifact_data archive v0.0.6\n",
-<<<<<<< HEAD
-                "data_catalog = hydromt.DataCatalog(data_libs=[\"artifact_data=v0.0.8\"])\n",
-=======
                 "data_catalog = hydromt.DataCatalog(data_libs=[\"artifact_data=v0.0.6\"])\n",
->>>>>>> 0184864c
                 "pprint(data_catalog.predefined_catalogs)"
             ]
         },
@@ -102,11 +86,7 @@
             "outputs": [],
             "source": [
                 "# the artifact data is stored in the following location\n",
-<<<<<<< HEAD
-                "root = os.path.join(data_catalog._cache_dir, \"artifact_data\", \"v0.0.8\")\n",
-=======
                 "root = os.path.join(data_catalog._cache_dir, \"artifact_data\", \"v0.0.6\", \"data.tar\")\n",
->>>>>>> 0184864c
                 "# let's print some of the file that are there\n",
                 "for item in os.listdir(root)[-10:]:\n",
                 "    print(item)"
@@ -794,11 +774,7 @@
             "name": "python",
             "nbconvert_exporter": "python",
             "pygments_lexer": "ipython3",
-<<<<<<< HEAD
-            "version": "3.11.4"
-=======
             "version": "3.11.7"
->>>>>>> 0184864c
         },
         "vscode": {
             "interpreter": {
