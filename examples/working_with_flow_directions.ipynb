{
<<<<<<< HEAD
 "cells": [
  {
   "cell_type": "markdown",
   "metadata": {},
   "source": [
    "## Example: Working with flow direction data"
   ]
  },
  {
   "cell_type": "markdown",
   "metadata": {},
   "source": [
    "In this example we illustrate some common hydrology GIS problems based on so-called [flow direction data](https://deltares.github.io/pyflwdir/latest/flwdir.html). In HydroMT we make use of functionality from [pyflwdir](https://deltares.github.io/pyflwdir/latest/) to work with this type of data. HydroMT wraps some functionality of **pyflwdir**, to make it easier to work with [raster datasets](https://deltares.github.io/hydromt/latest/user_guide/data_types.html). However, pyflwdir has much more functionality. An overview of all the flow direction methods in HydroMT can be found in the [Reference API](https://deltares.github.io/hydromt/latest/api.html#flow-direction-methods)\n",
    "\n",
    "Here, we will showcase the following flow direction GIS cases:\n",
    "\n",
    "1. Derive basin and stream geometries\n",
    "2. Derive flow directions from elevation data\n",
    "3. Reproject flow direction data\n",
    "4. Upscale flow directions\n"
   ]
  },
  {
   "cell_type": "code",
   "execution_count": null,
   "metadata": {},
   "outputs": [],
   "source": [
    "# import hydromt and geopandas\n",
    "import hydromt\n",
    "from hydromt.log import setuplog\n",
    "from hydromt.gis_utils import utm_crs\n",
    "import geopandas as gpd\n",
    "from pprint import pprint"
   ]
  },
  {
   "cell_type": "markdown",
   "metadata": {},
   "source": [
    "First, we load some data to play with from the pre-defined artifact_data data catalog. For more information about working with data in HydroMT, see [the user guide](https://deltares.github.io/hydromt/latest/user_guide/data_overview.html). As an example we will use the [MERIT Hydro](http://hydro.iis.u-tokyo.ac.jp/~yamadai/MERIT_Hydro) dataset which is set of GeoTiff files with identical grids, one for each variable of the datasets. We use the flow direction  (flwdir); elevation (elevtn) and upstream area (uparea) layers."
   ]
  },
  {
   "cell_type": "code",
   "execution_count": null,
   "metadata": {},
   "outputs": [],
   "source": [
    "# initialize a logger\n",
    "logger = setuplog(\"flow direction data\", log_level=10)\n",
    "# initialize a data catalog based on the pre-defined artifact_data catalog\n",
    "data_catalog = hydromt.DataCatalog(data_libs=[\"artifact_data=v0.0.8\"], logger=logger)\n",
    "\n",
    "# we load the flow direction  (flwdir); elevation (elevtn) and upstream area (uparea) layers\n",
    "ds = data_catalog.get_rasterdataset(\n",
    "    \"merit_hydro\",\n",
    "    bbox=[11.7, 45.8, 12.8, 46.7],\n",
    "    variables=[\"flwdir\", \"elevtn\", \"uparea\"],\n",
    ")\n",
    "ds"
   ]
  },
  {
   "cell_type": "markdown",
   "metadata": {},
   "source": [
    "### Derive basin and stream geometries"
   ]
  },
  {
   "cell_type": "markdown",
   "metadata": {},
   "source": [
    "If you have existing [flow direction data](https://deltares.github.io/pyflwdir/latest/flwdir.html) from sources such as MERIT Hydro, or HydroSHEDS or similar, you can use these to delineate basins and extract streams based on a user-defined threshold. To do this we need to transform the gridded flow direction data into a `FlwdirRaster` object using the [flwdir_from_da()](https://deltares.github.io/hydromt/latest/_generated/hydromt.flw.flwdir_from_da.html) method. This object is at the core of the **pyflwdir** package and creates an actionable common format from a flow direction raster which describes relations between cells."
   ]
  },
  {
   "cell_type": "markdown",
   "metadata": {},
   "source": [
    "NOTE: that for most methods a first call might be a bit slow as the numba code is compiled just in time, a second call of the same methods (also with different arguments) will be much faster!"
   ]
  },
  {
   "cell_type": "code",
   "execution_count": null,
   "metadata": {},
   "outputs": [],
   "source": [
    "# instantiate a FlwdirRaster object\n",
    "flwdir = hydromt.flw.flwdir_from_da(ds[\"flwdir\"], ftype=\"d8\")\n",
    "print(type(flwdir))\n",
    "print(flwdir)"
   ]
  },
  {
   "cell_type": "markdown",
   "metadata": {},
   "source": [
    "Next, we derive streams based on a 10 km2 upstream area threshold using the pyflwdir [streams](https://deltares.github.io/pyflwdir/latest/reference.html#pyflwdir.FlwdirRaster.streams) method. Pyflwdir returns a geojson like representation of the streams per stream segment, which we parse to a GeoPandas GeoDataFrame to easily plot it."
   ]
  },
  {
   "cell_type": "code",
   "execution_count": null,
   "metadata": {},
   "outputs": [],
   "source": [
    "feats = flwdir.streams(\n",
    "    mask=ds[\"uparea\"].values > 10,\n",
    "    strord=flwdir.stream_order(),  # set stream order property\n",
    "    uparea=ds[\"uparea\"].values,  # set upstream area property\n",
    ")\n",
    "gdf_riv = gpd.GeoDataFrame.from_features(feats, crs=ds.raster.crs)\n",
    "pprint(gdf_riv.head())"
   ]
  },
  {
   "cell_type": "markdown",
   "metadata": {},
   "source": [
    "Using the [basin_map()](https://deltares.github.io/hydromt/latest/_generated/hydromt.flw.basin_map.html) method we can delineate all basins in our domain."
   ]
  },
  {
   "cell_type": "code",
   "execution_count": null,
   "metadata": {},
   "outputs": [],
   "source": [
    "# get the best utm zone CRS for a projected CRS\n",
    "utm = utm_crs(ds.raster.bounds)\n",
    "ds[\"basins\"] = hydromt.flw.basin_map(\n",
    "    ds,\n",
    "    flwdir,\n",
    ")[0]\n",
    "# use the  HydroMT \"raster\" data accessor to vectorize the basin raster.\n",
    "gdf_bas = ds[\"basins\"].raster.vectorize()\n",
    "# calculate the area of each basin in the domain and sort the dataframe\n",
    "gdf_bas[\"area\"] = gdf_bas.to_crs(utm).area / 1e6  # km2\n",
    "gdf_bas = gdf_bas.sort_values(\"area\", ascending=False)\n",
    "pprint(gdf_bas.head())"
   ]
  },
  {
   "cell_type": "code",
   "execution_count": null,
   "metadata": {},
   "outputs": [],
   "source": [
    "# plot the results\n",
    "ax = gdf_bas[:5].boundary.plot(color=\"r\", lw=1, zorder=2)\n",
    "gdf_riv.plot(\n",
    "    zorder=2,\n",
    "    ax=ax,\n",
    "    color=\"darkblue\",\n",
    "    lw=gdf_riv[\"strord\"] / 8,\n",
    ")\n",
    "ds[\"elevtn\"].plot(cmap=\"terrain\", ax=ax, vmin=-500, vmax=2000, alpha=0.7)\n",
    "ax.set_title(\"Streams (darkblue) and basins (red)\")"
   ]
  },
  {
   "cell_type": "markdown",
   "metadata": {},
   "source": [
    "### Derive flow directions from elevation data "
   ]
  },
  {
   "cell_type": "markdown",
   "metadata": {},
   "source": [
    "If you don't have flow direction data available these can be derived from an elevation raster. HydroMT implements the algorithm proposed by [Wang & Liu (2006)](https://www.tandfonline.com/doi/abs/10.1080/13658810500433453) to do this. We use the [d8_from_dem()](https://deltares.github.io/hydromt/latest/_generated/hydromt.flw.d8_from_dem.html) method which wraps the pyflwdir [fill_depressions()](https://deltares.github.io/pyflwdir/latest/reference.html#pyflwdir.dem.fill_depressions) method. \n",
    "\n",
    "The derivation of flow direction can be aided by a river shape file with an upstream area (\"uparea\") property. Try uncommenting the `gdf_stream` argument and compare the results."
   ]
  },
  {
   "cell_type": "code",
   "execution_count": null,
   "metadata": {},
   "outputs": [],
   "source": [
    "# derive flow directions raster from elevation\n",
    "da_flw = hydromt.flw.d8_from_dem(\n",
    "    ds[\"elevtn\"],\n",
    "    # gdf_stream=gdf_riv,\n",
    ")\n",
    "# parse it into a FlwdirRaster object\n",
    "flwdir1 = hydromt.flw.flwdir_from_da(da_flw, ftype=\"d8\")\n",
    "# derive streams based on a 10 km2 threshold\n",
    "feats1 = flwdir1.streams(mask=flwdir1.upstream_area(\"km2\") > 10)\n",
    "gdf_riv1 = gpd.GeoDataFrame.from_features(feats1, crs=ds.raster.crs)\n",
    "\n",
    "# plot the new streams  (red) and compare with the original (darkblue)\n",
    "ax = gdf_riv.plot(zorder=2, color=\"darkblue\")\n",
    "gdf_riv1.plot(zorder=2, ax=ax, color=\"r\")\n",
    "ds[\"elevtn\"].plot(cmap=\"terrain\", ax=ax, vmin=-500, vmax=2000, alpha=0.7)\n",
    "ax.set_title(\"Original (darkblue) and new (red) streams\")"
   ]
  },
  {
   "cell_type": "markdown",
   "metadata": {},
   "source": [
    "### Reproject flow direction data"
   ]
  },
  {
   "cell_type": "markdown",
   "metadata": {},
   "source": [
    "Unlike continuous data such as elevation or data with discrete classes such as land use, flow direction data cannot simply be reclassified using common resampling methods. Instead, with the [reproject_hydrography_like()](https://deltares.github.io/hydromt/latest/_generated/hydromt.flw.reproject_hydrography_like.html) a synthetic elevation grid is created based on an upstream area raster, this is reprojected and used to derive a new flow direction grid with the method described above. Note that this works well if we keep approximately the same resolution. For upscaling to larger grid cells different algorithms should be used, see next example."
   ]
  },
  {
   "cell_type": "code",
   "execution_count": null,
   "metadata": {},
   "outputs": [],
   "source": [
    "# reproject the elevation grid first\n",
    "da_elv_reproj = ds[\"elevtn\"].raster.reproject(dst_crs=utm)  # , dst_res=50)\n",
    "# reproject the flow direction data\n",
    "ds_reproj = hydromt.flw.reproject_hydrography_like(\n",
    "    ds,  # flow direction and upstream area grids\n",
    "    da_elv=da_elv_reproj,  # destination grid\n",
    "    logger=logger,\n",
    ")\n",
    "# parse it into a FlwdirRaster object\n",
    "flwdir_reproj = hydromt.flw.flwdir_from_da(ds_reproj[\"flwdir\"], ftype=\"d8\")\n",
    "# derive streams based on a 10 km2 threshold\n",
    "feats_reproj = flwdir_reproj.streams(mask=flwdir_reproj.upstream_area(\"km2\") > 10)\n",
    "gdf_riv_reproj = gpd.GeoDataFrame.from_features(feats_reproj, crs=ds_reproj.raster.crs)\n",
    "\n",
    "# plot the streams from the reproject data (red) and compare with the original (darkblue)\n",
    "# NOTE the different coordinates on the figure axis\n",
    "ax = gdf_riv_reproj.plot(zorder=3, color=\"r\")\n",
    "gdf_riv.to_crs(utm).plot(ax=ax, zorder=2, color=\"darkblue\")\n",
    "da_elv_reproj.raster.mask_nodata().plot(\n",
    "    cmap=\"terrain\", ax=ax, vmin=-500, vmax=2000, alpha=0.7\n",
    ")\n",
    "ax.set_title(\"Original (darkblue) and new reprojected (red) streams\")"
   ]
  },
  {
   "cell_type": "markdown",
   "metadata": {},
   "source": [
    "### Upscale flow directions"
   ]
  },
  {
   "cell_type": "markdown",
   "metadata": {},
   "source": [
    "Methods to upscale flow directions are required as models often have a coarser resolution than the elevation data used to build them. Instead of deriving flow directions from upscaled elevation data, it is better to directly upscale the flow direction data itself. The [upscale_flwdir()](https://deltares.github.io/hydromt/latest/_generated/hydromt.flw.upscale_flwdir.html) method wraps a pyflwdir method that implements the recently developed Iterative Hydrography Upscaling (IHU) algorithm [(Eilander et al 2020)](https://hess.copernicus.org/articles/25/5287/2021/). Try different upscale factors and see the difference!"
   ]
  },
  {
   "cell_type": "code",
   "execution_count": null,
   "metadata": {},
   "outputs": [],
   "source": [
    "# upscale flow direction with a factor \"scale_ratio\"\n",
    "# this returns both a flow direction grid and a new FlwdirRaster object\n",
    "da_flw_lowres, flwdir_lowres = hydromt.flw.upscale_flwdir(\n",
    "    ds,  # flow direction and upstream area grids\n",
    "    flwdir,  # pyflwdir FlwdirRaster object\n",
    "    scale_ratio=20,  # upscaling factor\n",
    "    logger=logger,\n",
    ")\n",
    "\n",
    "# derive streams based on a 10 km2 threshold\n",
    "feats_lowres = flwdir_lowres.streams(mask=flwdir_lowres.upstream_area(\"km2\") > 10)\n",
    "gdf_riv_lowres = gpd.GeoDataFrame.from_features(feats_lowres, crs=ds.raster.crs)\n",
    "\n",
    "# plot the streams from the upscaled flow direction (red) and compare with the original (darkblue)\n",
    "ax = gdf_riv_lowres.plot(zorder=3, color=\"r\")\n",
    "gdf_riv.plot(ax=ax, zorder=2, color=\"darkblue\")\n",
    "ds[\"elevtn\"].raster.mask_nodata().plot(\n",
    "    cmap=\"terrain\", ax=ax, vmin=-500, vmax=2000, alpha=0.7\n",
    ")\n",
    "ax.set_title(\"Original (darkblue) and new upscaled (red) streams\")"
   ]
  }
 ],
 "metadata": {
  "kernelspec": {
   "display_name": "hydromt-dev",
   "language": "python",
   "name": "python3"
  },
  "language_info": {
   "codemirror_mode": {
    "name": "ipython",
    "version": 3
   },
   "file_extension": ".py",
   "mimetype": "text/x-python",
   "name": "python",
   "nbconvert_exporter": "python",
   "pygments_lexer": "ipython3",
   "version": "3.10.8"
  },
  "vscode": {
   "interpreter": {
    "hash": "8138b72b0e304ba55d14e4dcf8d650296065d1ee95f3f67a239b6fbf5f7328dd"
   }
  }
 },
 "nbformat": 4,
 "nbformat_minor": 2
=======
    "cells": [
        {
            "cell_type": "markdown",
            "metadata": {},
            "source": [
                "## Example: Working with flow direction data"
            ]
        },
        {
            "cell_type": "markdown",
            "metadata": {},
            "source": [
                "In this example we illustrate some common hydrology GIS problems based on so-called [flow direction data](https://deltares.github.io/pyflwdir/latest/flwdir.html). In HydroMT we make use of functionality from [pyflwdir](https://deltares.github.io/pyflwdir/latest/) to work with this type of data. HydroMT wraps some functionality of **pyflwdir**, to make it easier to work with [raster datasets](https://deltares.github.io/hydromt/latest/user_guide/data_types.html). However, pyflwdir has much more functionality. An overview of all the flow direction methods in HydroMT can be found in the [Reference API](https://deltares.github.io/hydromt/latest/api.html#flow-direction-methods)\n",
                "\n",
                "Here, we will showcase the following flow direction GIS cases:\n",
                "\n",
                "1. Derive basin and stream geometries\n",
                "2. Derive flow directions from elevation data\n",
                "3. Reproject flow direction data\n",
                "4. Upscale flow directions\n"
            ]
        },
        {
            "cell_type": "code",
            "execution_count": null,
            "metadata": {},
            "outputs": [],
            "source": [
                "# import hydromt and geopandas\n",
                "import hydromt\n",
                "from hydromt.utils import setuplog\n",
                "from hydromt.gis.gis_utils import utm_crs\n",
                "import geopandas as gpd\n",
                "from pprint import pprint"
            ]
        },
        {
            "cell_type": "markdown",
            "metadata": {},
            "source": [
                "First, we load some data to play with from the pre-defined artifact_data data catalog. For more information about working with data in HydroMT, see [the user guide](https://deltares.github.io/hydromt/latest/user_guide/data_overview.html). As an example we will use the [MERIT Hydro](http://hydro.iis.u-tokyo.ac.jp/~yamadai/MERIT_Hydro) dataset which is set of GeoTiff files with identical grids, one for each variable of the datasets. We use the flow direction  (flwdir); elevation (elevtn) and upstream area (uparea) layers."
            ]
        },
        {
            "cell_type": "code",
            "execution_count": null,
            "metadata": {},
            "outputs": [],
            "source": [
                "# initialize a logger\n",
                "logger = setuplog(\"flow direction data\", log_level=10)\n",
                "# initialize a data catalog based on the pre-defined artifact_data catalog\n",
                "data_catalog = hydromt.DataCatalog(data_libs=[\"artifact_data=v1.0.0\"], logger=logger)\n",
                "\n",
                "# we load the flow direction  (flwdir); elevation (elevtn) and upstream area (uparea) layers\n",
                "ds = data_catalog.get_rasterdataset(\n",
                "    \"merit_hydro\",\n",
                "    bbox=[11.7, 45.8, 12.8, 46.7],\n",
                "    variables=[\"flwdir\", \"elevtn\", \"uparea\"],\n",
                ")\n",
                "ds"
            ]
        },
        {
            "cell_type": "markdown",
            "metadata": {},
            "source": [
                "### Derive basin and stream geometries"
            ]
        },
        {
            "cell_type": "markdown",
            "metadata": {},
            "source": [
                "If you have existing [flow direction data](https://deltares.github.io/pyflwdir/latest/flwdir.html) from sources such as MERIT Hydro, or HydroSHEDS or similar, you can use these to delineate basins and extract streams based on a user-defined threshold. To do this we need to transform the gridded flow direction data into a `FlwdirRaster` object using the [flwdir_from_da()](https://deltares.github.io/hydromt/latest/_generated/hydromt.flw.flwdir_from_da.html) method. This object is at the core of the **pyflwdir** package and creates an actionable common format from a flow direction raster which describes relations between cells."
            ]
        },
        {
            "cell_type": "markdown",
            "metadata": {},
            "source": [
                "NOTE: that for most methods a first call might be a bit slow as the numba code is compiled just in time, a second call of the same methods (also with different arguments) will be much faster!"
            ]
        },
        {
            "cell_type": "code",
            "execution_count": null,
            "metadata": {},
            "outputs": [],
            "source": [
                "# instantiate a FlwdirRaster object\n",
                "flwdir = hydromt.flw.flwdir_from_da(ds[\"flwdir\"], ftype=\"d8\")\n",
                "print(type(flwdir))\n",
                "print(flwdir)"
            ]
        },
        {
            "cell_type": "markdown",
            "metadata": {},
            "source": [
                "Next, we derive streams based on a 10 km2 upstream area threshold using the pyflwdir [streams](https://deltares.github.io/pyflwdir/latest/reference.html#pyflwdir.FlwdirRaster.streams) method. Pyflwdir returns a geojson like representation of the streams per stream segment, which we parse to a GeoPandas GeoDataFrame to easily plot it."
            ]
        },
        {
            "cell_type": "code",
            "execution_count": null,
            "metadata": {},
            "outputs": [],
            "source": [
                "feats = flwdir.streams(\n",
                "    mask=ds[\"uparea\"].values > 10,\n",
                "    strord=flwdir.stream_order(),  # set stream order property\n",
                "    uparea=ds[\"uparea\"].values,  # set upstream area property\n",
                ")\n",
                "gdf_riv = gpd.GeoDataFrame.from_features(feats, crs=ds.raster.crs)\n",
                "pprint(gdf_riv.head())"
            ]
        },
        {
            "cell_type": "markdown",
            "metadata": {},
            "source": [
                "Using the [basin_map()](https://deltares.github.io/hydromt/latest/_generated/hydromt.flw.basin_map.html) method we can delineate all basins in our domain."
            ]
        },
        {
            "cell_type": "code",
            "execution_count": null,
            "metadata": {},
            "outputs": [],
            "source": [
                "# get the best utm zone CRS for a projected CRS\n",
                "utm = utm_crs(ds.raster.bounds)\n",
                "ds[\"basins\"] = hydromt.flw.basin_map(\n",
                "    ds,\n",
                "    flwdir,\n",
                ")[0]\n",
                "# use the  HydroMT \"raster\" data accessor to vectorize the basin raster.\n",
                "gdf_bas = ds[\"basins\"].raster.vectorize()\n",
                "# calculate the area of each basin in the domain and sort the dataframe\n",
                "gdf_bas[\"area\"] = gdf_bas.to_crs(utm).area / 1e6  # km2\n",
                "gdf_bas = gdf_bas.sort_values(\"area\", ascending=False)\n",
                "pprint(gdf_bas.head())"
            ]
        },
        {
            "cell_type": "code",
            "execution_count": null,
            "metadata": {},
            "outputs": [],
            "source": [
                "# plot the results\n",
                "ax = gdf_bas[:5].boundary.plot(color=\"r\", lw=1, zorder=2)\n",
                "gdf_riv.plot(\n",
                "    zorder=2,\n",
                "    ax=ax,\n",
                "    color=\"darkblue\",\n",
                "    lw=gdf_riv[\"strord\"] / 8,\n",
                ")\n",
                "ds[\"elevtn\"].plot(cmap=\"terrain\", ax=ax, vmin=-500, vmax=2000, alpha=0.7)\n",
                "ax.set_title(\"Streams (darkblue) and basins (red)\")"
            ]
        },
        {
            "cell_type": "markdown",
            "metadata": {},
            "source": [
                "### Derive flow directions from elevation data "
            ]
        },
        {
            "cell_type": "markdown",
            "metadata": {},
            "source": [
                "If you don't have flow direction data available these can be derived from an elevation raster. HydroMT implements the algorithm proposed by [Wang & Liu (2006)](https://www.tandfonline.com/doi/abs/10.1080/13658810500433453) to do this. We use the [d8_from_dem()](https://deltares.github.io/hydromt/latest/_generated/hydromt.flw.d8_from_dem.html) method which wraps the pyflwdir [fill_depressions()](https://deltares.github.io/pyflwdir/latest/reference.html#pyflwdir.dem.fill_depressions) method. \n",
                "\n",
                "The derivation of flow direction can be aided by a river shape file with an upstream area (\"uparea\") property. Try uncommenting the `gdf_stream` argument and compare the results."
            ]
        },
        {
            "cell_type": "code",
            "execution_count": null,
            "metadata": {},
            "outputs": [],
            "source": [
                "# derive flow directions raster from elevation\n",
                "da_flw = hydromt.flw.d8_from_dem(\n",
                "    ds[\"elevtn\"],\n",
                "    # gdf_stream=gdf_riv,\n",
                ")\n",
                "# parse it into a FlwdirRaster object\n",
                "flwdir1 = hydromt.flw.flwdir_from_da(da_flw, ftype=\"d8\")\n",
                "# derive streams based on a 10 km2 threshold\n",
                "feats1 = flwdir1.streams(mask=flwdir1.upstream_area(\"km2\") > 10)\n",
                "gdf_riv1 = gpd.GeoDataFrame.from_features(feats1, crs=ds.raster.crs)\n",
                "\n",
                "# plot the new streams  (red) and compare with the original (darkblue)\n",
                "ax = gdf_riv.plot(zorder=2, color=\"darkblue\")\n",
                "gdf_riv1.plot(zorder=2, ax=ax, color=\"r\")\n",
                "ds[\"elevtn\"].plot(cmap=\"terrain\", ax=ax, vmin=-500, vmax=2000, alpha=0.7)\n",
                "ax.set_title(\"Original (darkblue) and new (red) streams\")"
            ]
        },
        {
            "cell_type": "markdown",
            "metadata": {},
            "source": [
                "### Reproject flow direction data"
            ]
        },
        {
            "cell_type": "markdown",
            "metadata": {},
            "source": [
                "Unlike continuous data such as elevation or data with discrete classes such as land use, flow direction data cannot simply be reclassified using common resampling methods. Instead, with the [reproject_hydrography_like()](https://deltares.github.io/hydromt/latest/_generated/hydromt.flw.reproject_hydrography_like.html) a synthetic elevation grid is created based on an upstream area raster, this is reprojected and used to derive a new flow direction grid with the method described above. Note that this works well if we keep approximately the same resolution. For upscaling to larger grid cells different algorithms should be used, see next example."
            ]
        },
        {
            "cell_type": "code",
            "execution_count": null,
            "metadata": {},
            "outputs": [],
            "source": [
                "# reproject the elevation grid first\n",
                "da_elv_reproj = ds[\"elevtn\"].raster.reproject(dst_crs=utm)  # , dst_res=50)\n",
                "# reproject the flow direction data\n",
                "ds_reproj = hydromt.flw.reproject_hydrography_like(\n",
                "    ds,  # flow direction and upstream area grids\n",
                "    da_elv=da_elv_reproj,  # destination grid\n",
                "    logger=logger,\n",
                ")\n",
                "# parse it into a FlwdirRaster object\n",
                "flwdir_reproj = hydromt.flw.flwdir_from_da(ds_reproj[\"flwdir\"], ftype=\"d8\")\n",
                "# derive streams based on a 10 km2 threshold\n",
                "feats_reproj = flwdir_reproj.streams(mask=flwdir_reproj.upstream_area(\"km2\") > 10)\n",
                "gdf_riv_reproj = gpd.GeoDataFrame.from_features(feats_reproj, crs=ds_reproj.raster.crs)\n",
                "\n",
                "# plot the streams from the reproject data (red) and compare with the original (darkblue)\n",
                "# NOTE the different coordinates on the figure axis\n",
                "ax = gdf_riv_reproj.plot(zorder=3, color=\"r\")\n",
                "gdf_riv.to_crs(utm).plot(ax=ax, zorder=2, color=\"darkblue\")\n",
                "da_elv_reproj.raster.mask_nodata().plot(\n",
                "    cmap=\"terrain\", ax=ax, vmin=-500, vmax=2000, alpha=0.7\n",
                ")\n",
                "ax.set_title(\"Original (darkblue) and new reprojected (red) streams\")"
            ]
        },
        {
            "cell_type": "markdown",
            "metadata": {},
            "source": [
                "### Upscale flow directions"
            ]
        },
        {
            "cell_type": "markdown",
            "metadata": {},
            "source": [
                "Methods to upscale flow directions are required as models often have a coarser resolution than the elevation data used to build them. Instead of deriving flow directions from upscaled elevation data, it is better to directly upscale the flow direction data itself. The [upscale_flwdir()](https://deltares.github.io/hydromt/latest/_generated/hydromt.flw.upscale_flwdir.html) method wraps a pyflwdir method that implements the recently developed Iterative Hydrography Upscaling (IHU) algorithm [(Eilander et al 2020)](https://hess.copernicus.org/articles/25/5287/2021/). Try different upscale factors and see the difference!"
            ]
        },
        {
            "cell_type": "code",
            "execution_count": null,
            "metadata": {},
            "outputs": [],
            "source": [
                "# upscale flow direction with a factor \"scale_ratio\"\n",
                "# this returns both a flow direction grid and a new FlwdirRaster object\n",
                "da_flw_lowres, flwdir_lowres = hydromt.flw.upscale_flwdir(\n",
                "    ds,  # flow direction and upstream area grids\n",
                "    flwdir,  # pyflwdir FlwdirRaster object\n",
                "    scale_ratio=20,  # upscaling factor\n",
                "    logger=logger,\n",
                ")\n",
                "\n",
                "# derive streams based on a 10 km2 threshold\n",
                "feats_lowres = flwdir_lowres.streams(mask=flwdir_lowres.upstream_area(\"km2\") > 10)\n",
                "gdf_riv_lowres = gpd.GeoDataFrame.from_features(feats_lowres, crs=ds.raster.crs)\n",
                "\n",
                "# plot the streams from the upscaled flow direction (red) and compare with the original (darkblue)\n",
                "ax = gdf_riv_lowres.plot(zorder=3, color=\"r\")\n",
                "gdf_riv.plot(ax=ax, zorder=2, color=\"darkblue\")\n",
                "ds[\"elevtn\"].raster.mask_nodata().plot(\n",
                "    cmap=\"terrain\", ax=ax, vmin=-500, vmax=2000, alpha=0.7\n",
                ")\n",
                "ax.set_title(\"Original (darkblue) and new upscaled (red) streams\")"
            ]
        }
    ],
    "metadata": {
        "kernelspec": {
            "display_name": "hydromt-dev",
            "language": "python",
            "name": "python3"
        },
        "language_info": {
            "codemirror_mode": {
                "name": "ipython",
                "version": 3
            },
            "file_extension": ".py",
            "mimetype": "text/x-python",
            "name": "python",
            "nbconvert_exporter": "python",
            "pygments_lexer": "ipython3",
            "version": "3.11.7"
        },
        "vscode": {
            "interpreter": {
                "hash": "8138b72b0e304ba55d14e4dcf8d650296065d1ee95f3f67a239b6fbf5f7328dd"
            }
        }
    },
    "nbformat": 4,
    "nbformat_minor": 2
>>>>>>> 0184864c
}<|MERGE_RESOLUTION|>--- conflicted
+++ resolved
@@ -1,322 +1,4 @@
 {
-<<<<<<< HEAD
- "cells": [
-  {
-   "cell_type": "markdown",
-   "metadata": {},
-   "source": [
-    "## Example: Working with flow direction data"
-   ]
-  },
-  {
-   "cell_type": "markdown",
-   "metadata": {},
-   "source": [
-    "In this example we illustrate some common hydrology GIS problems based on so-called [flow direction data](https://deltares.github.io/pyflwdir/latest/flwdir.html). In HydroMT we make use of functionality from [pyflwdir](https://deltares.github.io/pyflwdir/latest/) to work with this type of data. HydroMT wraps some functionality of **pyflwdir**, to make it easier to work with [raster datasets](https://deltares.github.io/hydromt/latest/user_guide/data_types.html). However, pyflwdir has much more functionality. An overview of all the flow direction methods in HydroMT can be found in the [Reference API](https://deltares.github.io/hydromt/latest/api.html#flow-direction-methods)\n",
-    "\n",
-    "Here, we will showcase the following flow direction GIS cases:\n",
-    "\n",
-    "1. Derive basin and stream geometries\n",
-    "2. Derive flow directions from elevation data\n",
-    "3. Reproject flow direction data\n",
-    "4. Upscale flow directions\n"
-   ]
-  },
-  {
-   "cell_type": "code",
-   "execution_count": null,
-   "metadata": {},
-   "outputs": [],
-   "source": [
-    "# import hydromt and geopandas\n",
-    "import hydromt\n",
-    "from hydromt.log import setuplog\n",
-    "from hydromt.gis_utils import utm_crs\n",
-    "import geopandas as gpd\n",
-    "from pprint import pprint"
-   ]
-  },
-  {
-   "cell_type": "markdown",
-   "metadata": {},
-   "source": [
-    "First, we load some data to play with from the pre-defined artifact_data data catalog. For more information about working with data in HydroMT, see [the user guide](https://deltares.github.io/hydromt/latest/user_guide/data_overview.html). As an example we will use the [MERIT Hydro](http://hydro.iis.u-tokyo.ac.jp/~yamadai/MERIT_Hydro) dataset which is set of GeoTiff files with identical grids, one for each variable of the datasets. We use the flow direction  (flwdir); elevation (elevtn) and upstream area (uparea) layers."
-   ]
-  },
-  {
-   "cell_type": "code",
-   "execution_count": null,
-   "metadata": {},
-   "outputs": [],
-   "source": [
-    "# initialize a logger\n",
-    "logger = setuplog(\"flow direction data\", log_level=10)\n",
-    "# initialize a data catalog based on the pre-defined artifact_data catalog\n",
-    "data_catalog = hydromt.DataCatalog(data_libs=[\"artifact_data=v0.0.8\"], logger=logger)\n",
-    "\n",
-    "# we load the flow direction  (flwdir); elevation (elevtn) and upstream area (uparea) layers\n",
-    "ds = data_catalog.get_rasterdataset(\n",
-    "    \"merit_hydro\",\n",
-    "    bbox=[11.7, 45.8, 12.8, 46.7],\n",
-    "    variables=[\"flwdir\", \"elevtn\", \"uparea\"],\n",
-    ")\n",
-    "ds"
-   ]
-  },
-  {
-   "cell_type": "markdown",
-   "metadata": {},
-   "source": [
-    "### Derive basin and stream geometries"
-   ]
-  },
-  {
-   "cell_type": "markdown",
-   "metadata": {},
-   "source": [
-    "If you have existing [flow direction data](https://deltares.github.io/pyflwdir/latest/flwdir.html) from sources such as MERIT Hydro, or HydroSHEDS or similar, you can use these to delineate basins and extract streams based on a user-defined threshold. To do this we need to transform the gridded flow direction data into a `FlwdirRaster` object using the [flwdir_from_da()](https://deltares.github.io/hydromt/latest/_generated/hydromt.flw.flwdir_from_da.html) method. This object is at the core of the **pyflwdir** package and creates an actionable common format from a flow direction raster which describes relations between cells."
-   ]
-  },
-  {
-   "cell_type": "markdown",
-   "metadata": {},
-   "source": [
-    "NOTE: that for most methods a first call might be a bit slow as the numba code is compiled just in time, a second call of the same methods (also with different arguments) will be much faster!"
-   ]
-  },
-  {
-   "cell_type": "code",
-   "execution_count": null,
-   "metadata": {},
-   "outputs": [],
-   "source": [
-    "# instantiate a FlwdirRaster object\n",
-    "flwdir = hydromt.flw.flwdir_from_da(ds[\"flwdir\"], ftype=\"d8\")\n",
-    "print(type(flwdir))\n",
-    "print(flwdir)"
-   ]
-  },
-  {
-   "cell_type": "markdown",
-   "metadata": {},
-   "source": [
-    "Next, we derive streams based on a 10 km2 upstream area threshold using the pyflwdir [streams](https://deltares.github.io/pyflwdir/latest/reference.html#pyflwdir.FlwdirRaster.streams) method. Pyflwdir returns a geojson like representation of the streams per stream segment, which we parse to a GeoPandas GeoDataFrame to easily plot it."
-   ]
-  },
-  {
-   "cell_type": "code",
-   "execution_count": null,
-   "metadata": {},
-   "outputs": [],
-   "source": [
-    "feats = flwdir.streams(\n",
-    "    mask=ds[\"uparea\"].values > 10,\n",
-    "    strord=flwdir.stream_order(),  # set stream order property\n",
-    "    uparea=ds[\"uparea\"].values,  # set upstream area property\n",
-    ")\n",
-    "gdf_riv = gpd.GeoDataFrame.from_features(feats, crs=ds.raster.crs)\n",
-    "pprint(gdf_riv.head())"
-   ]
-  },
-  {
-   "cell_type": "markdown",
-   "metadata": {},
-   "source": [
-    "Using the [basin_map()](https://deltares.github.io/hydromt/latest/_generated/hydromt.flw.basin_map.html) method we can delineate all basins in our domain."
-   ]
-  },
-  {
-   "cell_type": "code",
-   "execution_count": null,
-   "metadata": {},
-   "outputs": [],
-   "source": [
-    "# get the best utm zone CRS for a projected CRS\n",
-    "utm = utm_crs(ds.raster.bounds)\n",
-    "ds[\"basins\"] = hydromt.flw.basin_map(\n",
-    "    ds,\n",
-    "    flwdir,\n",
-    ")[0]\n",
-    "# use the  HydroMT \"raster\" data accessor to vectorize the basin raster.\n",
-    "gdf_bas = ds[\"basins\"].raster.vectorize()\n",
-    "# calculate the area of each basin in the domain and sort the dataframe\n",
-    "gdf_bas[\"area\"] = gdf_bas.to_crs(utm).area / 1e6  # km2\n",
-    "gdf_bas = gdf_bas.sort_values(\"area\", ascending=False)\n",
-    "pprint(gdf_bas.head())"
-   ]
-  },
-  {
-   "cell_type": "code",
-   "execution_count": null,
-   "metadata": {},
-   "outputs": [],
-   "source": [
-    "# plot the results\n",
-    "ax = gdf_bas[:5].boundary.plot(color=\"r\", lw=1, zorder=2)\n",
-    "gdf_riv.plot(\n",
-    "    zorder=2,\n",
-    "    ax=ax,\n",
-    "    color=\"darkblue\",\n",
-    "    lw=gdf_riv[\"strord\"] / 8,\n",
-    ")\n",
-    "ds[\"elevtn\"].plot(cmap=\"terrain\", ax=ax, vmin=-500, vmax=2000, alpha=0.7)\n",
-    "ax.set_title(\"Streams (darkblue) and basins (red)\")"
-   ]
-  },
-  {
-   "cell_type": "markdown",
-   "metadata": {},
-   "source": [
-    "### Derive flow directions from elevation data "
-   ]
-  },
-  {
-   "cell_type": "markdown",
-   "metadata": {},
-   "source": [
-    "If you don't have flow direction data available these can be derived from an elevation raster. HydroMT implements the algorithm proposed by [Wang & Liu (2006)](https://www.tandfonline.com/doi/abs/10.1080/13658810500433453) to do this. We use the [d8_from_dem()](https://deltares.github.io/hydromt/latest/_generated/hydromt.flw.d8_from_dem.html) method which wraps the pyflwdir [fill_depressions()](https://deltares.github.io/pyflwdir/latest/reference.html#pyflwdir.dem.fill_depressions) method. \n",
-    "\n",
-    "The derivation of flow direction can be aided by a river shape file with an upstream area (\"uparea\") property. Try uncommenting the `gdf_stream` argument and compare the results."
-   ]
-  },
-  {
-   "cell_type": "code",
-   "execution_count": null,
-   "metadata": {},
-   "outputs": [],
-   "source": [
-    "# derive flow directions raster from elevation\n",
-    "da_flw = hydromt.flw.d8_from_dem(\n",
-    "    ds[\"elevtn\"],\n",
-    "    # gdf_stream=gdf_riv,\n",
-    ")\n",
-    "# parse it into a FlwdirRaster object\n",
-    "flwdir1 = hydromt.flw.flwdir_from_da(da_flw, ftype=\"d8\")\n",
-    "# derive streams based on a 10 km2 threshold\n",
-    "feats1 = flwdir1.streams(mask=flwdir1.upstream_area(\"km2\") > 10)\n",
-    "gdf_riv1 = gpd.GeoDataFrame.from_features(feats1, crs=ds.raster.crs)\n",
-    "\n",
-    "# plot the new streams  (red) and compare with the original (darkblue)\n",
-    "ax = gdf_riv.plot(zorder=2, color=\"darkblue\")\n",
-    "gdf_riv1.plot(zorder=2, ax=ax, color=\"r\")\n",
-    "ds[\"elevtn\"].plot(cmap=\"terrain\", ax=ax, vmin=-500, vmax=2000, alpha=0.7)\n",
-    "ax.set_title(\"Original (darkblue) and new (red) streams\")"
-   ]
-  },
-  {
-   "cell_type": "markdown",
-   "metadata": {},
-   "source": [
-    "### Reproject flow direction data"
-   ]
-  },
-  {
-   "cell_type": "markdown",
-   "metadata": {},
-   "source": [
-    "Unlike continuous data such as elevation or data with discrete classes such as land use, flow direction data cannot simply be reclassified using common resampling methods. Instead, with the [reproject_hydrography_like()](https://deltares.github.io/hydromt/latest/_generated/hydromt.flw.reproject_hydrography_like.html) a synthetic elevation grid is created based on an upstream area raster, this is reprojected and used to derive a new flow direction grid with the method described above. Note that this works well if we keep approximately the same resolution. For upscaling to larger grid cells different algorithms should be used, see next example."
-   ]
-  },
-  {
-   "cell_type": "code",
-   "execution_count": null,
-   "metadata": {},
-   "outputs": [],
-   "source": [
-    "# reproject the elevation grid first\n",
-    "da_elv_reproj = ds[\"elevtn\"].raster.reproject(dst_crs=utm)  # , dst_res=50)\n",
-    "# reproject the flow direction data\n",
-    "ds_reproj = hydromt.flw.reproject_hydrography_like(\n",
-    "    ds,  # flow direction and upstream area grids\n",
-    "    da_elv=da_elv_reproj,  # destination grid\n",
-    "    logger=logger,\n",
-    ")\n",
-    "# parse it into a FlwdirRaster object\n",
-    "flwdir_reproj = hydromt.flw.flwdir_from_da(ds_reproj[\"flwdir\"], ftype=\"d8\")\n",
-    "# derive streams based on a 10 km2 threshold\n",
-    "feats_reproj = flwdir_reproj.streams(mask=flwdir_reproj.upstream_area(\"km2\") > 10)\n",
-    "gdf_riv_reproj = gpd.GeoDataFrame.from_features(feats_reproj, crs=ds_reproj.raster.crs)\n",
-    "\n",
-    "# plot the streams from the reproject data (red) and compare with the original (darkblue)\n",
-    "# NOTE the different coordinates on the figure axis\n",
-    "ax = gdf_riv_reproj.plot(zorder=3, color=\"r\")\n",
-    "gdf_riv.to_crs(utm).plot(ax=ax, zorder=2, color=\"darkblue\")\n",
-    "da_elv_reproj.raster.mask_nodata().plot(\n",
-    "    cmap=\"terrain\", ax=ax, vmin=-500, vmax=2000, alpha=0.7\n",
-    ")\n",
-    "ax.set_title(\"Original (darkblue) and new reprojected (red) streams\")"
-   ]
-  },
-  {
-   "cell_type": "markdown",
-   "metadata": {},
-   "source": [
-    "### Upscale flow directions"
-   ]
-  },
-  {
-   "cell_type": "markdown",
-   "metadata": {},
-   "source": [
-    "Methods to upscale flow directions are required as models often have a coarser resolution than the elevation data used to build them. Instead of deriving flow directions from upscaled elevation data, it is better to directly upscale the flow direction data itself. The [upscale_flwdir()](https://deltares.github.io/hydromt/latest/_generated/hydromt.flw.upscale_flwdir.html) method wraps a pyflwdir method that implements the recently developed Iterative Hydrography Upscaling (IHU) algorithm [(Eilander et al 2020)](https://hess.copernicus.org/articles/25/5287/2021/). Try different upscale factors and see the difference!"
-   ]
-  },
-  {
-   "cell_type": "code",
-   "execution_count": null,
-   "metadata": {},
-   "outputs": [],
-   "source": [
-    "# upscale flow direction with a factor \"scale_ratio\"\n",
-    "# this returns both a flow direction grid and a new FlwdirRaster object\n",
-    "da_flw_lowres, flwdir_lowres = hydromt.flw.upscale_flwdir(\n",
-    "    ds,  # flow direction and upstream area grids\n",
-    "    flwdir,  # pyflwdir FlwdirRaster object\n",
-    "    scale_ratio=20,  # upscaling factor\n",
-    "    logger=logger,\n",
-    ")\n",
-    "\n",
-    "# derive streams based on a 10 km2 threshold\n",
-    "feats_lowres = flwdir_lowres.streams(mask=flwdir_lowres.upstream_area(\"km2\") > 10)\n",
-    "gdf_riv_lowres = gpd.GeoDataFrame.from_features(feats_lowres, crs=ds.raster.crs)\n",
-    "\n",
-    "# plot the streams from the upscaled flow direction (red) and compare with the original (darkblue)\n",
-    "ax = gdf_riv_lowres.plot(zorder=3, color=\"r\")\n",
-    "gdf_riv.plot(ax=ax, zorder=2, color=\"darkblue\")\n",
-    "ds[\"elevtn\"].raster.mask_nodata().plot(\n",
-    "    cmap=\"terrain\", ax=ax, vmin=-500, vmax=2000, alpha=0.7\n",
-    ")\n",
-    "ax.set_title(\"Original (darkblue) and new upscaled (red) streams\")"
-   ]
-  }
- ],
- "metadata": {
-  "kernelspec": {
-   "display_name": "hydromt-dev",
-   "language": "python",
-   "name": "python3"
-  },
-  "language_info": {
-   "codemirror_mode": {
-    "name": "ipython",
-    "version": 3
-   },
-   "file_extension": ".py",
-   "mimetype": "text/x-python",
-   "name": "python",
-   "nbconvert_exporter": "python",
-   "pygments_lexer": "ipython3",
-   "version": "3.10.8"
-  },
-  "vscode": {
-   "interpreter": {
-    "hash": "8138b72b0e304ba55d14e4dcf8d650296065d1ee95f3f67a239b6fbf5f7328dd"
-   }
-  }
- },
- "nbformat": 4,
- "nbformat_minor": 2
-=======
     "cells": [
         {
             "cell_type": "markdown",
@@ -633,5 +315,4 @@
     },
     "nbformat": 4,
     "nbformat_minor": 2
->>>>>>> 0184864c
 }