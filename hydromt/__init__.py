"""HydroMT: Automated and reproducible model building and analysis"""

# version number without 'v' at start
<<<<<<< HEAD
__version__ = "0.6.1.dev"
=======
__version__ = "0.7.1.dev"
>>>>>>> 56e361cc

# Set environment variables (this will be temporary)
# to use shapely 2.0 in favor of pygeos (if installed)
import os

os.environ["USE_PYGEOS"] = "0"

# submodules
from . import cli, workflows, stats, flw, raster, vector

# high-level methods
from .models import *
from .io import *
<<<<<<< HEAD
from .data_catalog import *
=======
from .data_catalog import *

# required for accessor style documentation
from xarray import DataArray, Dataset
>>>>>>> 56e361cc
<|MERGE_RESOLUTION|>--- conflicted
+++ resolved
@@ -1,11 +1,7 @@
 """HydroMT: Automated and reproducible model building and analysis"""
 
 # version number without 'v' at start
-<<<<<<< HEAD
-__version__ = "0.6.1.dev"
-=======
 __version__ = "0.7.1.dev"
->>>>>>> 56e361cc
 
 # Set environment variables (this will be temporary)
 # to use shapely 2.0 in favor of pygeos (if installed)
@@ -19,11 +15,7 @@
 # high-level methods
 from .models import *
 from .io import *
-<<<<<<< HEAD
-from .data_catalog import *
-=======
 from .data_catalog import *
 
 # required for accessor style documentation
-from xarray import DataArray, Dataset
->>>>>>> 56e361cc
+from xarray import DataArray, Dataset