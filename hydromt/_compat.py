--- conflicted
+++ resolved
@@ -42,7 +42,6 @@
     pass
 
 try:
-<<<<<<< HEAD
     import gcsfs
 
     HAS_GCSFS = True
@@ -56,11 +55,9 @@
     HAS_S3FS = True
 
 except ImportError:
-=======
     import pyet
 
     HAS_PYET = True
 
 except ModuleNotFoundError:
->>>>>>> 4e89c051
     pass