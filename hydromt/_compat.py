<<<<<<< HEAD
__all__ = ["HAS_PCRASTER", "HAS_XUGRID", "HAS_GCSFS", "HAS_S3FS"]
=======
from packaging.version import Version

__all__ = []
>>>>>>> 3fb80785

HAS_XUGRID = False
HAS_PCRASTER = True  # don't check PCRASTER compat for now, see below
HAS_SHAPELY20 = False
HAS_PYGEOS = False

try:
    from shapely import __version__ as SH_VERSION

    if Version(SH_VERSION) >= Version("2.0.0"):
        HAS_SHAPELY20 = True
except ImportError:
    pass

try:
    import pygeos

    HAS_PYGEOS = True
except ImportError:
    pass

# causes malloc / corrupted size errors on linux & github CI
# try:
#     import pcraster

#     HAS_PCRASTER = True
# except ImportError:
#     pass


try:
    import xugrid

    HAS_XUGRID = True
except ImportError:
    pass

try:
    import gcsfs

    HAS_GCSFS = True

except ImportError:
    pass

try:
    import s3fs

    HAS_S3FS = True

except ImportError:
    pass<|MERGE_RESOLUTION|>--- conflicted
+++ resolved
@@ -1,15 +1,13 @@
-<<<<<<< HEAD
-__all__ = ["HAS_PCRASTER", "HAS_XUGRID", "HAS_GCSFS", "HAS_S3FS"]
-=======
 from packaging.version import Version
 
 __all__ = []
->>>>>>> 3fb80785
 
 HAS_XUGRID = False
 HAS_PCRASTER = True  # don't check PCRASTER compat for now, see below
 HAS_SHAPELY20 = False
 HAS_PYGEOS = False
+HAS_GCSFS = False
+HAS_S3FS = False
 
 try:
     from shapely import __version__ as SH_VERSION
