--- conflicted
+++ resolved
@@ -188,10 +188,6 @@
     To build a wflow model for a subbasin using a point coordinates snapped to cells
     with upstream area >= 50 km2
     hydromt build wflow /path/to/model_root -i /path/to/wflow_config.yml -r "{'subbasin': [-7.24, 62.09], 'uparea': 50}" -d deltares_data -d /path/to/data_catalog.yml -v
-<<<<<<< HEAD
-
-=======
->>>>>>> 47382167
     To build a sfincs model based on a bbox
     hydromt build sfincs /path/to/model_root  -i /path/to/sfincs_config.yml  -r "{'bbox': [4.6891,52.9750,4.9576,53.1994]}"  -d /path/to/data_catalog.yml -v
 
@@ -256,11 +252,7 @@
     "-c",
     "--components",
     multiple=True,
-<<<<<<< HEAD
-    help="Model methods from yml file to run",
-=======
     help="Model methods from configuration file to run",
->>>>>>> 47382167
 )
 @opt_cli
 @data_opt
