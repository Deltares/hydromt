"""Implementations of the core ModelComponents."""

from hydromt.components.base import ModelComponent
from hydromt.components.config import ConfigComponent
from hydromt.components.datasets import DatasetsComponent
from hydromt.components.geoms import GeomsComponent
from hydromt.components.grid import GridComponent
from hydromt.components.mesh import MeshComponent
from hydromt.components.spatial import SpatialModelComponent
from hydromt.components.tables import TablesComponent
from hydromt.components.vector import VectorComponent

__all__ = [
    "ConfigComponent",
    "GeomsComponent",
    "GridComponent",
    "ModelComponent",
    "TablesComponent",
    "VectorComponent",
    "MeshComponent",
<<<<<<< HEAD
    "SpatialModelComponent",
=======
    "DatasetsComponent",
>>>>>>> 66218cfe
]<|MERGE_RESOLUTION|>--- conflicted
+++ resolved
@@ -18,9 +18,6 @@
     "TablesComponent",
     "VectorComponent",
     "MeshComponent",
-<<<<<<< HEAD
+    "DatasetsComponent",
     "SpatialModelComponent",
-=======
-    "DatasetsComponent",
->>>>>>> 66218cfe
 ]