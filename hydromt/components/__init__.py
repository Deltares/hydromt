--- conflicted
+++ resolved
@@ -6,13 +6,10 @@
 from hydromt.components.region import ModelRegionComponent
 from hydromt.components.tables import TablesComponent
 
-<<<<<<< HEAD
 __all__ = [
     "ModelRegionComponent",
     "ModelComponent",
     "GridComponent",
+    "TablesComponent",
     "MeshComponent",
-]
-=======
-__all__ = ["ModelRegionComponent", "ModelComponent", "GridComponent", "TablesComponent"]
->>>>>>> b439aa03
+]