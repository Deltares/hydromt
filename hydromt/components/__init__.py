"""Implementations of the core ModelComponents."""

from hydromt.components.base import ModelComponent
<<<<<<< HEAD
from hydromt.components.geoms import GeomsComponent
=======
from hydromt.components.config import ConfigComponent
>>>>>>> cea4fd0b
from hydromt.components.grid import GridComponent
from hydromt.components.region import ModelRegionComponent
from hydromt.components.tables import TablesComponent

__all__ = [
    "ModelRegionComponent",
    "ModelComponent",
    "GridComponent",
<<<<<<< HEAD
    "TablesComponent",
    "GeomsComponent",
=======
    "ConfigComponent",
    "TablesComponent",
>>>>>>> cea4fd0b
]<|MERGE_RESOLUTION|>--- conflicted
+++ resolved
@@ -1,24 +1,17 @@
 """Implementations of the core ModelComponents."""
 
 from hydromt.components.base import ModelComponent
-<<<<<<< HEAD
+from hydromt.components.config import ConfigComponent
 from hydromt.components.geoms import GeomsComponent
-=======
-from hydromt.components.config import ConfigComponent
->>>>>>> cea4fd0b
 from hydromt.components.grid import GridComponent
 from hydromt.components.region import ModelRegionComponent
 from hydromt.components.tables import TablesComponent
 
 __all__ = [
+    "ConfigComponent",
+    "GeomsComponent",
+    "GridComponent",
+    "ModelComponent",
     "ModelRegionComponent",
-    "ModelComponent",
-    "GridComponent",
-<<<<<<< HEAD
     "TablesComponent",
-    "GeomsComponent",
-=======
-    "ConfigComponent",
-    "TablesComponent",
->>>>>>> cea4fd0b
 ]