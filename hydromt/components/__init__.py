--- conflicted
+++ resolved
@@ -11,11 +11,7 @@
     "ModelRegionComponent",
     "ModelComponent",
     "GridComponent",
-<<<<<<< HEAD
+    "ConfigComponent",
     "TablesComponent",
     "VectorComponent",
-=======
-    "ConfigComponent",
-    "TablesComponent",
->>>>>>> cea4fd0b
 ]