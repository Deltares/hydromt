"""Implementations of the core ModelComponents."""

from hydromt.components.base import ModelComponent
from hydromt.components.config import ConfigComponent
from hydromt.components.geoms import GeomsComponent
from hydromt.components.grid import GridComponent
from hydromt.components.spatial import SpatialModelComponent
from hydromt.components.tables import TablesComponent
from hydromt.components.vector import VectorComponent

__all__ = [
<<<<<<< HEAD
    "ModelComponent",
    "SpatialModelComponent",
    "GridComponent",
=======
>>>>>>> 1ce81be4
    "ConfigComponent",
    "GeomsComponent",
    "GridComponent",
    "ModelComponent",
    "ModelRegionComponent",
    "TablesComponent",
    "VectorComponent",
]<|MERGE_RESOLUTION|>--- conflicted
+++ resolved
@@ -9,17 +9,11 @@
 from hydromt.components.vector import VectorComponent
 
 __all__ = [
-<<<<<<< HEAD
-    "ModelComponent",
-    "SpatialModelComponent",
-    "GridComponent",
-=======
->>>>>>> 1ce81be4
     "ConfigComponent",
     "GeomsComponent",
     "GridComponent",
     "ModelComponent",
-    "ModelRegionComponent",
     "TablesComponent",
     "VectorComponent",
+    "SpatialModelComponent",
 ]