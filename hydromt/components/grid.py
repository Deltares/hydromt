--- conflicted
+++ resolved
@@ -14,13 +14,8 @@
 from hydromt import hydromt_step
 from hydromt._typing.error import NoDataStrategy, _exec_nodata_strat
 from hydromt._typing.type_def import DeferedFileClose
-<<<<<<< HEAD
+from hydromt.components.base import ModelComponent
 from hydromt.components.spatial import SpatialModelComponent
-=======
-from hydromt.components import GeomsComponent
-from hydromt.components.base import ModelComponent
-from hydromt.components.region import _parse_region
->>>>>>> 1ce81be4
 from hydromt.gis import raster
 from hydromt.gis import utils as gis_utils
 from hydromt.io.readers import read_nc
@@ -382,10 +377,6 @@
             grid = grid.drop_vars("mask")
 
         # Add region and grid to model
-<<<<<<< HEAD
-=======
-        self._model.get_component("geom", GeomsComponent).set(geom, "region")
->>>>>>> 1ce81be4
         self.set(grid)
 
     @property
@@ -755,7 +746,30 @@
 
         return list(ds.data_vars.keys())
 
-<<<<<<< HEAD
+    def test_equal(self, other: ModelComponent) -> tuple[bool, dict[str, str]]:
+        """Test if two components are equal.
+
+        Parameters
+        ----------
+        other : ModelComponent
+            The component to compare against.
+
+        Returns
+        -------
+        tuple[bool, dict[str, str]]
+            True if the components are equal, and a dict with the associated errors per property checked.
+        """
+        eq, errors = super().test_equal(other)
+        if not eq:
+            return eq, errors
+        other_grid = cast(GridComponent, other)
+        try:
+            xr.testing.assert_allclose(self.data, other_grid.data)
+        except AssertionError as e:
+            errors["data"] = str(e)
+
+        return len(errors) == 0, errors
+
     def _parse_region(
         self,
         region: dict,
@@ -781,29 +795,4 @@
             hydrography_fn=hydrography_fn,
             basin_index_fn=basin_index_fn,
             crs=crs,
-        )
-=======
-    def test_equal(self, other: ModelComponent) -> tuple[bool, dict[str, str]]:
-        """Test if two components are equal.
-
-        Parameters
-        ----------
-        other : ModelComponent
-            The component to compare against.
-
-        Returns
-        -------
-        tuple[bool, dict[str, str]]
-            True if the components are equal, and a dict with the associated errors per property checked.
-        """
-        eq, errors = super().test_equal(other)
-        if not eq:
-            return eq, errors
-        other_grid = cast(GridComponent, other)
-        try:
-            xr.testing.assert_allclose(self.data, other_grid.data)
-        except AssertionError as e:
-            errors["data"] = str(e)
-
-        return len(errors) == 0, errors
->>>>>>> 1ce81be4
+        )