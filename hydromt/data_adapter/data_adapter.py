--- conflicted
+++ resolved
@@ -20,21 +20,17 @@
 from pystac import Catalog as StacCatalog
 from upath import UPath
 
-<<<<<<< HEAD
-from hydromt._typing import ErrorHandleMethod
-=======
-from hydromt.nodata import NoDataStrategy
-from hydromt.typing import (
+from hydromt._typing import (
     Bbox,
     Data,
     ErrorHandleMethod,
     Geom,
     GeomBuffer,
+    NoDataStrategy,
     StrPath,
     TimeRange,
     Variables,
 )
->>>>>>> 68a0f319
 
 logger = logging.getLogger(__name__)
 
