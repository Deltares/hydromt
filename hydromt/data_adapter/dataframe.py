"""Implementation for the Pandas Dataframe adapter."""
import warnings
from datetime import datetime
from logging import Logger, getLogger
from os.path import join
from typing import Any, Dict, List, Optional, Tuple, Union, cast

import numpy as np
import pandas as pd
from pystac import Asset as StacAsset
from pystac import Catalog as StacCatalog
from pystac import Item as StacItem

<<<<<<< HEAD
from hydromt._typing import ErrorHandleMethod, NoDataStrategy, _exec_nodata_strat
from hydromt.data_adapter import DataAdapter
=======
from hydromt.nodata import NoDataException, NoDataStrategy, _exec_nodata_strat
from hydromt.typing import ErrorHandleMethod, StrPath, TimeRange, Variables

from .data_adapter import DataAdapter
>>>>>>> 68a0f319

logger = getLogger(__name__)

__all__ = [
    "DataFrameAdapter",
]


class DataFrameAdapter(DataAdapter):

    """DataAdapter implementation for Pandas Dataframes."""

    _DEFAULT_DRIVER = "csv"
    _DRIVERS = {"xlsx": "excel", "xls": "excel"}

    def __init__(
        self,
        path: StrPath,
        driver: Optional[str] = None,
        filesystem: Optional[str] = None,
        nodata: Optional[Union[dict, float, int]] = None,
        rename: Optional[dict] = None,
        unit_mult: Optional[dict] = None,
        unit_add: Optional[dict] = None,
        meta: Optional[dict] = None,
        attrs: Optional[dict] = None,
        driver_kwargs: Optional[dict] = None,
        storage_options: Optional[dict] = None,
        name: str = "",  # optional for now
        catalog_name: str = "",  # optional for now
        provider: Optional[str] = None,
        version: Optional[str] = None,
        **kwargs,
    ):
        """Initiate data adapter for 2D tabular data.

        This object contains all properties required to read supported files into
        a :py:func:`pandas.DataFrame`.
        In addition it keeps meta data to be able to reproduce which data is used.

        Parameters
        ----------
        path: str, Path
            Path to data source. If the dataset consists of multiple files, the path may
            contain {variable}, {year}, {month} placeholders as well as path
            search pattern using a '*' wildcard.
        driver: {'csv', 'parquet', 'xlsx', 'xls', 'fwf'}, optional
            Driver to read files with, for 'csv' :py:func:`~pandas.read_csv`,
            for 'parquet' :py:func:`~pandas.read_parquet`, for {'xlsx', 'xls'}
            :py:func:`~pandas.read_excel`, and for 'fwf' :py:func:`~pandas.read_fwf`.
            By default the driver is inferred from the file extension and falls back to
            'csv' if unknown.
        filesystem: str, optional
            Filesystem where the data is stored (local, cloud, http etc.).
            If None (default) the filesystem is inferred from the path.
            See :py:func:`fsspec.registry.known_implementations` for all options.
        nodata: dict, float, int, optional
            Missing value number. Only used if the data has no native missing value.
            Nodata values can be differentiated between variables using a dictionary.
        rename: dict, optional
            Mapping of native data source variable to output source variable name as
            required by hydroMT.
        unit_mult, unit_add: dict, optional
            Scaling multiplication and addition to change to map from the native
            data unit to the output data unit as required by hydroMT.
        meta: dict, optional
            Metadata information of dataset, prefably containing the following keys:
            {'source_version', 'source_url', 'source_license',
            'paper_ref', 'paper_doi', 'category'}
        placeholders: dict, optional
            Placeholders to expand yaml entry to multiple entries (name and path)
            based on placeholder values
        attrs: dict, optional
            Additional attributes relating to data variables. For instance unit
            or long name of the variable.
        extent: None
            Not used in this adapter. Only here for compatability with other adapters.
        driver_kwargs, dict, optional
            Additional key-word arguments passed to the driver.
        storage_options: dict, optional
            Additional key-word arguments passed to the fsspec FileSystem object.
        name, catalog_name: str, optional
            Name of the dataset and catalog, optional for now.
        """
        driver_kwargs = driver_kwargs or {}
        attrs = attrs or {}
        meta = meta or {}
        unit_add = unit_add or {}
        unit_mult = unit_mult or {}
        rename = rename or {}
        storage_options = storage_options or {}

        if kwargs:
            warnings.warn(
                "Passing additional keyword arguments to be used by the "
                "DataFrameAdapter driver is deprecated and will be removed "
                "in a future version. Please use 'driver_kwargs' instead.",
                DeprecationWarning,
                stacklevel=2,
            )
            driver_kwargs.update(kwargs)
        super().__init__(
            path=path,
            driver=driver,
            filesystem=filesystem,
            nodata=nodata,
            rename=rename,
            unit_mult=unit_mult,
            unit_add=unit_add,
            meta=meta,
            attrs=attrs,
            driver_kwargs=driver_kwargs,
            storage_options=storage_options,
            name=name,
            catalog_name=catalog_name,
            provider=provider,
            version=version,
        )

    def to_file(
        self,
        data_root: StrPath,
        data_name: str,
        driver: Optional[str] = None,
        variables: Optional[Variables] = None,
        time_tuple: Optional[TimeRange] = None,
        handle_nodata: NoDataStrategy = NoDataStrategy.RAISE,
        logger: Logger = logger,
        **kwargs,
    ) -> Optional[Tuple[StrPath, str, Dict[str, Any]]]:
        """Save a dataframe slice to a file.

        Parameters
        ----------
        data_root : str or Path
            Path to the output folder.
        data_name : str
            Name of the output file without extension.
        driver : str, optional
            Driver to write the file, e.g., 'csv','parquet', 'excel'. If None,
            the default behavior is used.
        variables : list of str, optional
            Names of DataFrame columns to include in the output. By default,
            all columns are included.
        time_tuple : tuple of str or datetime, optional
            Start and end date of the period of interest. By default, the entire time
            period of the DataFrame is included.
        **kwargs : dict
            Additional keyword arguments to be passed to the file writing method.

        Returns
        -------
        fn_out : str
            Absolute path to the output file.
        driver : str
            Name of the driver used to read the data.
            See :py:func:`~hydromt.data_catalog.DataCatalog.get_geodataset`.
        kwargs: dict
            The additional keyword arguments that were passed in.


        """
        kwargs.pop("bbox", None)
        obj = self.get_data(
            time_tuple=time_tuple,
            variables=variables,
            handle_nodata=handle_nodata,
            logger=logger,
        )

        if obj is None:
            return None

        read_kwargs = dict()
        if driver is None or driver == "csv":
            # always write as CSV
            driver = "csv"
            fn_out = join(data_root, f"{data_name}.csv")
            obj.to_csv(fn_out, **kwargs)
            read_kwargs["index_col"] = 0
        elif driver == "parquet":
            fn_out = join(data_root, f"{data_name}.parquet")
            obj.to_parquet(fn_out, **kwargs)
        elif driver == "excel":
            fn_out = join(data_root, f"{data_name}.xlsx")
            obj.to_excel(fn_out, **kwargs)
        else:
            raise ValueError(f"DataFrame: Driver {driver} is unknown.")

        return fn_out, driver, read_kwargs

    def get_data(
        self,
        variables: Optional[Variables] = None,
        time_tuple: Optional[TimeRange] = None,
        logger: Logger = logger,
        handle_nodata: NoDataStrategy = NoDataStrategy.RAISE,
    ) -> Optional[pd.DataFrame]:
        """Return a DataFrame.

        Returned data is optionally sliced by time and variables,
        based on the properties of this DataFrameAdapter. For a detailed
        description see: :py:func:`~hydromt.data_catalog.DataCatalog.get_dataframe`
        """
        try:
            # load data
            fns = self._resolve_paths(variables=variables)
            self.mark_as_used()  # mark used
            df = self._read_data(fns, logger=logger)
            # just raise an exxceptoin so we can handle the strategy in one place (the except)
            if df is None:
                raise NoDataException()
            # rename variables and parse nodata
            df = self._rename_vars(df)
            df = self._set_nodata(df)
            # slice data
            df = DataFrameAdapter._slice_data(
                df,
                variables,
                time_tuple,
                logger=logger,
            )
            if df is None:
                raise NoDataException()

            # uniformize data
            df = self._apply_unit_conversion(df, logger=logger)
            df = self._set_metadata(df)
            return df
        except NoDataException:
            _exec_nodata_strat(
                f"No data was read from source: {self.name}",
                strategy=handle_nodata,
                logger=logger,
            )
            return None

    def _read_data(
        self,
        fns: List[StrPath],
        logger: Logger = logger,
    ) -> Optional[pd.DataFrame]:
        if len(fns) > 1:
            raise ValueError(
                f"DataFrame: Reading multiple {self.driver} files is not supported."
            )
        kwargs = self.driver_kwargs.copy()
        path = fns[0]
        logger.info(f"Reading {self.name} {self.driver} data from {self.path}")
        if self.driver in ["csv"]:
            df = pd.read_csv(path, **kwargs)
        elif self.driver == "parquet":
            _ = kwargs.pop("index_col", None)
            df = pd.read_parquet(path, **kwargs)
        elif self.driver in ["xls", "xlsx", "excel"]:
            df = pd.read_excel(path, engine="openpyxl", **kwargs)
        elif self.driver in ["fwf"]:
            df = pd.read_fwf(path, **kwargs)
        else:
            raise IOError(f"DataFrame: driver {self.driver} unknown.")

        # cast is just for the type checkers, it doesn't actually do anything
        df = cast(pd.DataFrame, df)

        if len(df) == 0:
            return None
        else:
            return df

    def _rename_vars(self, df: pd.DataFrame) -> pd.DataFrame:
        if self.rename:
            rename = {k: v for k, v in self.rename.items() if k in df.columns}
            df = df.rename(columns=rename)
        return df

    def _set_nodata(self, df: pd.DataFrame) -> pd.DataFrame:
        # parse nodata values
        cols = df.select_dtypes([np.number]).columns
        if self.nodata is not None and len(cols) > 0:
            if not isinstance(self.nodata, dict):
                nodata = {c: self.nodata for c in cols}
            else:
                nodata = self.nodata
            for c in cols:
                mv = nodata.get(c, None)
                if mv is not None:
                    is_nodata = np.isin(df[c], np.atleast_1d(mv))
                    df[c] = np.where(is_nodata, np.nan, df[c])
        return df

    @staticmethod
    def _slice_data(
        df: pd.DataFrame,
        variables: Optional[Variables] = None,
        time_tuple: Optional[TimeRange] = None,
        logger: Logger = logger,
    ) -> Optional[pd.DataFrame]:
        """Return a sliced DataFrame.

        Parameters
        ----------
        df : pd.DataFrame
            the dataframe to be sliced.
        variables : list of str, optional
            Names of DataFrame columns to include in the output. By default all columns
        time_tuple : tuple of str, datetime, optional
            Start and end date of period of interest. By default the entire time period
            of the dataset is returned.

        Returns
        -------
        pd.DataFrame
            Tabular data
        """
        if variables is not None:
            variables = np.atleast_1d(variables).tolist()
            if np.any([var not in df.columns for var in variables]):
                raise ValueError(f"DataFrame: Not all variables found: {variables}")
            df = df.loc[:, variables]

        if time_tuple is not None and np.dtype(df.index).type == np.datetime64:
            logger.debug(f"Slicing time dime {time_tuple}")
            try:
                df = df[df.index.slice_indexer(*time_tuple)]
            except IndexError:
                df = pd.DataFrame()

        if len(df) == 0:
            return None
        else:
            return df

    def _apply_unit_conversion(
        self, df: pd.DataFrame, logger: Logger = logger
    ) -> pd.DataFrame:
        unit_names = list(self.unit_mult.keys()) + list(self.unit_add.keys())
        unit_names = [k for k in unit_names if k in df.columns]
        if len(unit_names) > 0:
            logger.debug(f"Convert units for {len(unit_names)} columns.")
        for name in list(set(unit_names)):  # unique
            m = self.unit_mult.get(name, 1)
            a = self.unit_add.get(name, 0)
            df[name] = df[name] * m + a
        return df

    def _set_metadata(self, df: pd.DataFrame) -> pd.DataFrame:
        df.attrs.update(self.meta)

        # set column attributes
        for col in self.attrs:
            if col in df.columns:
                df[col].attrs.update(**self.attrs[col])

        return df

    def to_stac_catalog(
        self,
        on_error: ErrorHandleMethod = ErrorHandleMethod.COERCE,
    ) -> Optional[StacCatalog]:
        """
        Convert a dataframe into a STAC Catalog representation.

        The collection will contain an asset for each of the associated files.


        Parameters
        ----------
        - on_error (str, optional): The error handling strategy.
          Options are: "raise" to raise an error on failure, "skip" to skip the
          dataset on failure, and "coerce" (default) to set default values on failure.

        Returns
        -------
        - Optional[StacCatalog]: The STAC Catalog representation of the dataset, or None
          if the dataset was skipped.
        """
        if on_error == ErrorHandleMethod.SKIP:
            logger.warning(
                f"Skipping {self.name} during stac conversion because"
                "because detecting temporal extent failed."
            )
            return
        elif on_error == ErrorHandleMethod.COERCE:
            stac_catalog = StacCatalog(
                self.name,
                description=self.name,
            )
            stac_item = StacItem(
                self.name,
                geometry=None,
                bbox=[0, 0, 0, 0],
                properties=self.meta,
                datetime=datetime(1, 1, 1),
            )
            stac_asset = StacAsset(str(self.path))
            stac_item.add_asset("hydromt_path", stac_asset)

            stac_catalog.add_item(stac_item)
            return stac_catalog
        else:
            raise NotImplementedError(
                "DataframeAdapter does not support full stac conversion as it lacks"
                " spatio-temporal dimensions"
            )<|MERGE_RESOLUTION|>--- conflicted
+++ resolved
@@ -11,15 +11,16 @@
 from pystac import Catalog as StacCatalog
 from pystac import Item as StacItem
 
-<<<<<<< HEAD
-from hydromt._typing import ErrorHandleMethod, NoDataStrategy, _exec_nodata_strat
+from hydromt._typing import (
+    ErrorHandleMethod,
+    NoDataException,
+    NoDataStrategy,
+    StrPath,
+    TimeRange,
+    Variables,
+    _exec_nodata_strat,
+)
 from hydromt.data_adapter import DataAdapter
-=======
-from hydromt.nodata import NoDataException, NoDataStrategy, _exec_nodata_strat
-from hydromt.typing import ErrorHandleMethod, StrPath, TimeRange, Variables
-
-from .data_adapter import DataAdapter
->>>>>>> 68a0f319
 
 logger = getLogger(__name__)
 
