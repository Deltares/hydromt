"""Implementation for the Pandas Dataframe adapter."""
import logging
import warnings
from os.path import join
from typing import Optional, Union

import numpy as np
import pandas as pd

from .data_adapter import DataAdapter

logger = logging.getLogger(__name__)

__all__ = [
    "DataFrameAdapter",
]


class DataFrameAdapter(DataAdapter):

    """DataAdapter implementation for Pandas Dataframes."""

    _DEFAULT_DRIVER = "csv"
    _DRIVERS = {"xlsx": "excel", "xls": "excel"}

    def __init__(
        self,
        path: str,
        driver: Optional[str] = None,
        filesystem: Optional[str] = None,
        nodata: Optional[Union[dict, float, int]] = None,
<<<<<<< HEAD
        rename: dict = None,
        unit_mult: dict = None,
        unit_add: dict = None,
        meta: dict = None,
        attrs: dict = None,
        driver_kwargs: dict = None,
=======
        rename: dict = {},
        unit_mult: dict = {},
        unit_add: dict = {},
        meta: dict = {},
        attrs: dict = {},
        driver_kwargs: dict = {},
        storage_options: dict = {},
>>>>>>> 7438afdf
        name: str = "",  # optional for now
        catalog_name: str = "",  # optional for now
        provider: Optional[str] = None,
        version: Optional[str] = None,
        **kwargs,
    ):
        """Initiate data adapter for 2D tabular data.

        This object contains all properties required to read supported files into
        a :py:func:`pandas.DataFrame`.
        In addition it keeps meta data to be able to reproduce which data is used.

        Parameters
        ----------
        path: str, Path
            Path to data source. If the dataset consists of multiple files, the path may
            contain {variable}, {year}, {month} placeholders as well as path
            search pattern using a '*' wildcard.
        driver: {'csv', 'parquet', 'xlsx', 'xls', 'fwf'}, optional
            Driver to read files with, for 'csv' :py:func:`~pandas.read_csv`,
            for 'parquet' :py:func:`~pandas.read_parquet`, for {'xlsx', 'xls'}
            :py:func:`~pandas.read_excel`, and for 'fwf' :py:func:`~pandas.read_fwf`.
            By default the driver is inferred from the file extension and falls back to
            'csv' if unknown.
        filesystem: str, optional
            Filesystem where the data is stored (local, cloud, http etc.).
            If None (default) the filesystem is inferred from the path.
            See :py:func:`fsspec.registry.known_implementations` for all options.
        nodata: dict, float, int, optional
            Missing value number. Only used if the data has no native missing value.
            Nodata values can be differentiated between variables using a dictionary.
        rename: dict, optional
            Mapping of native data source variable to output source variable name as
            required by hydroMT.
        unit_mult, unit_add: dict, optional
            Scaling multiplication and addition to change to map from the native
            data unit to the output data unit as required by hydroMT.
        meta: dict, optional
            Metadata information of dataset, prefably containing the following keys:
            {'source_version', 'source_url', 'source_license',
            'paper_ref', 'paper_doi', 'category'}
        placeholders: dict, optional
            Placeholders to expand yaml entry to multiple entries (name and path)
            based on placeholder values
        attrs: dict, optional
            Additional attributes relating to data variables. For instance unit
            or long name of the variable.
        extent: None
            Not used in this adapter. Only here for compatability with other adapters.
        driver_kwargs, dict, optional
            Additional key-word arguments passed to the driver.
        storage_options: dict, optional
            Additional key-word arguments passed to the fsspec FileSystem object.
        name, catalog_name: str, optional
            Name of the dataset and catalog, optional for now.
        """
        driver_kwargs = driver_kwargs or {}
        attrs = attrs or {}
        meta = meta or {}
        unit_add = unit_add or {}
        unit_mult = unit_mult or {}
        rename = rename or {}
        if kwargs:
            warnings.warn(
                "Passing additional keyword arguments to be used by the "
                "DataFrameAdapter driver is deprecated and will be removed "
                "in a future version. Please use 'driver_kwargs' instead.",
                DeprecationWarning,
                stacklevel=2,
            )
            driver_kwargs.update(kwargs)
        super().__init__(
            path=path,
            driver=driver,
            filesystem=filesystem,
            nodata=nodata,
            rename=rename,
            unit_mult=unit_mult,
            unit_add=unit_add,
            meta=meta,
            attrs=attrs,
            driver_kwargs=driver_kwargs,
            storage_options=storage_options,
            name=name,
            catalog_name=catalog_name,
            provider=provider,
            version=version,
        )

    def to_file(
        self,
        data_root,
        data_name,
        driver=None,
        variables=None,
        time_tuple=None,
        logger=logger,
        **kwargs,
    ):
        """Save a dataframe slice to a file.

        Parameters
        ----------
        data_root : str or Path
            Path to the output folder.
        data_name : str
            Name of the output file without extension.
        driver : str, optional
            Driver to write the file, e.g., 'csv','parquet', 'excel'. If None,
            the default behavior is used.
        variables : list of str, optional
            Names of DataFrame columns to include in the output. By default,
            all columns are included.
        time_tuple : tuple of str or datetime, optional
            Start and end date of the period of interest. By default, the entire time
            period of the DataFrame is included.
        **kwargs : dict
            Additional keyword arguments to be passed to the file writing method.

        Returns
        -------
        fn_out : str
            Absolute path to the output file.
        driver : str
            Name of the driver used to read the data.
            See :py:func:`~hydromt.data_catalog.DataCatalog.get_geodataset`.
        kwargs: dict
            The additional keyword arguments that were passed in.


        """
        kwargs.pop("bbox", None)
        obj = self.get_data(time_tuple=time_tuple, variables=variables, logger=logger)

        read_kwargs = dict()
        if driver is None or driver == "csv":
            # always write as CSV
            driver = "csv"
            fn_out = join(data_root, f"{data_name}.csv")
            obj.to_csv(fn_out, **kwargs)
            read_kwargs["index_col"] = 0
        elif driver == "parquet":
            fn_out = join(data_root, f"{data_name}.parquet")
            obj.to_parquet(fn_out, **kwargs)
        elif driver == "excel":
            fn_out = join(data_root, f"{data_name}.xlsx")
            obj.to_excel(fn_out, **kwargs)
        else:
            raise ValueError(f"DataFrame: Driver {driver} is unknown.")

        return fn_out, driver, read_kwargs

    def get_data(
        self,
        variables=None,
        time_tuple=None,
        logger=logger,
    ):
        """Return a DataFrame.

        Returned data is optionally sliced by time and variables,
        based on the properties of this DataFrameAdapter. For a detailed
        description see: :py:func:`~hydromt.data_catalog.DataCatalog.get_dataframe`
        """
        # load data
        fns = self._resolve_paths(variables)
        df = self._read_data(fns, logger=logger)
        self.mark_as_used()  # mark used
        # rename variables and parse nodata
        df = self._rename_vars(df)
        df = self._set_nodata(df)
        # slice data
        df = DataFrameAdapter._slice_data(df, variables, time_tuple, logger=logger)
        # uniformize data
        df = self._apply_unit_conversion(df, logger=logger)
        df = self._set_metadata(df)
        return df

    def _read_data(self, fns, logger=logger):
        if len(fns) > 1:
            raise ValueError(
                f"DataFrame: Reading multiple {self.driver} files is not supported."
            )
        kwargs = self.driver_kwargs.copy()
        path = fns[0]
        logger.info(f"Reading {self.name} {self.driver} data from {self.path}")
        if self.driver in ["csv"]:
            df = pd.read_csv(path, **kwargs)
        elif self.driver == "parquet":
            _ = kwargs.pop("index_col", None)
            df = pd.read_parquet(path, **kwargs)
        elif self.driver in ["xls", "xlsx", "excel"]:
            df = pd.read_excel(path, engine="openpyxl", **kwargs)
        elif self.driver in ["fwf"]:
            df = pd.read_fwf(path, **kwargs)
        else:
            raise IOError(f"DataFrame: driver {self.driver} unknown.")

        return df

    def _rename_vars(self, df):
        if self.rename:
            rename = {k: v for k, v in self.rename.items() if k in df.columns}
            df = df.rename(columns=rename)
        return df

    def _set_nodata(self, df):
        # parse nodata values
        cols = df.select_dtypes([np.number]).columns
        if self.nodata is not None and len(cols) > 0:
            if not isinstance(self.nodata, dict):
                nodata = {c: self.nodata for c in cols}
            else:
                nodata = self.nodata
            for c in cols:
                mv = nodata.get(c, None)
                if mv is not None:
                    is_nodata = np.isin(df[c], np.atleast_1d(mv))
                    df[c] = np.where(is_nodata, np.nan, df[c])
        return df

    @staticmethod
    def _slice_data(df, variables=None, time_tuple=None, logger=logger):
        """Return a sliced DataFrame.

        Parameters
        ----------
        df : pd.DataFrame
            the dataframe to be sliced.
        variables : list of str, optional
            Names of DataFrame columns to include in the output. By default all columns
        time_tuple : tuple of str, datetime, optional
            Start and end date of period of interest. By default the entire time period
            of the dataset is returned.

        Returns
        -------
        pd.DataFrame
            Tabular data
        """
        if variables is not None:
            variables = np.atleast_1d(variables).tolist()
            if np.any([var not in df.columns for var in variables]):
                raise ValueError(f"DataFrame: Not all variables found: {variables}")
            df = df.loc[:, variables]

        if time_tuple is not None and np.dtype(df.index).type == np.datetime64:
            logger.debug(f"Slicing time dime {time_tuple}")
            df = df[df.index.slice_indexer(*time_tuple)]
            if df.size == 0:
                raise IndexError("DataFrame: Time slice out of range.")

        return df

    def _apply_unit_conversion(self, df, logger=logger):
        unit_names = list(self.unit_mult.keys()) + list(self.unit_add.keys())
        unit_names = [k for k in unit_names if k in df.columns]
        if len(unit_names) > 0:
            logger.debug(f"Convert units for {len(unit_names)} columns.")
        for name in list(set(unit_names)):  # unique
            m = self.unit_mult.get(name, 1)
            a = self.unit_add.get(name, 0)
            df[name] = df[name] * m + a
        return df

    def _set_metadata(self, df):
        df.attrs.update(self.meta)

        # set column attributes
        for col in self.attrs:
            if col in df.columns:
                df[col].attrs.update(**self.attrs[col])

        return df<|MERGE_RESOLUTION|>--- conflicted
+++ resolved
@@ -29,22 +29,13 @@
         driver: Optional[str] = None,
         filesystem: Optional[str] = None,
         nodata: Optional[Union[dict, float, int]] = None,
-<<<<<<< HEAD
         rename: dict = None,
         unit_mult: dict = None,
         unit_add: dict = None,
         meta: dict = None,
         attrs: dict = None,
         driver_kwargs: dict = None,
-=======
-        rename: dict = {},
-        unit_mult: dict = {},
-        unit_add: dict = {},
-        meta: dict = {},
-        attrs: dict = {},
-        driver_kwargs: dict = {},
-        storage_options: dict = {},
->>>>>>> 7438afdf
+        storage_options: dict = None,
         name: str = "",  # optional for now
         catalog_name: str = "",  # optional for now
         provider: Optional[str] = None,
@@ -107,6 +98,8 @@
         unit_add = unit_add or {}
         unit_mult = unit_mult or {}
         rename = rename or {}
+        storage_options = storage_options or {}
+
         if kwargs:
             warnings.warn(
                 "Passing additional keyword arguments to be used by the "
