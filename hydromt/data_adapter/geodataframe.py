"""The GeoDataFrame adapter performs transformations on GeoDataFrames."""
from datetime import datetime
from logging import Logger, getLogger
from os.path import basename, splitext
from typing import List, Optional, Union

import geopandas as gpd
import numpy as np
import pyproj
from pyproj import CRS
from pyproj.exceptions import CRSError
from pystac import Asset as StacAsset
from pystac import Catalog as StacCatalog
from pystac import Item as StacItem
from pystac import MediaType

<<<<<<< HEAD
from hydromt.data_sources.geodataframe_data_source import GeoDataFrameDataSource
from hydromt.gis_utils import filter_gdf, parse_geom_bbox_buffer
from hydromt.nodata import NoDataStrategy, _exec_nodata_strat
from hydromt.typing import GEOM_TYPES, ErrorHandleMethod, TotalBounds

from .data_adapter_base import DataAdapterBase
=======
from hydromt import io
from hydromt._typing import (
    Bbox,
    ErrorHandleMethod,
    GeoDataframeSource,
    Geom,
    GeomBuffer,
    NoDataException,
    NoDataStrategy,
    Predicate,
    StrPath,
    TotalBounds,
    _exec_nodata_strat,
)
from hydromt.data_adapter import DataAdapter
from hydromt.gis import utils
>>>>>>> bf2e8e07

logger: Logger = getLogger(__name__)


class GeoDataFrameAdapter(DataAdapterBase):
    """The GeoDataFrameAdapter performs transformations on GeoDataFrames."""

    source: GeoDataFrameDataSource
    used: bool = False

    def get_data(
        self,
        bbox: Optional[List[float]] = None,
        mask: Optional[gpd.GeoDataFrame] = None,
        buffer: float = 0.0,
        variables: Optional[List[str]] = None,
        predicate: str = "intersects",
        handle_nodata: NoDataStrategy = NoDataStrategy.RAISE,
        logger: Logger = logger,
    ) -> gpd.GeoDataFrame:
        """Read in data and transform them to HydroMT standards."""
        gdf: gpd.GeoDataFrame = self.source.read_data(
            bbox, mask, buffer, variables, predicate, handle_nodata, logger=logger
        )
        self.used = True  # mark used
        # rename variables and parse crs & nodata
        gdf = self._rename_vars(gdf)
        gdf = self._set_crs(gdf, logger=logger)
        gdf = self._set_nodata(gdf)
        # slice
        gdf = GeoDataFrameAdapter._slice_data(
            gdf,
            variables,
            mask,
            bbox,
            self.source.crs,
            buffer,
            predicate,
            handle_nodata,
            logger=logger,
        )
<<<<<<< HEAD
        # uniformize
        gdf = self._apply_unit_conversions(gdf, logger=logger)
        gdf = self._set_metadata(gdf)
        return gdf
=======
        if gdf is None:
            return None

        read_kwargs = {}
        if driver is None:
            _lst = ["csv", "parquet", "xls", "xlsx", "xy", "vector_table"]
            driver = "csv" if self.driver in _lst else "GPKG"
        # always write netcdf
        if driver == "csv":
            fn_out = join(data_root, f"{data_name}.csv")
            if not np.all(gdf.geometry.type == "Point"):
                raise ValueError(
                    f"{data_name} contains other geometries than 'Point' "
                    "which cannot be written to csv."
                )
            gdf["x"], gdf["y"] = gdf.geometry.x, gdf.geometry.y
            gdf.drop(columns="geometry").to_csv(fn_out, **kwargs)
            read_kwargs["index_col"] = 0
        elif driver == "parquet":
            fn_out = join(data_root, f"{data_name}.parquet")
            if not np.all(gdf.geometry.type == "Point"):
                raise ValueError(
                    f"{data_name} contains other geometries than 'Point' "
                    "which cannot be written to parquet."
                )
            gdf["x"], gdf["y"] = gdf.geometry.x, gdf.geometry.y
            gdf.drop(columns="geometry").to_parquet(fn_out, **kwargs)
        else:
            driver_extensions = {
                "ESRI Shapefile": ".shp",
            }
            ext = driver_extensions.get(driver, driver).lower()
            fn_out = join(data_root, f"{data_name}.{ext}")
            gdf.to_file(fn_out, driver=driver, **kwargs)
            driver = "vector"

        return fn_out, driver, read_kwargs

    def get_data(
        self,
        bbox: Optional[Bbox] = None,
        geom: Optional[Geom] = None,
        buffer: GeomBuffer = 0,
        predicate: Predicate = "intersects",
        variables: Optional[List[str]] = None,
        handle_nodata: NoDataStrategy = NoDataStrategy.RAISE,
        logger: Logger = logger,
    ):
        """Return a clipped and unified GeoDataFrame (vector).

        For a detailed description see:
        :py:func:`~hydromt.data_catalog.DataCatalog.get_geodataframe`
        """
        try:
            # load
            fns = self._resolve_paths(variables=variables)
            self.mark_as_used()  # mark used
            gdf = self._read_data(fns, bbox, geom, buffer, predicate, logger=logger)
            if gdf is None:
                raise NoDataException()
            # rename variables and parse crs & nodata
            gdf = self._rename_vars(gdf)
            gdf = self._set_crs(gdf, logger=logger)
            gdf = self._set_nodata(gdf)
            # slice
            gdf = GeoDataFrameAdapter._slice_data(
                gdf, variables, geom, bbox, buffer, predicate, logger=logger
            )
            if gdf is None:
                raise NoDataException()

            # uniformize
            gdf = self._apply_unit_conversions(gdf, logger=logger)
            gdf = self._set_metadata(gdf)
            return gdf
        except NoDataException:
            _exec_nodata_strat(
                f"No data was read from source: {self.name}",
                strategy=handle_nodata,
                logger=logger,
            )
            return None

    def _read_data(
        self,
        fns: List[str],
        bbox: Optional[Bbox],
        geom: Optional[Geom],
        buffer: Optional[GeomBuffer],
        predicate: Optional[Predicate],
        logger: Logger = logger,
    ) -> Optional[gpd.GeoDataFrame]:
        if len(fns) > 1:
            raise ValueError(
                f"GeoDataFrame: Reading multiple {self.driver} files is not supported."
            )
        kwargs = self.driver_kwargs.copy()
        path = fns[0]
        logger.info(f"Reading {self.name} {self.driver} data from {self.path}")
        if self.driver in [
            "csv",
            "parquet",
            "xls",
            "xlsx",
            "xy",
            "vector",
            "vector_table",
        ]:
            # "csv", "xls", "xlsx", "xy" deprecated use vector_table instead.
            # specific driver should be added to open_vector kwargs
            if "driver" not in kwargs and self.driver in ["csv", "xls", "xlsx", "xy"]:
                warnings.warn(
                    "using the driver setting is deprecated. Please use"
                    "vector_table instead.",
                    stacklevel=2,
                )
                kwargs.update(driver=self.driver)
            # parse bbox and geom to (buffere) geom
            if bbox is not None or geom is not None:
                geom = utils.parse_geom_bbox_buffer(geom, bbox, buffer)
            # Check if file-object is required because of additional options
            gdf = io.open_vector(
                path, crs=self.crs, geom=geom, predicate=predicate, **kwargs
            )
        else:
            raise ValueError(f"GeoDataFrame: driver {self.driver} unknown.")

        gdf = cast(gpd.GeoDataFrame, gdf)

        if gdf is None or len(gdf) == 0:
            return None
        else:
            return gdf
>>>>>>> bf2e8e07

    def _rename_vars(self, gdf: gpd.GeoDataFrame):
        # rename and select columns
        if rename := self.source.rename:
            rename = {k: v for k, v in rename.items() if k in gdf.columns}
            gdf = gdf.rename(columns=rename)
        return gdf

    def _set_crs(self, gdf: gpd.GeoDataFrame, logger=logger):
        if crs := self.source.crs is not None and gdf.crs is None:
            gdf.set_crs(crs, inplace=True)
        elif gdf.crs is None:
            raise ValueError(
                f"GeoDataFrame {self.source.name}: CRS not defined in data catalog or data."
            )
        elif self.source.crs is not None and gdf.crs != pyproj.CRS.from_user_input(
            self.source.crs
        ):
            logger.warning(
                f"GeoDataFrame {self.source.name}: CRS from data catalog does not match CRS of"
                " data. The original CRS will be used. Please check your data catalog."
            )
        return gdf

    def _slice_data(
        gdf: gpd.GeoDataFrame,
        variables: Optional[Union[str, List[str]]] = None,
        geom: Optional[GEOM_TYPES] = None,
        bbox: Optional[GEOM_TYPES] = None,
        crs: Optional[CRS] = None,
        buffer: float = 0.0,
        predicate: str = "intersects",  # TODO: enum available predicates
        handle_nodata: NoDataStrategy = NoDataStrategy.RAISE,  # TODO: review NoDataStrategy + axes
        logger: Logger = logger,
    ) -> gpd.GeoDataFrame:
        """Return a clipped GeoDataFrame (vector).

        Arguments
        ---------
        gdf: gpd.GeoDataFrame
            GeoDataFrame to slice.
        variables : str or list of str, optional.
            Names of GeoDataFrame columns to return.
        geom : geopandas.GeoDataFrame/Series, optional
            A geometry defining the area of interest.
        bbox : array-like of floats, optional
            (xmin, ymin, xmax, ymax) bounding box of area of interest
            (in WGS84 coordinates).
        crs: pyproj.CRS
            Coordinate reference system of the bbox or geom.
        buffer : float, optional
            Buffer around the `bbox` or `geom` area of interest in meters. By default 0.
        handle_nodata : NoDataStrategy, optional
            Strategy to handle no data values. By default NoDataStrategy.RAISE.
        predicate : str, optional
            Predicate used to filter the GeoDataFrame, see
<<<<<<< HEAD
            :py:func:`hydromt.gis_utils.filter_gdf` for details.
        handle_nodata: NoDataStrategy
            Strategy to use when resulting GeoDataFrame has no data.
        logger: Logging.Logger
            Python logger to use.
=======
            :py:func:`hydromt.gis.utils.filter_gdf` for details.
>>>>>>> bf2e8e07

        Returns
        -------
        gdf: geopandas.GeoDataFrame
            GeoDataFrame
        """
        if variables is not None:
            variables = np.atleast_1d(variables).tolist()
            if np.any([var not in gdf.columns for var in variables]):
                raise ValueError(f"GeoDataFrame: Not all variables found: {variables}")
            if "geometry" not in variables:  # always keep geometry column
                variables = variables + ["geometry"]
            gdf = gdf.loc[:, variables]

        if geom is not None or bbox is not None:
            # NOTE if we read with vector driver this is already done ..
<<<<<<< HEAD
            geom = parse_geom_bbox_buffer(geom, bbox, buffer, crs)
            bbox_str = ", ".join([f"{c:.3f}" for c in geom.total_bounds])
            epsg = geom.crs.to_epsg()
            logger.debug(f"Clip {predicate} [{bbox_str}] (EPSG:{epsg})")
            idxs = filter_gdf(gdf, geom=geom, predicate=predicate)
            if idxs.size == 0:
                _exec_nodata_strat(
                    "No data within spatial domain.", handle_nodata, logger=logger
                )
=======
            geom = utils.parse_geom_bbox_buffer(geom, bbox, buffer)
            bbox_str = ", ".join([f"{c:.3f}" for c in geom.total_bounds])
            epsg = geom.crs.to_epsg()
            logger.debug(f"Clip {predicate} [{bbox_str}] (EPSG:{epsg})")
            idxs = utils.filter_gdf(gdf, geom=geom, predicate=predicate)
>>>>>>> bf2e8e07
            gdf = gdf.iloc[idxs]
        return gdf

    def _set_nodata(self, gdf: gpd.GeoDataFrame):
        # parse nodata values
        cols = gdf.select_dtypes([np.number]).columns
        if nodata := self.source.nodata is not None and len(cols) > 0:
            if not isinstance(nodata, dict):
                nodata = {c: nodata for c in cols}
            else:
                nodata = nodata
            for c in cols:
                mv = nodata.get(c, None)
                if mv is not None:
                    is_nodata = np.isin(gdf[c], np.atleast_1d(mv))
                    gdf[c] = np.where(is_nodata, np.nan, gdf[c])
        return gdf

    def _apply_unit_conversions(self, gdf: gpd.GeoDataFrame, logger: Logger = logger):
        # unit conversion
        unit_names = list(self.source.unit_mult.keys()) + list(
            self.source.unit_add.keys()
        )
        unit_names = [k for k in unit_names if k in gdf.columns]
        if len(unit_names) > 0:
            logger.debug(f"Convert units for {len(unit_names)} columns.")
        for name in list(set(unit_names)):  # unique
            m = self.source.unit_mult.get(name, 1)
            a = self.source.unit_add.get(name, 0)
            gdf[name] = gdf[name] * m + a
        return gdf

    def _set_metadata(self, gdf: gpd.GeoDataFrame):
        # set meta data
        gdf.attrs.update(self.source.meta)

        # set column attributes
        for col in self.source.attrs:
            if col in gdf.columns:
                gdf[col].attrs.update(**self.source.attrs[col])

        return gdf

    def get_bbox(self, detect: bool = True) -> TotalBounds:
        """Return the bounding box and espg code of the dataset.

        if the bounding box is not set and detect is True,
        :py:meth:`hydromt.GeoDataframeAdapter.detect_bbox` will be used to detect it.

        Parameters
        ----------
        detect: bool, Optional
            whether to detect the bounding box if it is not set. If False, and it's not
            set None will be returned.

        Returns
        -------
        bbox: Tuple[np.float64,np.float64,np.float64,np.float64]
            the bounding box coordinates of the data. coordinates are returned as
            [xmin,ymin,xmax,ymax]
        crs: int
            The ESPG code of the CRS of the coordinates returned in bbox
        """
        bbox = self.source.extent.get("bbox", None)
        crs = self.source.crs
        if bbox is None and detect:
            bbox, crs = self.detect_bbox()

        return bbox, crs

    # TODO: this should be done by the driver
    def detect_bbox(
        self,
        gdf: Optional[gpd.GeoDataFrame] = None,
    ) -> TotalBounds:
        """Detect the bounding box and crs of the dataset.

        If no dataset is provided, it will be fetched acodring to the settings in the
        adapter. also see :py:meth:`hydromt.GeoDataframeAdapter.get_data`. the
        coordinates are in the CRS of the dataset itself, which is also returned
        alongside the coordinates.


        Parameters
        ----------
        ds: xr.Dataset, xr.DataArray, Optional
            the dataset to detect the bounding box of.
            If none is provided, :py:meth:`hydromt.GeoDataframeAdapter.get_data`
            will be used to fetch the it before detecting.

        Returns
        -------
        bbox: Tuple[np.float64,np.float64,np.float64,np.float64]
            the bounding box coordinates of the data. coordinates are returned as
            [xmin,ymin,xmax,ymax]
        crs: int
            The ESPG code of the CRS of the coordinates returned in bbox
        """
        if gdf is None:
            gdf = self.get_data()

        crs = gdf.geometry.crs.to_epsg()
        bounds = gdf.geometry.total_bounds
        return bounds, crs

    def to_stac_catalog(
        self,
        on_error: ErrorHandleMethod = ErrorHandleMethod.COERCE,
    ) -> Optional[StacCatalog]:
        """
        Convert a geodataframe into a STAC Catalog representation.

        Since geodataframes don't support temporal dimension the `datetime`
        property will always be set to 0001-01-01. The collection will contain an
        asset for each of the associated files.


        Parameters
        ----------
        - on_error (str, optional): The error handling strategy.
          Options are: "raise" to raise an error on failure, "skip" to skip
          the dataset on failure, and "coerce" (default) to set
          default values on failure.

        Returns
        -------
        - Optional[StacCatalog]: The STAC Catalog representation of the dataset, or
          None if the dataset was skipped.
        """
        try:
            bbox, crs = self.get_bbox(detect=True)
            bbox = list(bbox)
            props = {**self.source.meta, "crs": crs}
            ext = splitext(self.source.uri)[-1]
            if ext == ".gpkg":
                media_type = MediaType.GEOPACKAGE
            else:
                raise RuntimeError(
                    f"Unknown extention: {ext} cannot determine media type"
                )
        except (IndexError, KeyError, CRSError) as e:
            if on_error == ErrorHandleMethod.SKIP:
                logger.warning(
                    "Skipping {name} during stac conversion because"
                    "because detecting spacial extent failed."
                )
                return
            elif on_error == ErrorHandleMethod.COERCE:
                bbox = [0.0, 0.0, 0.0, 0.0]
                props = self.source.meta
                media_type = MediaType.JSON
            else:
                raise e
        else:
            stac_catalog = StacCatalog(
                self.source.name,
                description=self.source.name,
            )
            stac_item = StacItem(
                self.source.name,
                geometry=None,
                bbox=list(bbox),
                properties=props,
                datetime=datetime(1, 1, 1),
            )
            stac_asset = StacAsset(str(self.source.uri), media_type=media_type)
            base_name = basename(self.source.uri)
            stac_item.add_asset(base_name, stac_asset)

            stac_catalog.add_item(stac_item)
            return stac_catalog<|MERGE_RESOLUTION|>--- conflicted
+++ resolved
@@ -14,31 +14,18 @@
 from pystac import Item as StacItem
 from pystac import MediaType
 
-<<<<<<< HEAD
-from hydromt.data_sources.geodataframe_data_source import GeoDataFrameDataSource
-from hydromt.gis_utils import filter_gdf, parse_geom_bbox_buffer
-from hydromt.nodata import NoDataStrategy, _exec_nodata_strat
-from hydromt.typing import GEOM_TYPES, ErrorHandleMethod, TotalBounds
-
-from .data_adapter_base import DataAdapterBase
-=======
-from hydromt import io
 from hydromt._typing import (
-    Bbox,
     ErrorHandleMethod,
-    GeoDataframeSource,
     Geom,
-    GeomBuffer,
     NoDataException,
     NoDataStrategy,
-    Predicate,
-    StrPath,
     TotalBounds,
     _exec_nodata_strat,
 )
-from hydromt.data_adapter import DataAdapter
-from hydromt.gis import utils
->>>>>>> bf2e8e07
+from hydromt.data_sources.geodataframe import GeoDataFrameDataSource
+from hydromt.gis import parse_geom_bbox_buffer, utils
+
+from .data_adapter_base import DataAdapterBase
 
 logger: Logger = getLogger(__name__)
 
@@ -58,12 +45,21 @@
         predicate: str = "intersects",
         handle_nodata: NoDataStrategy = NoDataStrategy.RAISE,
         logger: Logger = logger,
-    ) -> gpd.GeoDataFrame:
+    ) -> Optional[gpd.GeoDataFrame]:
         """Read in data and transform them to HydroMT standards."""
-        gdf: gpd.GeoDataFrame = self.source.read_data(
-            bbox, mask, buffer, variables, predicate, handle_nodata, logger=logger
-        )
         self.used = True  # mark used
+        try:
+            gdf: gpd.GeoDataFrame = self.source.read_data(
+                bbox, mask, buffer, variables, predicate, handle_nodata, logger=logger
+            )
+        except NoDataException:
+            _exec_nodata_strat(
+                f"No data was read from source: {self.name}",
+                strategy=handle_nodata,
+                logger=logger,
+            )
+            return None
+
         # rename variables and parse crs & nodata
         gdf = self._rename_vars(gdf)
         gdf = self._set_crs(gdf, logger=logger)
@@ -80,146 +76,10 @@
             handle_nodata,
             logger=logger,
         )
-<<<<<<< HEAD
         # uniformize
         gdf = self._apply_unit_conversions(gdf, logger=logger)
         gdf = self._set_metadata(gdf)
         return gdf
-=======
-        if gdf is None:
-            return None
-
-        read_kwargs = {}
-        if driver is None:
-            _lst = ["csv", "parquet", "xls", "xlsx", "xy", "vector_table"]
-            driver = "csv" if self.driver in _lst else "GPKG"
-        # always write netcdf
-        if driver == "csv":
-            fn_out = join(data_root, f"{data_name}.csv")
-            if not np.all(gdf.geometry.type == "Point"):
-                raise ValueError(
-                    f"{data_name} contains other geometries than 'Point' "
-                    "which cannot be written to csv."
-                )
-            gdf["x"], gdf["y"] = gdf.geometry.x, gdf.geometry.y
-            gdf.drop(columns="geometry").to_csv(fn_out, **kwargs)
-            read_kwargs["index_col"] = 0
-        elif driver == "parquet":
-            fn_out = join(data_root, f"{data_name}.parquet")
-            if not np.all(gdf.geometry.type == "Point"):
-                raise ValueError(
-                    f"{data_name} contains other geometries than 'Point' "
-                    "which cannot be written to parquet."
-                )
-            gdf["x"], gdf["y"] = gdf.geometry.x, gdf.geometry.y
-            gdf.drop(columns="geometry").to_parquet(fn_out, **kwargs)
-        else:
-            driver_extensions = {
-                "ESRI Shapefile": ".shp",
-            }
-            ext = driver_extensions.get(driver, driver).lower()
-            fn_out = join(data_root, f"{data_name}.{ext}")
-            gdf.to_file(fn_out, driver=driver, **kwargs)
-            driver = "vector"
-
-        return fn_out, driver, read_kwargs
-
-    def get_data(
-        self,
-        bbox: Optional[Bbox] = None,
-        geom: Optional[Geom] = None,
-        buffer: GeomBuffer = 0,
-        predicate: Predicate = "intersects",
-        variables: Optional[List[str]] = None,
-        handle_nodata: NoDataStrategy = NoDataStrategy.RAISE,
-        logger: Logger = logger,
-    ):
-        """Return a clipped and unified GeoDataFrame (vector).
-
-        For a detailed description see:
-        :py:func:`~hydromt.data_catalog.DataCatalog.get_geodataframe`
-        """
-        try:
-            # load
-            fns = self._resolve_paths(variables=variables)
-            self.mark_as_used()  # mark used
-            gdf = self._read_data(fns, bbox, geom, buffer, predicate, logger=logger)
-            if gdf is None:
-                raise NoDataException()
-            # rename variables and parse crs & nodata
-            gdf = self._rename_vars(gdf)
-            gdf = self._set_crs(gdf, logger=logger)
-            gdf = self._set_nodata(gdf)
-            # slice
-            gdf = GeoDataFrameAdapter._slice_data(
-                gdf, variables, geom, bbox, buffer, predicate, logger=logger
-            )
-            if gdf is None:
-                raise NoDataException()
-
-            # uniformize
-            gdf = self._apply_unit_conversions(gdf, logger=logger)
-            gdf = self._set_metadata(gdf)
-            return gdf
-        except NoDataException:
-            _exec_nodata_strat(
-                f"No data was read from source: {self.name}",
-                strategy=handle_nodata,
-                logger=logger,
-            )
-            return None
-
-    def _read_data(
-        self,
-        fns: List[str],
-        bbox: Optional[Bbox],
-        geom: Optional[Geom],
-        buffer: Optional[GeomBuffer],
-        predicate: Optional[Predicate],
-        logger: Logger = logger,
-    ) -> Optional[gpd.GeoDataFrame]:
-        if len(fns) > 1:
-            raise ValueError(
-                f"GeoDataFrame: Reading multiple {self.driver} files is not supported."
-            )
-        kwargs = self.driver_kwargs.copy()
-        path = fns[0]
-        logger.info(f"Reading {self.name} {self.driver} data from {self.path}")
-        if self.driver in [
-            "csv",
-            "parquet",
-            "xls",
-            "xlsx",
-            "xy",
-            "vector",
-            "vector_table",
-        ]:
-            # "csv", "xls", "xlsx", "xy" deprecated use vector_table instead.
-            # specific driver should be added to open_vector kwargs
-            if "driver" not in kwargs and self.driver in ["csv", "xls", "xlsx", "xy"]:
-                warnings.warn(
-                    "using the driver setting is deprecated. Please use"
-                    "vector_table instead.",
-                    stacklevel=2,
-                )
-                kwargs.update(driver=self.driver)
-            # parse bbox and geom to (buffere) geom
-            if bbox is not None or geom is not None:
-                geom = utils.parse_geom_bbox_buffer(geom, bbox, buffer)
-            # Check if file-object is required because of additional options
-            gdf = io.open_vector(
-                path, crs=self.crs, geom=geom, predicate=predicate, **kwargs
-            )
-        else:
-            raise ValueError(f"GeoDataFrame: driver {self.driver} unknown.")
-
-        gdf = cast(gpd.GeoDataFrame, gdf)
-
-        if gdf is None or len(gdf) == 0:
-            return None
-        else:
-            return gdf
->>>>>>> bf2e8e07
 
     def _rename_vars(self, gdf: gpd.GeoDataFrame):
         # rename and select columns
@@ -247,8 +107,8 @@
     def _slice_data(
         gdf: gpd.GeoDataFrame,
         variables: Optional[Union[str, List[str]]] = None,
-        geom: Optional[GEOM_TYPES] = None,
-        bbox: Optional[GEOM_TYPES] = None,
+        geom: Optional[Geom] = None,
+        bbox: Optional[Geom] = None,
         crs: Optional[CRS] = None,
         buffer: float = 0.0,
         predicate: str = "intersects",  # TODO: enum available predicates
@@ -276,15 +136,11 @@
             Strategy to handle no data values. By default NoDataStrategy.RAISE.
         predicate : str, optional
             Predicate used to filter the GeoDataFrame, see
-<<<<<<< HEAD
             :py:func:`hydromt.gis_utils.filter_gdf` for details.
         handle_nodata: NoDataStrategy
             Strategy to use when resulting GeoDataFrame has no data.
         logger: Logging.Logger
             Python logger to use.
-=======
-            :py:func:`hydromt.gis.utils.filter_gdf` for details.
->>>>>>> bf2e8e07
 
         Returns
         -------
@@ -301,23 +157,11 @@
 
         if geom is not None or bbox is not None:
             # NOTE if we read with vector driver this is already done ..
-<<<<<<< HEAD
             geom = parse_geom_bbox_buffer(geom, bbox, buffer, crs)
             bbox_str = ", ".join([f"{c:.3f}" for c in geom.total_bounds])
             epsg = geom.crs.to_epsg()
             logger.debug(f"Clip {predicate} [{bbox_str}] (EPSG:{epsg})")
-            idxs = filter_gdf(gdf, geom=geom, predicate=predicate)
-            if idxs.size == 0:
-                _exec_nodata_strat(
-                    "No data within spatial domain.", handle_nodata, logger=logger
-                )
-=======
-            geom = utils.parse_geom_bbox_buffer(geom, bbox, buffer)
-            bbox_str = ", ".join([f"{c:.3f}" for c in geom.total_bounds])
-            epsg = geom.crs.to_epsg()
-            logger.debug(f"Clip {predicate} [{bbox_str}] (EPSG:{epsg})")
             idxs = utils.filter_gdf(gdf, geom=geom, predicate=predicate)
->>>>>>> bf2e8e07
             gdf = gdf.iloc[idxs]
         return gdf
 
