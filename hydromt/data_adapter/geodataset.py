--- conflicted
+++ resolved
@@ -468,39 +468,6 @@
             # nodata value is explicitly set to NaN in case no nodata value is provided
             nodata = np.nan if nodata_isnan else da.vector.nodata
             data_bool = ~np.isnan(da) if nodata_isnan else da != nodata
-<<<<<<< HEAD
-            ds_out[name] = xr.where(data_bool, da * m + a, nodata)
-            ds_out[name].attrs.update(attrs)  # set original attributes
-
-        # return data array if single var
-        if single_var_as_array and len(ds_out.vector.vars) == 1:
-            ds_out = ds_out[ds_out.vector.vars[0]]
-
-        # Set variable attribute data
-        if self.attrs:
-            if isinstance(ds_out, xr.DataArray):
-                ds_out.attrs.update(self.attrs[ds_out.name])
-            else:
-                for k in self.attrs:
-                    ds_out[k].attrs.update(self.attrs[k])
-
-        # set meta data
-        ds_out.attrs.update(self.meta)
-
-        return ds_out
-
-    @staticmethod
-    def detect_spatial_range(ds):
-        """detect spatial range."""
-        return box(*ds.to_geom().bounds)
-
-    @staticmethod
-    def detect_temporal_range(ds):
-        """detect temporal range."""
-
-        return (ds["time"].min(), ds["time"].max())
-=======
             ds[name] = xr.where(data_bool, da * m + a, nodata)
             ds[name].attrs.update(attrs)  # set original attributes
-        return ds
->>>>>>> 0280c209
+        return ds