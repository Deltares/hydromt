--- conflicted
+++ resolved
@@ -165,24 +165,6 @@
         :py:func:`~hydromt.data_catalog.DataCatalog.get_rasterdataset`
         """
         try:
-<<<<<<< HEAD
-            # load data
-            variables = list([variables]) if isinstance(variables, str) else variables
-            fns = self._resolve_paths(
-                time_tuple, variables, zoom_level, geom, bbox, logger
-            )
-            self.mark_as_used()  # mark used
-            ds = self._read_data(
-                fns,
-                geom,
-                bbox,
-                cache_root,
-                variables=variables,
-                zoom_level=zoom_level,
-                logger=logger,
-            )
-=======
->>>>>>> 95f589e9
             if has_no_data(ds):
                 raise NoDataException()
             # rename variables and parse data and attrs
@@ -211,112 +193,14 @@
             ds = self._apply_unit_conversions(ds, logger)
             ds = self._set_metadata(ds, metadata)
             # return array if single var and single_var_as_array
-<<<<<<< HEAD
-            return self._single_var_as_array(ds, single_var_as_array, variables)
-        except NoDataException as e:
-            postfix = f"({e.message})" if e.message else ""
-            _exec_nodata_strat(
-                f"No data was read from source: {self.name} {postfix}",
-=======
             return _single_var_as_array(ds, single_var_as_array, variables)
         except NoDataException:
             _exec_nodata_strat(
                 "No data was read from source",
->>>>>>> 95f589e9
                 strategy=handle_nodata,
                 logger=logger,
             )
 
-<<<<<<< HEAD
-    def _resolve_paths(
-        self,
-        time_tuple: Optional[TimeRange] = None,
-        variables: Optional[List] = None,
-        zoom_level: Optional[int] = 0,
-        geom: Optional[Geom] = None,
-        bbox: Optional[Bbox] = None,
-        logger: Logger = logger,
-    ):
-        if zoom_level is not None and "{zoom_level" in str(self.path):
-            zoom_level = self._parse_zoom_level(zoom_level, geom, bbox, logger=logger)
-
-        # resolve path based on time, zoom level and/or variables
-        fns = super()._resolve_paths(
-            time_tuple=time_tuple,
-            variables=variables,
-            zoom_level=zoom_level,
-        )
-        return fns
-
-    def _read_data(
-        self,
-        fns: List[StrPath],
-        geom: Optional[Geom],
-        bbox: Optional[Bbox],
-        cache_root: Optional[StrPath],
-        zoom_level: Optional[int] = None,
-        variables: Optional[List] = None,
-        logger: Logger = logger,
-    ):
-        kwargs = self.driver_kwargs.copy()
-
-        # read using various readers
-        logger.info(f"Reading {self.name} {self.driver} data from {self.path}")
-        if self.driver == "netcdf":
-            if "preprocess" in kwargs:
-                preprocess = PREPROCESSORS.get(kwargs["preprocess"], None)
-                kwargs.update(preprocess=preprocess)
-            ds = xr.open_mfdataset(fns, decode_coords="all", **kwargs)
-        elif self.driver == "zarr":
-            preprocess = None
-            if "preprocess" in kwargs:  # for zarr preprocess is done after reading
-                preprocess = PREPROCESSORS.get(kwargs.pop("preprocess"), None)
-            ds_lst = []
-            for fn in fns:
-                ds = xr.open_zarr(fn, **kwargs)
-                if preprocess:
-                    ds = preprocess(ds)  # type: ignore
-                ds_lst.append(ds)
-            ds = xr.merge(ds_lst)
-        elif self.driver == "raster_tindex":
-            if np.issubdtype(type(self.nodata), np.number):
-                kwargs.update(nodata=self.nodata)
-            ds = io.open_raster_from_tindex(fns[0], bbox=bbox, geom=geom, **kwargs)
-        elif self.driver == "raster":  # rasterio files
-            if cache_root is not None and all([str(fn).endswith(".vrt") for fn in fns]):
-                cache_dir = join(cache_root, self.catalog_name, self.name)
-                fns_cached = []
-                for fn in fns:
-                    fn1 = cache_vrt_tiles(
-                        fn, geom=geom, cache_dir=cache_dir, logger=logger
-                    )
-                    fns_cached.append(fn1)
-                fns = fns_cached
-            if np.issubdtype(type(self.nodata), np.number):
-                kwargs.update(nodata=self.nodata)
-            # check if {zoom_level*} is in path
-            if zoom_level is not None and "{zoom_level" not in str(self.path):
-                zls_dict, crs = self._get_zoom_levels_and_crs(fns[0], logger=logger)
-                zoom_level = self._parse_zoom_level(
-                    zoom_level, geom, bbox, zls_dict, crs, logger=logger
-                )
-                if isinstance(zoom_level, int) and zoom_level > 0:
-                    # NOTE: overview levels start at zoom_level 1, see _get_zoom_levels_and_crs
-                    kwargs.update(overview_level=zoom_level - 1)
-            ds = io.open_mfraster(fns, logger=logger, **kwargs)
-            # rename ds with single band if single variable is requested
-            if variables is not None and len(variables) == 1 and len(ds.data_vars) == 1:
-                ds = ds.rename({list(ds.data_vars.keys())[0]: list(variables)[0]})
-        else:
-            raise ValueError(f"RasterDataset: Driver {self.driver} unknown")
-
-        if has_no_data(ds):
-            return None
-        else:
-            return ds
-
-=======
->>>>>>> 95f589e9
     def _rename_vars(self, ds: Data) -> Data:
         rm = {k: v for k, v in self.rename.items() if k in ds}
         ds = ds.rename(rm)
@@ -393,13 +277,6 @@
                 # renamed to variable in _single_var_as_array
                 ds.name = "data"
             ds = ds.to_dataset()
-<<<<<<< HEAD
-        elif variables is not None:
-            mvars = [var for var in variables if var not in ds.data_vars]
-            if len(mvars) > 0:
-                raise NoDataException(f"Variables {mvars} not found in data.")
-            ds = ds[variables]
-=======
         elif variables is not None:  # xr.Dataset has variables
             variables = cast(List, np.atleast_1d(variables).tolist())
             if len(variables) > 1 or len(ds.data_vars) > 1:
@@ -407,7 +284,6 @@
                 if any(mvars):
                     raise NoDataException(f"RasterDataset: variables not found {mvars}")
                 ds = ds[variables]
->>>>>>> 95f589e9
         if time_tuple is not None:
             ds = _slice_temporal_dimension(
                 ds,
@@ -552,12 +428,8 @@
             logger.warning("No CRS detected. Hence no zoom levels can be determined.")
             return None, None
         self.zoom_levels = zoom_levels
-<<<<<<< HEAD
-        self.crs = crs
-=======
         if self.source.crs is None:
             self.source.crs = crs
->>>>>>> 95f589e9
         return zoom_levels, crs
 
     def _parse_zoom_level(
@@ -645,206 +517,4 @@
         else:
             raise TypeError(f"zoom_level not understood: {type(zoom_level)}")
         logger.debug(f"Using zoom level {zl} (res: {zls_dict[zl]:.6f})")
-<<<<<<< HEAD
-        return zl
-
-    def get_bbox(self, detect=True) -> TotalBounds:
-        """Return the bounding box and espg code of the dataset.
-
-        if the bounding box is not set and detect is True,
-        :py:meth:`hydromt.RasterdatasetAdapter.detect_bbox` will be used to detect it.
-
-        Parameters
-        ----------
-        detect: bool, Optional
-            whether to detect the bounding box if it is not set. If False, and it's not
-            set None will be returned.
-
-        Returns
-        -------
-        bbox: Tuple[np.float64,np.float64,np.float64,np.float64]
-            the bounding box coordinates of the data. coordinates are returned as
-            [xmin,ymin,xmax,ymax]
-        crs: int
-            The ESPG code of the CRS of the coordinates returned in bbox
-        """
-        bbox = self.extent.get("bbox", None)
-        crs = cast(int, self.crs)
-        if bbox is None and detect:
-            bbox, crs = self.detect_bbox()
-
-        return bbox, crs
-
-    def get_time_range(
-        self,
-        detect=True,
-    ) -> TimeRange:
-        """Detect the time range of the dataset.
-
-        if the time range is not set and detect is True,
-        :py:meth:`hydromt.RasterdatasetAdapter.detect_time_range` will be used
-        to detect it.
-
-
-        Parameters
-        ----------
-        detect: bool, Optional
-            whether to detect the time range if it is not set. If False, and it's not
-            set None will be returned.
-
-        Returns
-        -------
-        range: Tuple[np.datetime64, np.datetime64]
-            A tuple containing the start and end of the time dimension. Range is
-            inclusive on both sides.
-        """
-        time_range = self.extent.get("time_range", None)
-        if time_range is None and detect:
-            time_range = self.detect_time_range()
-
-        return time_range
-
-    def detect_bbox(
-        self,
-        ds=None,
-    ) -> TotalBounds:
-        """Detect the bounding box and crs of the dataset.
-
-        If no dataset is provided, it will be fetched according to the settings in the
-        adapter. also see :py:meth:`hydromt.RasterdatasetAdapter.get_data`. the
-        coordinates are in the CRS of the dataset itself, which is also returned
-        alongside the coordinates.
-
-
-        Parameters
-        ----------
-        ds: xr.Dataset, xr.DataArray, Optional
-            the dataset to detect the bounding box of.
-            If none is provided, :py:meth:`hydromt.RasterdatasetAdapter.get_data`
-            will be used to fetch the it before detecting.
-
-        Returns
-        -------
-        bbox: Tuple[np.float64,np.float64,np.float64,np.float64]
-            the bounding box coordinates of the data. coordinates are returned as
-            [xmin,ymin,xmax,ymax]
-        crs: int
-            The ESPG code of the CRS of the coordinates returned in bbox
-        """
-        if ds is None:
-            ds = self.get_data()
-        crs = ds.raster.crs.to_epsg()
-        bounds = ds.raster.bounds
-
-        return bounds, crs
-
-    def detect_time_range(
-        self,
-        ds=None,
-    ) -> TimeRange:
-        """Detect the temporal range of the dataset.
-
-        If no dataset is provided, it will be fetched accodring to the settings in the
-        addapter. also see :py:meth:`hydromt.RasterdatasetAdapter.get_data`.
-
-        Parameters
-        ----------
-        ds: xr.Dataset, xr.DataArray, Optional
-            the dataset to detect the time range of. It must have a time dimentsion set.
-            If none is provided, :py:meth:`hydromt.RasterdatasetAdapter.get_data`
-            will be used to fetch the it before detecting.
-
-        Returns
-        -------
-        range: Tuple[np.datetime64, np.datetime64]
-            A tuple containing the start and end of the time dimension. Range is
-            inclusive on both sides.
-        """
-        if ds is None:
-            ds = self.get_data()
-        return (
-            ds[ds.raster.time_dim].min().values,
-            ds[ds.raster.time_dim].max().values,
-        )
-
-    def to_stac_catalog(
-        self,
-        on_error: ErrorHandleMethod = ErrorHandleMethod.COERCE,
-    ) -> Optional[StacCatalog]:
-        """
-        Convert a rasterdataset into a STAC Catalog representation.
-
-        The collection will contain an asset for each of the associated files.
-
-
-        Parameters
-        ----------
-        - on_error (str, optional): The error handling strategy.
-          Options are: "raise" to raise an error on failure, "skip" to skip the
-          dataset on failure, and "coerce" (default) to set default values on failure.
-
-        Returns
-        -------
-        - Optional[StacCatalog]: The STAC Catalog representation of the dataset, or None
-          if the dataset was skipped.
-        """
-        try:
-            bbox, crs = self.get_bbox(detect=True)
-            bbox = list(bbox)
-            start_dt, end_dt = self.get_time_range(detect=True)
-            start_dt = pd.to_datetime(start_dt)
-            end_dt = pd.to_datetime(end_dt)
-            props = {**self.meta, "crs": crs}
-            ext = splitext(self.path)[-1]
-            if ext == ".nc" or ext == ".vrt":
-                media_type = MediaType.HDF5
-            elif ext == ".tiff":
-                media_type = MediaType.TIFF
-            elif ext == ".cog":
-                media_type = MediaType.COG
-            elif ext == ".png":
-                media_type = MediaType.PNG
-            else:
-                raise RuntimeError(
-                    f"Unknown extention: {ext} cannot determine media type"
-                )
-        except (IndexError, KeyError, CRSError) as e:
-            if on_error == ErrorHandleMethod.SKIP:
-                logger.warning(
-                    "Skipping {name} during stac conversion because"
-                    "because detecting spacial extent failed."
-                )
-                return
-            elif on_error == ErrorHandleMethod.COERCE:
-                bbox = [0.0, 0.0, 0.0, 0.0]
-                props = self.meta
-                start_dt = datetime(1, 1, 1)
-                end_dt = datetime(1, 1, 1)
-                media_type = MediaType.JSON
-            else:
-                raise e
-
-        else:
-            # else makes type checkers a bit happier
-            stac_catalog = StacCatalog(
-                self.name,
-                description=self.name,
-            )
-            stac_item = StacItem(
-                self.name,
-                geometry=None,
-                bbox=list(bbox),
-                properties=props,
-                datetime=None,
-                start_datetime=start_dt,
-                end_datetime=end_dt,
-            )
-            stac_asset = StacAsset(str(self.path), media_type=media_type)
-            base_name = basename(self.path)
-            stac_item.add_asset(base_name, stac_asset)
-
-            stac_catalog.add_item(stac_item)
-            return stac_catalog
-=======
-        return zl
->>>>>>> 95f589e9
+        return zl