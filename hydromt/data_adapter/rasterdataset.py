--- conflicted
+++ resolved
@@ -194,92 +194,6 @@
                 logger=logger,
             )
 
-<<<<<<< HEAD
-=======
-    def _resolve_paths(
-        self,
-        time_tuple: Optional[TimeRange] = None,
-        variables: Optional[Variables] = None,
-        zoom_level: Optional[int] = 0,
-        geom: Optional[Geom] = None,
-        bbox: Optional[Bbox] = None,
-        logger: Logger = logger,
-    ):
-        if zoom_level is not None and "{zoom_level" in str(self.path):
-            zoom_level = self._parse_zoom_level(zoom_level, geom, bbox, logger=logger)
-
-        # resolve path based on time, zoom level and/or variables
-        fns = super()._resolve_paths(
-            time_tuple=time_tuple,
-            variables=variables,
-            zoom_level=zoom_level,
-        )
-        return fns
-
-    def _read_data(
-        self,
-        fns: List[StrPath],
-        geom: Optional[Geom],
-        bbox: Optional[Bbox],
-        cache_root: Optional[StrPath],
-        zoom_level: Optional[int] = None,
-        logger: Logger = logger,
-    ):
-        kwargs = self.driver_kwargs.copy()
-
-        # read using various readers
-        logger.info(f"Reading {self.name} {self.driver} data from {self.path}")
-        if self.driver == "netcdf":
-            if "preprocess" in kwargs:
-                preprocess = PREPROCESSORS.get(kwargs["preprocess"], None)
-                kwargs.update(preprocess=preprocess)
-            ds = xr.open_mfdataset(fns, decode_coords="all", **kwargs)
-        elif self.driver == "zarr":
-            preprocess = None
-            if "preprocess" in kwargs:  # for zarr preprocess is done after reading
-                preprocess = PREPROCESSORS.get(kwargs.pop("preprocess"), None)
-            ds_lst = []
-            for fn in fns:
-                ds = xr.open_zarr(fn, **kwargs)
-                if preprocess:
-                    ds = preprocess(ds)  # type: ignore
-                ds_lst.append(ds)
-            ds = xr.merge(ds_lst)
-        elif self.driver == "raster_tindex":
-            if np.issubdtype(type(self.nodata), np.number):
-                kwargs.update(nodata=self.nodata)
-            ds = io.open_raster_from_tindex(fns[0], bbox=bbox, geom=geom, **kwargs)
-        elif self.driver == "raster":  # rasterio files
-            if cache_root is not None and all([str(fn).endswith(".vrt") for fn in fns]):
-                cache_dir = join(cache_root, self.catalog_name, self.name)
-                fns_cached = []
-                for fn in fns:
-                    fn1 = cache_vrt_tiles(
-                        fn, geom=geom, cache_dir=cache_dir, logger=logger
-                    )
-                    fns_cached.append(fn1)
-                fns = fns_cached
-            if np.issubdtype(type(self.nodata), np.number):
-                kwargs.update(nodata=self.nodata)
-            # check if {zoom_level*} is in path
-            if zoom_level is not None and "{zoom_level" not in str(self.path):
-                zls_dict, crs = self._get_zoom_levels_and_crs(fns[0], logger=logger)
-                zoom_level = self._parse_zoom_level(
-                    zoom_level, geom, bbox, zls_dict, crs, logger=logger
-                )
-                if isinstance(zoom_level, int) and zoom_level > 0:
-                    # NOTE: overview levels start at zoom_level 1, see _get_zoom_levels_and_crs
-                    kwargs.update(overview_level=zoom_level - 1)
-            ds = io.open_mfraster(fns, logger=logger, **kwargs)
-        else:
-            raise ValueError(f"RasterDataset: Driver {self.driver} unknown")
-
-        if has_no_data(ds):
-            return None
-        else:
-            return ds
-
->>>>>>> d8120b78
     def _rename_vars(self, ds: Data) -> Data:
         rm = {k: v for k, v in self.rename.items() if k in ds}
         ds = ds.rename(rm)
@@ -538,12 +452,8 @@
             logger.warning("No CRS detected. Hence no zoom levels can be determined.")
             return None, None
         self.zoom_levels = zoom_levels
-<<<<<<< HEAD
         if self.source.crs is None:
             self.source.crs = crs
-=======
-        self.crs = crs
->>>>>>> d8120b78
         return zoom_levels, crs
 
     def _parse_zoom_level(
