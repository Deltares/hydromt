--- conflicted
+++ resolved
@@ -553,20 +553,12 @@
 
     def get_geodataframe(
         self,
-<<<<<<< HEAD
         path_or_key: Union[str, Path],
         bbox: List = None,
         geom: gpd.GeoDataFrame = None,
         buffer: Union[float, int] = 0,
         variables: Union[List, str] = None,
-=======
-        path_or_key,
-        bbox=None,
-        geom=None,
-        buffer=0,
-        predicate="intersects",
-        variables=None,
->>>>>>> 0d744674
+        predicate: str = "intersects",
         **kwargs,
     ):
         """Returns a clipped and unified GeoDataFrame (vector) from the data catalog.
