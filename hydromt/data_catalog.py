--- conflicted
+++ resolved
@@ -8,11 +8,7 @@
 import os
 import warnings
 from datetime import datetime
-<<<<<<< HEAD
-from os.path import abspath, basename, isfile, join
-=======
-from os.path import abspath, basename, dirname, exists, isdir, isfile, join, splitext
->>>>>>> 95f589e9
+from os.path import abspath, basename, exists, isfile, join, splitext
 from pathlib import Path
 from typing import (
     Any,
@@ -28,11 +24,7 @@
 import geopandas as gpd
 import numpy as np
 import pandas as pd
-<<<<<<< HEAD
 import pooch
-import requests
-=======
->>>>>>> 95f589e9
 import xarray as xr
 import yaml
 from packaging.specifiers import SpecifierSet
@@ -40,25 +32,12 @@
 from pystac import Catalog as StacCatalog
 from pystac import CatalogType, MediaType
 
-<<<<<<< HEAD
-from hydromt.nodata import NoDataException, NoDataStrategy, _exec_nodata_strat
-from hydromt.predefined_catalog import (
-    PREDEFINED_CATALOGS,
-    PredefinedCatalog,
-    _copy_file,
-)
-from hydromt.typing import Bbox, ErrorHandleMethod, SourceSpecDict, TimeRange
-from hydromt.utils import partition_dictionaries
-
-from .data_adapter import (
-=======
 from hydromt import __version__
 from hydromt._typing import Bbox, ErrorHandleMethod, SourceSpecDict, TimeRange
 from hydromt._typing.error import NoDataException, NoDataStrategy, _exec_nodata_strat
 from hydromt._typing.type_def import StrPath
 from hydromt._utils import partition_dictionaries
 from hydromt.data_adapter import (
->>>>>>> 95f589e9
     DataAdapter,
     DataFrameAdapter,
     DatasetAdapter,
@@ -66,13 +45,14 @@
     GeoDatasetAdapter,
     RasterDatasetAdapter,
 )
-<<<<<<< HEAD
-from .data_adapter.caching import HYDROMT_DATADIR, _uri_validator
-=======
-from hydromt.data_adapter.caching import HYDROMT_DATADIR, _copyfile
+from hydromt.data_adapter.caching import HYDROMT_DATADIR
 from hydromt.data_source import DataSource, create_source
 from hydromt.io.readers import _yml_from_uri_or_path
->>>>>>> 95f589e9
+from hydromt.predefined_catalog import (
+    PREDEFINED_CATALOGS,
+    PredefinedCatalog,
+    _copy_file,
+)
 
 logger = logging.getLogger(__name__)
 
@@ -130,12 +110,8 @@
         data_libs = cast(list, data_libs)
 
         self._sources = {}  # dictionary of DataAdapter
-<<<<<<< HEAD
         self._catalogs: Dict[str, PredefinedCatalog] = {}
-=======
-        self._predefined_catalogs = {}  # dictionary of predefined Catalogs
         self.root = None
->>>>>>> 95f589e9
         self._fallback_lib = fallback_lib
         self.logger = logger
 
@@ -254,15 +230,9 @@
     @property
     def predefined_catalogs(self) -> Dict:
         """Return all predefined catalogs."""
-<<<<<<< HEAD
         if not self._catalogs:
             self._set_predefined_catalogs()
         return self._catalogs
-=======
-        if not self._predefined_catalogs:
-            self.set_predefined_catalogs()
-        return self._predefined_catalogs
->>>>>>> 95f589e9
 
     def get_source_bbox(
         self,
@@ -583,7 +553,6 @@
         """Add data sources to library or update them."""
         self.update(**kwargs)
 
-<<<<<<< HEAD
     def _set_predefined_catalogs(self) -> Dict:
         """Set initialized predefined catalogs to _catalogs attribute."""
         for k, cat in PREDEFINED_CATALOGS.items():
@@ -593,35 +562,6 @@
         return self._catalogs
 
     def from_predefined_catalogs(self, name: str, version: str = "latest") -> None:
-=======
-    def set_predefined_catalogs(
-        self, urlpath: Optional[Union[Path, str]] = None
-    ) -> Dict:
-        """Initialise the predefined catalogs."""
-        # get predefined_catalogs
-        urlpath = self._url if urlpath is None else urlpath
-        cache_path = join(self._cache_dir, basename(urlpath))
-        try:
-            # download file locally; overwrite existing file
-            _copyfile(urlpath, cache_path)
-        except Exception:  # if offline
-            self.logger.warning(
-                "Downloading the predefined catalogs failed;"
-                "check your internet connection"
-            )
-            pass
-        if isfile(cache_path):
-            self._predefined_catalogs = _yml_from_uri_or_path(cache_path)
-        if self._predefined_catalogs is None:
-            raise ConnectionError(
-                "Predefined catalogs not found; check your internet connection."
-            )
-        return self._predefined_catalogs
-
-    def from_predefined_catalogs(
-        self, name: str, version: str = "latest"
-    ) -> DataCatalog:
->>>>>>> 95f589e9
         """Add data sources from a predefined data catalog.
 
         Parameters
@@ -646,7 +586,6 @@
 
     def _cache_archive(
         self,
-<<<<<<< HEAD
         archive_uri: str,
         name: str,
         version: str = "latest",
@@ -655,13 +594,6 @@
         """Cache a data archive to the cache directory.
 
         The archive is unpacked and cached to <cache_dir>/<name>/<version>
-=======
-        archive_fn: Union[Path, str],
-        version: Optional[str] = None,
-        name: Optional[str] = None,
-    ) -> StrPath:
-        """Cache a data archive.
->>>>>>> 95f589e9
 
         Parameters
         ----------
@@ -766,7 +698,6 @@
         """
         self.logger.info(f"Parsing data catalog from {urlpath}")
         yml = _yml_from_uri_or_path(urlpath)
-<<<<<<< HEAD
         # parse metadata
         meta = dict()
         # legacy code with root/category at highest yml level
@@ -809,20 +740,6 @@
             category=meta.get("category", None),
             mark_used=mark_used,
         )
-=======
-        meta = yml.pop("meta", {})
-        if catalog_name is None:
-            if "name" in meta:
-                catalog_name = cast(str, meta["name"])
-            else:
-                catalog_name = cast(str, "".join(splitext(dirname(urlpath))[:-1]))
-
-            if "roots" not in meta:
-                meta["roots"] = [dirname(urlpath)]
-
-        yml["meta"] = meta
-        self.from_dict(yml, root=root, catalog_name=catalog_name, mark_used=mark_used)
->>>>>>> 95f589e9
         return self
 
     def _is_compatible(
@@ -1801,29 +1718,7 @@
     #         )
     # source["driver_kwargs"] = driver_kwargs
 
-<<<<<<< HEAD
-    return adapter(
-        path=path,
-        name=name,
-        catalog_name=catalog_name,
-        meta=meta,
-        driver_kwargs=driver_kwargs,
-        **source,
-    )
-
-
-def _yml_from_uri_or_path(uri_or_path: Union[Path, str]) -> Dict:
-    if _uri_validator(str(uri_or_path)):
-        with requests.get(uri_or_path, stream=True) as r:
-            r.raise_for_status()
-            yml = yaml.load(r.text, Loader=yaml.FullLoader)
-    else:
-        with open(uri_or_path, "r") as stream:
-            yml = yaml.load(stream, Loader=yaml.FullLoader)
-    return yml
-=======
     return create_source(source)
->>>>>>> 95f589e9
 
 
 def _process_dict(d: Dict, logger=logger) -> Dict:
