--- conflicted
+++ resolved
@@ -46,11 +46,8 @@
         data_libs: Union[List, str] = [],
         fallback_lib: Optional[str] = "artifact_data",
         logger=logger,
-<<<<<<< HEAD
-=======
         cache: bool = False,
         cache_dir: str = None,
->>>>>>> 56e361cc
         **artifact_keys,
     ) -> None:
         """Catalog of DataAdapter sources to easily read from different files
@@ -61,12 +58,6 @@
         data_libs: (list of) str, Path, optional
             One or more paths to data catalog yaml files or names of predefined data catalogs.
             By default the data catalog is initiated without data entries.
-<<<<<<< HEAD
-            See :py:func:`~hydromt.data_catalog.DataCatalog.from_yml` for accepted yaml format.
-        fallback_lib:
-            Name of pre-defined data catalog to read if no data_libs are provided, by default 'artifact_data'.
-            If None, no default data catalog is used.
-=======
             See :py:func:`~hydromt.data_adapter.DataCatalog.from_yml` for accepted yaml format.
         fallback_lib:
             Name of pre-defined data catalog to read if no data_libs are provided, by default 'artifact_data'.
@@ -76,7 +67,6 @@
             Currently only implemented for tiled rasterdatasets, by default False.
         cache_dir: str, Path, optional
             Folder root path to cach data to, by default ~/.hydromt_data
->>>>>>> 56e361cc
         artifact_keys:
             Deprecated from version v0.5
         """
@@ -440,11 +430,7 @@
             root = abspath(root)
             meta.update(**{"root": root})
             root_drive = os.path.splitdrive(root)[0]
-<<<<<<< HEAD
-        for name, source in sorted(self.sources.items()):  # alphabetical order
-=======
         for name, source in sorted(self._sources.items()):  # alphabetical order
->>>>>>> 56e361cc
             if source_names is not None and name not in source_names:
                 continue
             source_dict = source.to_dict()
