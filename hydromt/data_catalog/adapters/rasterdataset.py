--- conflicted
+++ resolved
@@ -50,7 +50,7 @@
         data_root: StrPath,
         data_name: str,
         bbox: Optional[Bbox] = None,
-        time_range: Optional[TimeRange] = None,
+        time_tuple: Optional[TimeRange] = None,
         driver: Optional[str] = None,
         variables: Optional[Variables] = None,
         handle_nodata: NoDataStrategy = NoDataStrategy.RAISE,
@@ -66,7 +66,7 @@
             Name of output file without extension.
         bbox : array-like of floats
             (xmin, ymin, xmax, ymax) bounding box of area of interest.
-        time_range: tuple of str, datetime, optional
+        time_tuple : tuple of str, datetime, optional
             Start and end date of period of interest. By default the entire time period
             of the dataset is returned.
         driver : str, optional
@@ -81,7 +81,7 @@
 
         Returns
         -------
-        out_path: str
+        fn_out: str
             Absolute path to output file
         driver: str
             Name of driver to read data with, see
@@ -91,7 +91,7 @@
         """
         obj = self.get_data(
             bbox=bbox,
-            time_range=time_range,
+            time_tuple=time_tuple,
             variables=variables,
             handle_nodata=handle_nodata,
             single_var_as_array=variables is None,
@@ -109,20 +109,18 @@
             dvars = [obj.name] if isinstance(obj, xr.DataArray) else obj.raster.vars
             if variables is None:
                 encoding = {k: {"zlib": True} for k in dvars}
-                out_path = join(data_root, f"{data_name}.nc")
-                obj.to_netcdf(out_path, encoding=encoding, **kwargs)
+                fn_out = join(data_root, f"{data_name}.nc")
+                obj.to_netcdf(fn_out, encoding=encoding, **kwargs)
             else:  # save per variable
                 if not os.path.isdir(join(data_root, data_name)):
                     os.makedirs(join(data_root, data_name))
                 for var in dvars:
-                    out_path = join(data_root, data_name, f"{var}.nc")
-                    obj[var].to_netcdf(
-                        out_path, encoding={var: {"zlib": True}}, **kwargs
-                    )
-                out_path = join(data_root, data_name, "{variable}.nc")
+                    fn_out = join(data_root, data_name, f"{var}.nc")
+                    obj[var].to_netcdf(fn_out, encoding={var: {"zlib": True}}, **kwargs)
+                fn_out = join(data_root, data_name, "{variable}.nc")
         elif driver == "zarr":
-            out_path = join(data_root, f"{data_name}.zarr")
-            obj.to_zarr(out_path, **kwargs)
+            fn_out = join(data_root, f"{data_name}.zarr")
+            obj.to_zarr(fn_out, **kwargs)
         elif driver not in GDAL_DRIVER_CODE_MAP.values():
             raise ValueError(f"RasterDataset: Driver {driver} unknown.")
         else:
@@ -130,16 +128,16 @@
             if driver == "GTiff" and "compress" not in kwargs:
                 kwargs.update(compress="lzw")  # default lzw compression
             if isinstance(obj, xr.DataArray):
-                out_path = join(data_root, f"{data_name}.{ext}")
-                obj.raster.to_raster(out_path, driver=driver, **kwargs)
+                fn_out = join(data_root, f"{data_name}.{ext}")
+                obj.raster.to_raster(fn_out, driver=driver, **kwargs)
             else:
-                out_path = join(data_root, data_name, "{variable}" + f".{ext}")
+                fn_out = join(data_root, data_name, "{variable}" + f".{ext}")
                 obj.raster.to_mapstack(
                     join(data_root, data_name), driver=driver, **kwargs
                 )
             driver = "raster"
 
-        return out_path, driver, read_kwargs
+        return fn_out, driver, read_kwargs
 
     def transform(
         self,
@@ -401,21 +399,17 @@
     # TODO: https://github.com/Deltares/hydromt/issues/875
     # uses rasterio and is specific to driver. Should be moved to driver
     def _get_zoom_levels_and_crs(
-<<<<<<< HEAD
-        self, path: Optional[StrPath] = None, logger=logger
-=======
         self, fn: Optional[StrPath] = None
->>>>>>> a18ba605
     ) -> Tuple[Optional[dict], Optional[int]]:
         """Get zoom levels and crs from adapter or detect from tif file if missing."""
         if self.source.zoom_levels is not None and self.source.crs is not None:
             return self.zoom_levels, self.source.crs
         zoom_levels = {}
         crs = None
-        if path is None:
-            path = self.source.uri
+        if fn is None:
+            fn = self.source.uri
         try:
-            with rasterio.open(path) as src:
+            with rasterio.open(fn) as src:
                 res = abs(src.res[0])
                 crs = src.crs
                 overviews = [src.overviews(i) for i in src.indexes]
