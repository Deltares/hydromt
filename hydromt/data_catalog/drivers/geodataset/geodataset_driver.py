--- conflicted
+++ resolved
@@ -7,19 +7,14 @@
 import xarray as xr
 from pydantic import Field
 
-from hydromt._typing import Geom, SourceMetadata, StrPath, TimeRange
-from hydromt._typing.type_def import Predicate
-<<<<<<< HEAD
+from hydromt._typing import Geom, Predicate, SourceMetadata, StrPath, TimeRange
 from hydromt.data_catalog.drivers.base_driver import (
     DRIVER_OPTIONS_DESCRIPTION,
     BaseDriver,
     DriverOptions,
 )
 from hydromt.data_catalog.drivers.preprocessing import get_preprocessor
-=======
-from hydromt.data_catalog.drivers.base_driver import BaseDriver
 from hydromt.error import NoDataStrategy
->>>>>>> f2789a9b
 
 logger = getLogger(__name__)
 
