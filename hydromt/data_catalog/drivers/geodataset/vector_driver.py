--- conflicted
+++ resolved
@@ -15,13 +15,8 @@
     GeoDatasetOptions,
 )
 from hydromt.error import NoDataStrategy, exec_nodata_strat
-<<<<<<< HEAD
-from hydromt.io import open_geodataset
+from hydromt.readers import open_geodataset
 from hydromt.typing import CRS, Geom, Predicate, SourceMetadata
-=======
-from hydromt.readers import open_geodataset
-from hydromt.typing import CRS, Geom, Predicate, SourceMetadata, StrPath, TimeRange
->>>>>>> 3372ce17
 
 logger = logging.getLogger(__name__)
 
