--- conflicted
+++ resolved
@@ -11,7 +11,7 @@
 from pydantic import Field, field_serializer, model_validator
 from pyproj import CRS
 
-from hydromt._utils import _cache_vrt_tiles, _strip_scheme, temp_env
+from hydromt._utils import _strip_scheme, cache_vrt_tiles, temp_env
 from hydromt.config import SETTINGS
 from hydromt.data_catalog.drivers.base_driver import DriverOptions
 from hydromt.data_catalog.drivers.raster import RasterDatasetDriver
@@ -24,19 +24,6 @@
     Variables,
     Zoom,
 )
-<<<<<<< HEAD
-from hydromt._utils.caching import cache_vrt_tiles
-from hydromt._utils.temp_env import temp_env
-from hydromt._utils.uris import _strip_scheme
-from hydromt.config import SETTINGS
-from hydromt.data_catalog.drivers.raster.raster_dataset_driver import (
-    RasterDatasetDriver,
-)
-from hydromt.error import NoDataStrategy, exec_nodata_strat
-from hydromt.gis.gis_utils import zoom_to_overview_level
-from hydromt.io.readers import open_mfraster
-=======
->>>>>>> 9d8a3550
 
 logger = logging.getLogger(__name__)
 
@@ -163,17 +150,12 @@
             metadata = SourceMetadata()
 
         # Caching portion, only when the flag is True and the file format is vrt
-        if all([uri.endswith(".vrt") for uri in uris]) and self.options.cache:
+        if all(uri.endswith(".vrt") for uri in uris) and self.options.cache:
             cache_dir: Path = self.options.get_cache_path(uris)
             uris_cached = []
             for uri in uris:
-<<<<<<< HEAD
-                cached_uri: str = cache_vrt_tiles(
-                    uri, geom=mask, fs=self.filesystem, cache_dir=cache_dir
-=======
-                cached_uri = _cache_vrt_tiles(
+                cached_uri = cache_vrt_tiles(
                     uri, geom=mask, fs=self.filesystem.get_fs(), cache_dir=cache_dir
->>>>>>> 9d8a3550
                 )
                 uris_cached.append(cached_uri)
             uris = uris_cached
