--- conflicted
+++ resolved
@@ -59,18 +59,12 @@
 
         Args:
         """
-<<<<<<< HEAD
         self._mark_as_used()
         self._log_start_read_data()
 
-        if bbox is not None or (mask is not None and buffer > 0):
-            mask = _parse_geom_bbox_buffer(mask, bbox, buffer)
-=======
-        self._used = True
         if bbox is not None:
             # buffer will be applied in transform
             mask = _parse_geom_bbox_buffer(mask, bbox)
->>>>>>> a39e1f01
 
         # Transform time_range and variables to match the data source
         tr = self.data_adapter._to_source_timerange(time_range)
