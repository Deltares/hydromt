"""URI Resolver responsible for finding the data using the URI in the Data Catalog."""

from abc import ABC, abstractmethod
from logging import Logger, getLogger
from typing import Any, Dict, List, Optional

from pydantic import ConfigDict, Field

from hydromt._abstract_base import AbstractBaseModel
<<<<<<< HEAD
from hydromt._typing import (
    FSSpecFileSystem,
    Geom,
    NoDataStrategy,
    SourceMetadata,
    TimeRange,
    Zoom,
)
=======
from hydromt._typing import FS, Geom, SourceMetadata, TimeRange, Zoom
from hydromt.error import NoDataStrategy
>>>>>>> f2789a9b
from hydromt.plugins import PLUGINS

logger: Logger = getLogger(__name__)


class URIResolver(AbstractBaseModel, ABC):
    """URI Resolver responsible for finding the data using the URI in the Data Catalog."""

    model_config = ConfigDict(extra="forbid")
    filesystem: FSSpecFileSystem = Field(default_factory=FSSpecFileSystem)
    options: Dict[str, Any] = Field(default_factory=dict)

    @abstractmethod
    def resolve(
        self,
        uri: str,
        *,
        time_range: Optional[TimeRange] = None,
        mask: Optional[Geom] = None,
        variables: Optional[List[str]] = None,
        zoom: Optional[Zoom] = None,
        metadata: Optional[SourceMetadata] = None,
        handle_nodata: NoDataStrategy = NoDataStrategy.RAISE,
    ) -> List[str]:
        """Resolve a single uri to multiple uris.

        Parameters
        ----------
        uri : str
            Unique Resource Identifier
        time_range : Optional[TimeRange], optional
            left-inclusive start end time of the data, by default None
        mask : Optional[Geom], optional
            A geometry defining the area of interest, by default None
        zoom : Optional[Zoom], optional
            zoom of the dataset, by default None
        variables : Optional[List[str]], optional
            Names of variables to return, or all if None, by default None
        metadata: Optional[SourceMetadata], optional
            Metadata of DataSource.
        handle_nodata : NoDataStrategy, optional
            how to react when no data is found, by default NoDataStrategy.RAISE

        Returns
        -------
        List[str]
            a list of expanded uris

        Raises
        ------
        NoDataException
            when no data is found and `handle_nodata` is `NoDataStrategy.RAISE`
        """
        ...

    @classmethod
    def _load_plugins(cls):
        """Load URIResolver plugins."""
        plugins = PLUGINS.uri_resolver_plugins.keys()
        logger.debug(f"loaded {cls.__name__} plugins: {', '.join(plugins)}")<|MERGE_RESOLUTION|>--- conflicted
+++ resolved
@@ -7,19 +7,14 @@
 from pydantic import ConfigDict, Field
 
 from hydromt._abstract_base import AbstractBaseModel
-<<<<<<< HEAD
 from hydromt._typing import (
     FSSpecFileSystem,
     Geom,
-    NoDataStrategy,
     SourceMetadata,
     TimeRange,
     Zoom,
 )
-=======
-from hydromt._typing import FS, Geom, SourceMetadata, TimeRange, Zoom
 from hydromt.error import NoDataStrategy
->>>>>>> f2789a9b
 from hydromt.plugins import PLUGINS
 
 logger: Logger = getLogger(__name__)
