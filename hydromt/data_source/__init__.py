--- conflicted
+++ resolved
@@ -11,11 +11,8 @@
 
 __all__ = [
     "DataSource",
-<<<<<<< HEAD
-=======
     "SourceMetadata",
     "DataFrameSource",
->>>>>>> 66218cfe
     "GeoDataFrameSource",
     "GeoDatasetSource",
     "RasterDatasetSource",
