--- conflicted
+++ resolved
@@ -45,13 +45,8 @@
         logger: Logger = logger,
     ) -> pd.DataFrame:
         """Use the driver and data adapter to read and harmonize the data."""
-<<<<<<< HEAD
         self.mark_as_used()
-        gdf: pd.DataFrame = self.driver.read(
-=======
-        self._used = True
         df: pd.DataFrame = self.driver.read(
->>>>>>> 99f47cf9
             self.full_uri,
             variables=variables,
             time_range=time_range,
