--- conflicted
+++ resolved
@@ -61,10 +61,6 @@
         gdf: gpd.GeoDataFrame = self.driver.read(
             self.uri,
             mask=mask,
-<<<<<<< HEAD
-=======
-            crs=self.metadata.crs,
->>>>>>> 2cad0873
             predicate=predicate,
             variables=variables,
             handle_nodata=handle_nodata,
