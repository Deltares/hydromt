--- conflicted
+++ resolved
@@ -288,11 +288,7 @@
             start_dt, end_dt = self.get_time_range(detect=True)
             start_dt = pd.to_datetime(start_dt)
             end_dt = pd.to_datetime(end_dt)
-<<<<<<< HEAD
-            props = {**self.metadata.model_dump(), "crs": crs}
-=======
             props = {**self.metadata.model_dump(exclude_none=True), "crs": crs}
->>>>>>> 99f47cf9
             ext = splitext(self.uri)[-1]
             if ext in [".nc", ".vrt"]:
                 media_type = MediaType.HDF5
