--- conflicted
+++ resolved
@@ -286,11 +286,7 @@
             start_dt, end_dt = self.get_time_range(detect=True)
             start_dt = pd.to_datetime(start_dt)
             end_dt = pd.to_datetime(end_dt)
-<<<<<<< HEAD
-            props = {**self.metadata.model_dump(), "crs": crs}
-=======
             props = {**self.metadata.model_dump(exclude_none=True), "crs": crs}
->>>>>>> 99f47cf9
             ext = splitext(self.full_uri)[-1]
             if ext == ".nc" or ext == ".vrt":
                 media_type = MediaType.HDF5
