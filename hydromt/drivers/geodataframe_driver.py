--- conflicted
+++ resolved
@@ -24,13 +24,9 @@
         buffer: float = 0.0,
         crs: Optional[CRS] = None,
         predicate: str = "intersects",
-<<<<<<< HEAD
-        logger: Optional[Logger] = None,
+        logger: Logger = logger,
         # handle_nodata: NoDataStrategy = NoDataStrategy.RAISE,  # TODO
         **kwargs,
-=======
-        logger: Optional[Logger] = logger,
->>>>>>> 59eac3a3
     ) -> gpd.GeoDataFrame:
         """
         Read in any compatible data source to a geopandas `GeoDataFrame`.
