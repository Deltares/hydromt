--- conflicted
+++ resolved
@@ -1,11 +1,6 @@
 """Driver to read geodataframes using Pyogrio."""
-<<<<<<< HEAD
-from logging import Logger
+from logging import Logger, getLogger
 from typing import List, Optional
-=======
-from logging import Logger, getLogger
-from typing import Optional
->>>>>>> 59eac3a3
 
 import geopandas as gpd
 from pyogrio import read_dataframe, read_info
@@ -30,14 +25,9 @@
         buffer: float = 0,
         crs: Optional[CRS] = None,
         predicate: str = "intersects",
-<<<<<<< HEAD
-        logger: Optional[Logger] = None,
         # handle_nodata: NoDataStrategy = NoDataStrategy.RAISE,  # TODO
+        logger: Logger = logger,
         **kwargs,
-=======
-        logger: Logger = logger,
-        # handle_nodata: NoDataStrategy = NoDataStrategy.RAISE,
->>>>>>> 59eac3a3
     ) -> gpd.GeoDataFrame:
         """
         Read data using pyogrio.
