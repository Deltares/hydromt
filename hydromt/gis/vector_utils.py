--- conflicted
+++ resolved
@@ -63,46 +63,10 @@
     if not inplace:
         gdf1 = gdf1.copy()
     valid = dst < max_dist if max_dist is not None else np.ones_like(idx_nn, dtype=bool)
-<<<<<<< HEAD
-    # Get relevant columns
-    columns = gdf2.columns if columns is None else columns
-    # Set matching index right
-=======
->>>>>>> a320a2f1
     gdf1["distance_right"] = dst
     gdf1["index_right"] = -1
     gdf1.loc[valid, "index_right"] = idx_nn[valid]
 
-<<<<<<< HEAD
-    # get matching rows
-    matching_rows_right = gdf2.loc[
-        list(filter(lambda x: x != -1, gdf1["index_right"])), :
-    ]
-    # all left rows should have geometry, so skip
-    skip = ["geometry"]
-    matching_rows_right = matching_rows_right.drop(skip, axis=1)
-
-    left = gdf1.where(gdf1 != "")  # also replace ""
-
-    # join matching rows, duplicate columns get suffix
-    rsuffix = "__right"
-    joined = left.join(matching_rows_right, on="index_right", rsuffix=rsuffix)
-
-    # merge duplicate columns based on overwrite
-    joined_cols = list(filter(lambda col: col.endswith(rsuffix), joined.columns))
-    orig_cols = list(map(lambda col: col.rstrip(rsuffix), joined_cols))
-    if joined_cols:
-        if not overwrite:
-            joined[orig_cols] = joined.where(
-                joined[orig_cols].notna(), joined[joined_cols]
-            )
-        else:
-            joined[orig_cols] = joined.where(
-                not joined[joined_cols].isna(), joined[orig_cols]
-            )
-
-    return joined
-=======
     if not overwrite:
         new_cols = [c for c in gdf2.columns if c not in gdf1.columns]
         gdf1.loc[:, new_cols] = np.nan
@@ -110,7 +74,6 @@
     else:
         left_only_cols = [c for c in gdf1.columns if c not in gdf2.columns]
         return gdf1[:, left_only_cols].join(gdf2, join="left")
->>>>>>> a320a2f1
 
 
 def nearest(
