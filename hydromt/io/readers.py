"""Implementations for all of the necessary IO reading for HydroMT."""

import logging
from ast import literal_eval
from glob import glob
from io import IOBase
from os.path import abspath, basename, dirname, isfile, join, splitext
from pathlib import Path
from typing import TYPE_CHECKING, Any, Dict, List, Literal, Optional, Tuple, Union

import dask
import geopandas as gpd
import numpy as np
import pandas as pd
import pyproj
import rasterio
import rioxarray
import xarray as xr
from pyogrio import read_dataframe
from pyproj import CRS
from requests import get as fetch
from shapely.geometry import LineString, Point, Polygon, box
from shapely.geometry.base import GEOMETRY_TYPES
from tomli import load as load_toml
from yaml import safe_load as load_yaml

from hydromt._typing.type_def import StrPath
from hydromt._utils.path import _make_config_paths_abs
from hydromt._utils.uris import _is_valid_url
from hydromt.data_catalog.uri_resolvers.convention_resolver import ConventionResolver
from hydromt.gis import gis_utils, raster, vector, vector_utils
from hydromt.gis.raster import GEO_MAP_COORD
from hydromt.gis.raster_merge import merge

if TYPE_CHECKING:
    from hydromt._validators.model_config import HydromtModelStep

logger = logging.getLogger(__name__)

__all__ = [
    "open_mfcsv",
    "open_raster",
    "open_mfraster",
    "open_raster_from_tindex",
    "open_vector",
    "open_geodataset",
    "open_vector_from_table",
    "open_timeseries_from_table",
    "read_yaml",
    "read_toml",
]

OPEN_VECTOR_PREDICATE = Literal[
    "intersects", "within", "contains", "overlaps", "crosses", "touches"
]
OPEN_VECTOR_DRIVER = Literal["csv", "xls", "xy", "vector", "parquet"]


def open_mfcsv(
    fns: Dict[Union[str, int], Union[str, Path]],
    concat_dim: str,
    driver_kwargs: Optional[Dict[str, Any]] = None,
    variable_axis: Literal[0, 1] = 1,
    segmented_by: Literal["id", "var"] = "id",
) -> xr.Dataset:
    """Open multiple csv files as single Dataset.

    Arguments
    ---------
    fns : Dict[str | int, str | Path],
        Dictionary containing a id -> filename mapping. Here the ids,
        should correspond to the values of the `concat_dim` dimension and
        the corresponding setting of `segmented_by`. I.e. if files are
        segmented by id, these should contain ids. If the files are
        segmented by var, the keys of this dictionaires should be the
        names of the variables.
    concat_dim : str,
        name of the dimension that will be created by concatinating
        all of the supplied csv files.
    driver_kwargs : Dict[str, Any],
        Any additional arguments to be passed to pandas' `read_csv` function.
    variable_axis : Literal[0, 1] = 1,
        The axis along which your variables or ids are. so if the csvs have the
        columns as variable names, you would leave this as 1. If the variables
        are along the index, set this to 0. If you are unsure leave it as default.
    segmented_by: str
        How the csv files are segmented. Options are "id" or "var".  "id" should refer
        to the values of `concat_dim`. Segmented by id means csv files contain all
        variables for one id. Segmented by var or contain all ids for a
        single variable.

    Returns
    -------
    data : Dataset
        The newly created Dataset.
    """
    ds = xr.Dataset()
    if variable_axis not in [0, 1]:
        raise ValueError(f"there is no axis {variable_axis} available in 2D csv files")
    if segmented_by not in ["id", "var"]:
        raise ValueError(
            f"Unknown segmentation provided: {segmented_by}, options are ['var','id']"
        )

    csv_kwargs = {"index_col": 0}
    if driver_kwargs is not None:
        csv_kwargs.update(**driver_kwargs)

    # we'll just pick the first one we parse
    csv_index_name = None
    dfs = []
    for id, fn in fns.items():
        df = pd.read_csv(fn, **csv_kwargs)
        if variable_axis == 0:
            df = df.T

        if csv_index_name is None:
            # we're in the first loop
            if df.index.name is None:
                csv_index_name = "index"
            else:
                csv_index_name = df.index.name
        else:
            # could have done this in one giant boolean expression but throught
            # this was clearer
            if df.index.name is None:
                if not csv_index_name == "index":
                    logger.warning(
                        f"csv file {fn} has inconsistent index name: {df.index.name}"
                        f"expected {csv_index_name} as it's the first one found."
                    )
            else:
                if not csv_index_name == df.index.name:
                    logger.warning(
                        f"csv file {fn} has inconsistent index name: {df.index.name}"
                        f"expected {csv_index_name} as it's the first one found."
                    )

        if segmented_by == "id":
            df[concat_dim] = id
        elif segmented_by == "var":
            df["var"] = id
            df = df.reset_index().melt(id_vars=["var", "time"], var_name=concat_dim)
        else:
            raise RuntimeError(
                "Reached unknown segmentation branch (this should be impossible):"
                f" {segmented_by}, options are ['var','id']"
            )

        dfs.append(df)

    if segmented_by == "id":
        all_dfs_combined = (
            pd.concat(dfs, axis=0).reset_index().set_index([concat_dim, csv_index_name])
        )
    elif segmented_by == "var":
        all_dfs_combined = (
            pd.concat(dfs, axis=0)
            .pivot(index=[concat_dim, csv_index_name], columns="var")
            .droplevel(0, axis=1)
            .rename_axis(None, axis=1)
        )
    else:
        raise RuntimeError(
            "Reached unknown segmentation branch (this should be impossible):"
            f" {segmented_by}, options are ['var','id']"
        )
    ds = xr.Dataset.from_dataframe(all_dfs_combined)
    if "Unnamed: 0" in ds.data_vars:
        ds = ds.drop_vars("Unnamed: 0")
    return ds


def open_raster(
    uri: Union[StrPath, IOBase, rasterio.DatasetReader, rasterio.vrt.WarpedVRT],
    mask_nodata: bool = False,
    chunks: Union[int, Tuple[int, ...], Dict[str, int], None] = None,
    nodata: Union[int, float, None] = None,
    **kwargs,
) -> xr.DataArray:
    """Open a gdal-readable file with rasterio based on.

    :py:meth:`rioxarray.open_rasterio`, but return squeezed DataArray.

    Arguments
    ---------
    filename : str, path, file-like, rasterio.DatasetReader, or rasterio.WarpedVRT
        Path to the file to open. Or already open rasterio dataset.
    mask_nodata : bool, optional
        set nodata values to np.nan (xarray default nodata value)
    nodata: int, float, optional
        Set nodata value if missing
    chunks : int, tuple or dict, optional
        Chunk sizes along each dimension, e.g., ``5``, ``(5, 5)`` or
        ``{'x': 5, 'y': 5}``. If chunks is provided, it used to load the new
        DataArray into a dask array.
    **kwargs:
        key-word arguments are passed to :py:meth:`xarray.open_dataset` with
        "rasterio" engine.
    logger : logger object, optional
        The logger object used for logging messages. If not provided, the default
        logger will be used.

    Returns
    -------
    data : DataArray
        DataArray
    """
    chunks = chunks or {}
    kwargs.update(masked=mask_nodata, default_name="data", chunks=chunks)
    if not mask_nodata:  # if mask_and_scale by default True in xarray ?
        kwargs.update(mask_and_scale=False)
    if isinstance(uri, IOBase):  # file-like does not handle chunks
        logger.warning("Removing chunks to read and load remote data.")
        kwargs.pop("chunks")
    # keep only 2D DataArray
    da = rioxarray.open_rasterio(uri, **kwargs).squeeze(drop=True)
    # set missing _FillValue
    if mask_nodata:
        da.raster.set_nodata(np.nan)
    elif da.raster.nodata is None:
        if nodata is not None:
            da.raster.set_nodata(nodata)
        else:
            logger.warning(f"nodata value missing for {uri}")
    # there is no option for scaling but not masking ...
    scale_factor = da.attrs.pop("scale_factor", 1)
    add_offset = da.attrs.pop("add_offset", 0)
    if not mask_nodata and (scale_factor != 1 or add_offset != 0):
        raise NotImplementedError(
            "scale and offset in combination with mask_nodata==False is not supported."
        )
    return da


def open_mfraster(
    uris: Union[str, List[StrPath]],
    chunks: Union[int, Tuple[int, ...], Dict[str, int], None] = None,
    concat: bool = False,
    concat_dim: str = "dim0",
    mosaic: bool = False,
    mosaic_kwargs: Optional[Dict[str, Any]] = None,
    **kwargs,
) -> xr.Dataset:
    """Open multiple gdal-readable files as single Dataset with geospatial attributes.

    Each raster is turned into a DataArray with its name inferred from the filename.
    By default all DataArray are assumed to be on an identical grid and the output
    dataset is a merge of the rasters.
    If ``concat`` the DataArrays are concatenated along ``concat_dim`` returning a
    Dataset with a single 3D DataArray.
    If ``mosaic`` the DataArrays are concatenated along the the spatial dimensions
    using :py:meth:`~hydromt.raster.merge`.

    Arguments
    ---------
    uris: str, list of str/Path/file-like
        Paths to the rasterio/gdal files.
        Paths can be provided as list of paths or a path pattern string which is
        interpreted according to the rules used by the Unix shell. The variable name
        is derived from the basename minus extension in case a list of paths:
        ``<name>.<extension>`` and based on the file basename minus pre-, postfix and
        extension in a path pattern: ``<prefix><*name><postfix>.<extension>``
    chunks: int, tuple or dict, optional
        Chunk sizes along each dimension, e.g., 5, (5, 5) or {'x': 5, 'y': 5}.
        If chunks is provided, it used to load the new DataArray into a dask array.
    concat: bool, optional
        If True, concatenate raster along ``concat_dim``. We destinguish the following
        filenames from which the numerical index and variable name are inferred, where
        the variable name is based on the first raster.
        ``<name>_<index>.<extension>``
        ``<name>*<postfix>.<index>`` (PCRaster style; requires path pattern)
        ``<name><index>.<extension>``
        ``<name>.<extension>`` (index based on order)
    concat_dim: str, optional
        Dimension name of concatenate index, by default 'dim0'
    mosaic: bool, optional
        If True create mosaic of several rasters. The variable is named based on
        variable name infered from the first raster.
    mosaic_kwargs: dict, optional
        Mosaic key_word arguments to unify raster crs and/or resolution. See
        :py:meth:`hydromt.merge.merge` for options.
    **kwargs:
        key-word arguments are passed to :py:meth:`hydromt.raster.open_raster`

    Returns
    -------
    data : DataSet
        The newly created DataSet.
    """
    chunks = chunks or {}
    mosaic_kwargs = mosaic_kwargs or {}
    if concat and mosaic:
        raise ValueError("Only one of 'mosaic' or 'concat' can be True.")
    prefix, postfix = "", ""
    if isinstance(uris, str):
        if "*" in uris:
            prefix, postfix = basename(uris).split(".")[0].split("*")
        uris = [fn for fn in glob(uris) if not fn.endswith(".xml")]
    else:
        uris = [str(p) if isinstance(p, Path) else p for p in uris]
    if len(uris) == 0:
        raise OSError("no files to open")

    da_lst, index_lst, fn_attrs = [], [], []
    for i, uri in enumerate(uris):
        # read file
        da = open_raster(uri, chunks=chunks, **kwargs)

        # get name, attrs and index (if concat)
        if hasattr(uri, "path"):  # file-like
            bname = basename(uri.path)
        else:
            bname = basename(uri)
        if concat:
            # name based on basename until postfix or _
            vname = bname.split(".")[0].replace(postfix, "").split("_")[0]
            # index based on postfix behind "_"
            if "_" in bname and bname.split(".")[0].split("_")[1].isdigit():
                index = int(bname.split(".")[0].split("_")[1])
            # index based on file extension (PCRaster style)
            elif "." in bname and bname.split(".")[1].isdigit():
                index = int(bname.split(".")[1])
            # index based on postfix directly after prefix
            elif prefix != "" and bname.split(".")[0].strip(prefix).isdigit():
                index = int(bname.split(".")[0].strip(prefix))
            # index based on file order
            else:
                index = i
            index_lst.append(index)
        else:
            # name based on basename minus pre- & postfix
            vname = bname.split(".")[0].replace(prefix, "").replace(postfix, "")
            da.attrs.update(source_file=bname)
        fn_attrs.append(bname)
        da.name = vname

        if i > 0:
            if not mosaic:
                # check if transform, shape and crs are close
                if not da_lst[0].raster.identical_grid(da):
                    raise xr.MergeError("Geotransform and/or shape do not match")
                # copy coordinates from first raster
                da[da.raster.x_dim] = da_lst[0][da.raster.x_dim]
                da[da.raster.y_dim] = da_lst[0][da.raster.y_dim]
            if concat or mosaic:
                # copy name from first raster
                da.name = da_lst[0].name
        da_lst.append(da)

    if concat or mosaic:
        if concat:
            with dask.config.set(**{"array.slicing.split_large_chunks": False}):
                da = xr.concat(da_lst, dim=concat_dim)
                da.coords[concat_dim] = xr.IndexVariable(concat_dim, index_lst)
                da = da.sortby(concat_dim).transpose(concat_dim, ...)
                da.attrs.update(da_lst[0].attrs)
        else:
            da = merge(da_lst, **mosaic_kwargs)  # spatial merge
            da.attrs.update({"source_file": "; ".join(fn_attrs)})
        ds = da.to_dataset()  # dataset for consistency
    else:
        ds = xr.merge(
            da_lst
        )  # seems that with rioxarray drops all datarrays atrributes not just ds
        ds.attrs = {}

    # update spatial attributes
    if da_lst[0].rio.crs is not None:
        ds.rio.write_crs(da_lst[0].rio.crs, inplace=True)
    ds.rio.write_transform(inplace=True)
    return ds


def open_raster_from_tindex(
    fn_tindex, bbox=None, geom=None, tileindex="location", mosaic_kwargs=None, **kwargs
):
    """Read and merge raster tiles.

    Raster tiles can potentially be in different CRS. Based on a
    tile index file as generated with `gdaltindex`. A bbox or geom describing the
    output area of interest is required.

    Arguments
    ---------
    fn_tindex: path, str
        Path to tile index file.
    bbox : tuple of floats, optional
        (xmin, ymin, xmax, ymax) bounding box in EPGS:4326, by default None.
    geom : geopandas.GeoDataFrame/Series, optional
        A geometry defining the area of interest, by default None. The geom.crs
        defaults to EPSG:4326 if not set.
    tileindex: str
        Field name to hold the file path/location to the indexed rasters
    mosaic_kwargs: dict, optional
        Mosaic key_word arguments to unify raster crs and/or resolution. See
        :py:meth:`~hydromt.merge.merge()` for options.
    **kwargs:
        key-word arguments are passed to :py:meth:`hydromt.io.open_mfraster()`


    Returns
    -------
    data : Dataset
        A single-variable Dataset of merged raster tiles.
    """
    mosaic_kwargs = mosaic_kwargs or {}
    if bbox is not None and geom is None:
        geom = gpd.GeoDataFrame(geometry=[box(*bbox)], crs=4326)
    if geom is None:
        raise ValueError("bbox or geom required in combination with tile_index")
    gdf = gpd.read_file(fn_tindex)
    gdf = gdf.iloc[gdf.sindex.query(geom.to_crs(gdf.crs).union_all())]
    if gdf.index.size == 0:
        raise IOError("No intersecting tiles found.")
    elif tileindex not in gdf.columns:
        raise IOError(f'Tile index "{tileindex}" column missing in tile index file.')
    else:
        root = dirname(fn_tindex)
        paths = []
        for fn in gdf[tileindex]:
            path = Path(str(fn))
            if not path.is_absolute():
                paths.append(Path(abspath(join(root, fn))))
    # read & merge data
    if "dst_bounds" not in mosaic_kwargs:
        mosaic_kwargs.update(mask=geom)  # limit output domain to bbox/geom

    ds_out = open_mfraster(
        paths, mosaic=len(paths) > 1, mosaic_kwargs=mosaic_kwargs, **kwargs
    )
    # clip to extent
    ds_out = ds_out.raster.clip_geom(geom)
    name = ".".join(basename(fn_tindex).split(".")[:-1])
    ds_out = ds_out.rename({ds_out.raster.vars[0]: name})
    return ds_out  # dataset to be consitent with open_mfraster


def open_geodataset(
    fn_locs,
    fn_data=None,
    var_name=None,
    index_dim=None,
    chunks=None,
    crs=None,
    bbox=None,
    geom=None,
    **kwargs,
) -> xr.Dataset:
    """Open and combine geometry location GIS file and timeseries file in a xr.Dataset.

    Arguments
    ---------
    fn_locs: path, str
        Path to geometry location file, see :py:meth:`geopandas.read_file` for options.
        For point location, the file can also be a csv, parquet, xls(x) or xy file,
        see :py:meth:`hydromt.io.open_vector_from_table` for options.
    fn_data: path, str
        Path to data file of which the index dimension which should match the geospatial
        coordinates index.
        This can either be a csv, or parquet with datetime in the first column and the
        location index in the header row, or a netcdf with a time and index dimensions.
    var_name: str, optional
        Name of the variable in case of a csv, or parquet fn_data file. By default,
        None and infered from basename.
    crs: str, `pyproj.CRS`, or dict
        Source coordinate reference system, ignored for files with a native crs.
    bbox : array of float, default None
        Filter features by given bounding box described by [xmin, ymin, xmax, ymax]
        Cannot be used with geom.
    index_dim:
        The dimension to index on.
    chunks:
        The dimensions of the chunks to store the underlying data in.
    geom : GeoDataFrame or GeoSeries | shapely Geometry, default None
        Filter for features that intersect with the geom.
        CRS mis-matches are resolved if given a GeoSeries or GeoDataFrame.
        Cannot be used with bbox.
    **kwargs:
        Key-word argument
    logger : logger object, optional
        The logger object used for logging messages. If not provided, the default
        logger will be used.

    Returns
    -------
    ds: xarray.Dataset
        Dataset with geospatial coordinates.
    """
    chunks = chunks or {}
    if not isfile(fn_locs):
        raise IOError(f"GeoDataset point location file not found: {fn_locs}")
    # For filetype [], only point geometry is supported
    filetype = str(fn_locs).split(".")[-1].lower()
    if filetype in ["csv", "parquet", "xls", "xlsx", "xy"]:
        kwargs.update(assert_gtype="Point")
    # read geometry file
    if bbox:
        bbox: Polygon = box(*bbox)
    gdf = open_vector(fn_locs, crs=crs, bbox=bbox, geom=geom, **kwargs)
    if index_dim is None:
        index_dim = gdf.index.name if gdf.index.name is not None else "index"
    # read timeseries file
    if fn_data is not None and isfile(fn_data):
        da_ts = open_timeseries_from_table(fn_data, name=var_name, index_dim=index_dim)
        ds = vector.GeoDataset.from_gdf(gdf, da_ts)
    elif fn_data is not None:
        raise IOError(f"GeoDataset data file not found: {fn_data}")
    else:
        ds = vector.GeoDataset.from_gdf(gdf)  # coordinates only
    return ds.chunk(chunks)


def open_timeseries_from_table(fn, name=None, index_dim="index", **kwargs):
    """Open timeseries csv or parquet file and parse to xarray.DataArray.

    Accepts files with time index on one dimension and numeric location index on the
    other dimension. In case of string location indices, non-numeric parts are
    filtered from the location index.

    Arguments
    ---------
    fn: path, str
        Path to time series file
    name: str
        variable name, derived from basename of fn if None.
    index_dim:
        the dimension to index on.
    **kwargs:
        key-word arguments are passed to the reader method
    logger:
        The logger to be used. If none probided, the default will be used.



    Returns
    -------
    da: xarray.DataArray
        DataArray
    """
    _, ext = splitext(fn)
    if ext == ".csv":
        csv_kwargs = dict(index_col=0, parse_dates=False)
        csv_kwargs.update(**kwargs)
        df = pd.read_csv(fn, **csv_kwargs)
    elif ext in [".parquet", ".pq"]:
        df = pd.read_parquet(fn, **kwargs)
    else:
        raise ValueError(f"Unknown table file format: {ext}")

    first_index_elt = df.index[0]
    first_col_name = df.columns[0]

    try:
        if isinstance(first_index_elt, (int, float, np.number)):
            raise ValueError()
        pd.to_datetime(first_index_elt)
        # if this succeeds than axis 0 is the time dim
    except ValueError:
        try:
            if isinstance(first_col_name, (int, float, np.number)):
                raise ValueError()
            pd.to_datetime(first_col_name)
            df = df.T
        except ValueError:
            raise ValueError(f"No time index found in file: {fn}")

    if np.dtype(df.index).type != np.datetime64:
        df.index = pd.to_datetime(df.index)

    # try parsing column index to integers
    if isinstance(df.columns[0], str):
        try:
            df.columns = [int("".join(filter(str.isdigit, n))) for n in df.columns]
            assert df.columns.size == np.unique(df.columns).size
        except (ValueError, AssertionError):
            raise ValueError(f"No numeric index found in file: {fn}")
    df.columns.name = index_dim
    name = name if name is not None else basename(fn).split(".")[0]
    return xr.DataArray(df, dims=("time", index_dim), name=name)


def open_vector(
<<<<<<< HEAD
    fn: StrPath,
    driver: Optional[OPEN_VECTOR_DRIVER] = None,
    crs: Optional[CRS] = None,
    dst_crs: Optional[CRS] = None,
    bbox: Optional[Tuple[float]] = None,
    geom: Optional[Union[gpd.GeoDataFrame, gpd.GeoSeries]] = None,
    assert_gtype: Optional[Union[Point, LineString, Polygon]] = None,
    predicate: OPEN_VECTOR_PREDICATE = "intersects",
    logger: Logger = logger,
=======
    fn,
    driver=None,
    crs=None,
    dst_crs=None,
    bbox=None,
    geom=None,
    assert_gtype=None,
    predicate="intersects",
    mode="r",
>>>>>>> a18ba605
    **kwargs,
):
    """Open fiona-compatible geometry, csv, parquet, excel or xy file and parse it.

    Construct a :py:meth:`geopandas.GeoDataFrame` CSV, parquet, or XLS file are
    converted to point geometries based on default columns names
    for the x- and y-coordinates, or if given, the x_dim and y_dim arguments.

    Parameters
    ----------
    fn: str or Path-like,
        path to geometry file
    driver: {'csv', 'xls', 'xy', 'vector', 'parquet'}, optional
        driver used to read the file: :py:meth:`geopandas.open_file` for gdal vector
        files, :py:meth:`hydromt.io.open_vector_from_table`
        for csv, parquet, xls(x) and xy files. By default None, and inferred from
        file extension.
    crs: str, `pyproj.CRS`, or dict
        Source coordinate reference system, ignored for files with a native crs.
    dst_crs: str, `pyproj.CRS`, or dict
        Destination coordinate reference system.
    bbox : array of float, default None
        Filter features by given bounding box described by [xmin, ymin, xmax, ymax]
        Cannot be used with mask.
    geom : GeoDataFrame or GeoSeries | shapely Geometry, default None
        Filter for features that intersect with the mask.
        CRS mis-matches are resolved if given a GeoSeries or GeoDataFrame.
        Cannot be used with bbox.
    assert_gtype : {Point, LineString, Polygon}, optional
        If given, assert geometry type
    predicate : {'intersects', 'within', 'contains', 'overlaps', 'crosses', 'touches'},
        optional. If predicate is provided, the GeoDataFrame is filtered by testing
        the predicate function against each item. Requires bbox or mask.
        By default 'intersects'
    **kwargs:
        Keyword args to be passed to the driver method when opening the file
    logger : logger object, optional
        The logger object used for logging messages. If not provided, the default
        logger will be used.

    Returns
    -------
    gdf : geopandas.GeoDataFrame
        Parsed geometry file
    """
    driver = driver if driver is not None else str(fn).split(".")[-1].lower()
    if driver in ["csv", "parquet", "xls", "xlsx", "xy"]:
        gdf = open_vector_from_table(fn, driver=driver, **kwargs)
    # drivers with multiple relevant files cannot be opened directly, we should pass the uri only

    else:
        if driver == "pyogrio":
            if bbox:
                bbox_shapely = box(*bbox)
            else:
                bbox_shapely = None
            bbox_reader = gis_utils.bbox_from_file_and_filters(
                str(fn), bbox_shapely, geom, crs
            )
            gdf = read_dataframe(str(fn), bbox=bbox_reader, **kwargs)
        else:
            if isinstance(bbox, list):
                bbox = tuple(bbox)
            gdf = gpd.read_file(str(fn), bbox=bbox, mask=geom, **kwargs)

    # check geometry type
    if assert_gtype is not None:
        assert_gtype = np.atleast_1d(assert_gtype)
        if not np.all(np.isin(assert_gtype, GEOMETRY_TYPES)):
            gtype_err = assert_gtype[~np.isin(assert_gtype, GEOMETRY_TYPES)]
            raise ValueError(
                f"geometry type(s) {gtype_err} unknown, select from {GEOMETRY_TYPES}"
            )
        if not np.all(np.isin(gdf.geometry.type, assert_gtype)):
            raise ValueError(f"{fn} contains other geometries than {assert_gtype}")

    # check if crs and filter
    if gdf.crs is None and crs is not None:
        gdf = gdf.set_crs(pyproj.CRS.from_user_input(crs))
    elif gdf.crs is None:
        raise ValueError("The GeoDataFrame has no CRS. Set one using the crs option.")
    if dst_crs is not None:
        gdf = gdf.to_crs(dst_crs)
    # filter points
    if gdf.index.size > 0 and (geom is not None or bbox is not None):
        idx = vector_utils.filter_gdf(gdf, geom=geom, bbox=bbox, predicate=predicate)
        gdf = gdf.iloc[idx, :]
    return gdf


def open_vector_from_table(
    fn,
    driver=None,
    x_dim=None,
    y_dim=None,
    crs=None,
    **kwargs,
):
    r"""Read point geometry files from csv, parquet, xy or excel table files.

    Parameters
    ----------
    driver: {'csv', 'parquet', 'xls', 'xlsx', 'xy'}
        If 'csv' use :py:meth:`pandas.read_csv` to read the data;
        If 'parquet' use :py:meth:`pandas.read_parquet` to read the data;
        If 'xls' or 'xlsx' use :py:meth:`pandas.read_excel` with `engine=openpyxl`
        If 'xy' use :py:meth:`pandas.read_csv` with `index_col=False`, `header=None`,
        `sep='\s+'`.
    x_dim, y_dim: str
        Name of x, y column. By default the x-column header should be one of
        ['x', 'longitude', 'lon', 'long'], and y-column header one of
        ['y', 'latitude', 'lat']. For xy files, which don't have a header,
        the first column is interpreted as x and the second as y column.
    crs: int, dict, or str, optional
        Coordinate reference system, accepts EPSG codes (int or str), proj (str or dict)
        or wkt (str)
    fn:
        The filename to read the table from.
    **kwargs
        Additional keyword arguments that are passed to the underlying drivers.

    Returns
    -------
    gdf: geopandas.GeoDataFrame
        Parsed and filtered point geometries
    """
    driver = driver.lower() if driver is not None else str(fn).split(".")[-1].lower()
    if "index_col" not in kwargs and driver != "parquet":
        kwargs.update(index_col=0)
    if driver == "csv":
        df = pd.read_csv(fn, **kwargs)
    elif driver == "parquet":
        df = pd.read_parquet(fn, **kwargs)
    elif driver in ["xls", "xlsx"]:
        df = pd.read_excel(fn, engine="openpyxl", **kwargs)
    elif driver == "xy":
        x_dim = x_dim if x_dim is not None else "x"
        y_dim = y_dim if y_dim is not None else "y"
        kwargs.update(index_col=False, header=None, sep=r"\s+")
        df = pd.read_csv(fn, **kwargs).rename(columns={0: x_dim, 1: y_dim})
    else:
        raise IOError(f"Driver {driver} unknown.")
    # infer points from table
    df.columns = [c.lower() for c in df.columns]
    if x_dim is None:
        for dim in raster.XDIMS:
            if dim in df.columns:
                x_dim = dim
                break
    if x_dim is None or x_dim not in df.columns:
        raise ValueError(f'x dimension "{x_dim}" not found in columns: {df.columns}.')
    if y_dim is None:
        for dim in raster.YDIMS:
            if dim in df.columns:
                y_dim = dim
                break
    if y_dim is None or y_dim not in df.columns:
        raise ValueError(f'y dimension "{y_dim}" not found in columns: {df.columns}.')
    points = gpd.points_from_xy(df[x_dim], df[y_dim])
    gdf = gpd.GeoDataFrame(df.drop(columns=[x_dim, y_dim]), geometry=points, crs=crs)
    return gdf


def read_workflow_yaml(
    path: StrPath,
) -> Tuple[str, Dict[str, Any], List["HydromtModelStep"]]:
    d = read_yaml(path)
    modeltype = d.pop("modeltype", None)
    model_init = d.pop("global", {})

    # steps are required
    steps = d.pop("steps")

    return modeltype, model_init, steps


def configread(
    config_fn: Union[Path, str],
    defaults: Optional[Dict] = None,
    abs_path: bool = False,
    skip_abspath_sections: Optional[List] = None,
    **kwargs,
) -> Dict:
    """Read configuration/workflow file and parse to (nested) dictionary.

    Parameters
    ----------
    config_fn : Union[Path, str]
        Path to configuration file
    defaults : dict, optional
        Nested dictionary with default options, by default dict()
    abs_path : bool, optional
        If True, parse string values to an absolute path if the a file or folder
        with that name (string value) relative to the config file exist,
        by default False
    skip_abspath_sections: list, optional
        These sections are not evaluated for absolute paths if abs_path=True,
        by default ['update_config']
    **kwargs
        Additional keyword arguments that are passed to the read_ini`
        function.

    Returns
    -------
    cfdict : dict
        Configuration dictionary.
    """
    defaults = defaults or {}
    skip_abspath_sections = skip_abspath_sections or ["setup_config"]
    # read
    ext = splitext(config_fn)[-1].strip()
    if ext in [".yaml", ".yml"]:
        cfdict = read_yaml(config_fn)
    else:
        raise ValueError(f"Unknown extension: {ext} Hydromt only supports yaml")

    # parse absolute paths
    if abs_path:
        root = Path(dirname(config_fn))
        cfdict = _make_config_paths_abs(cfdict, root, skip_abspath_sections)

    # update defaults
    if defaults:
        _cfdict = defaults.copy()
        _cfdict.update(cfdict)
        cfdict = _cfdict
    return cfdict


def parse_values(
    cfdict: dict,
    skip_eval: bool = False,
    skip_eval_sections: Optional[List] = None,
):
    """Parse string values to python default objects.

    Parameters
    ----------
    cfdict : dict
        Configuration dictionary.
    skip_eval : bool, optional
        Set true to skip evaluation, by default False
    skip_eval_sections : List, optional
        List of sections to skip evaluation, by default []

    Returns
    -------
    cfdict : dict
        Configuration dictionary with evaluated values.
    """
    skip_eval_sections = skip_eval_sections or []
    # loop through two-level dict: section, key-value pairs
    for section in cfdict:
        # evaluate yaml items to parse to python default objects:
        if skip_eval or section in skip_eval_sections:
            cfdict[section].update(
                {key: str(var) for key, var in cfdict[section].items()}
            )  # cast None type values to str
            continue  # do not evaluate
        # numbers, tuples, lists, dicts, sets, booleans, and None
        for key, value in cfdict[section].items():
            try:
                value = literal_eval(value)
            except Exception:
                pass
            if isinstance(value, str) and len(value) == 0:
                value = None
            cfdict[section].update({key: value})
    return cfdict


def read_nc(
    filename_template: StrPath,
    root: Path,
    mask_and_scale: bool = False,
    single_var_as_array: bool = True,
    load: bool = False,
    **kwargs,
) -> Dict[str, xr.Dataset]:
    """Read netcdf files at <root>/<fn> and return as dict of xarray.Dataset.

    NOTE: Unless `single_var_as_array` is set to False a single-variable data source
    will be returned as :py:class:`xarray.DataArray` rather than
    :py:class:`xarray.Dataset`.
    key-word arguments are passed to :py:func:`xarray.open_dataset`.

    Parameters
    ----------
    fn : str
        filename relative to model root, may contain wildcards
    mask_and_scale : bool, optional
        If True, replace array values equal to _FillValue with NA and scale values
        according to the formula original_values * scale_factor + add_offset, where
        _FillValue, scale_factor and add_offset are taken from variable attributes
        (if they exist).
    single_var_as_array : bool, optional
        If True, return a DataArray if the dataset consists of a single variable.
        If False, always return a Dataset. By default True.
    load : bool, optional
        If True, the data is loaded into memory. By default False.
    **kwargs:
        Additional keyword arguments that are passed to the `xr.open_dataset`
        function.

    Returns
    -------
    Dict[str, xr.Dataset]
        dict of xarray.Dataset
    """
    ncs = dict()
    path_template = root / filename_template

    path_glob, _, regex = ConventionResolver()._expand_uri_placeholders(
        str(path_template)
    )
    path_glob = glob(path_glob)
    for path in path_glob:
        name = ".".join(regex.match(path).groups())  # type: ignore
        # Load data to allow overwritting in r+ mode
        if load:
            ds = xr.open_dataset(path, mask_and_scale=mask_and_scale, **kwargs).load()
            ds.close()
        else:
            ds = xr.open_dataset(path, mask_and_scale=mask_and_scale, **kwargs)
        # set geo coord if present as coordinate of dataset
        if GEO_MAP_COORD in ds.data_vars:
            ds = ds.set_coords(GEO_MAP_COORD)
        # single-variable Dataset to DataArray
        if single_var_as_array and len(ds.data_vars) == 1:
            (ds,) = ds.data_vars.values()
        ncs.update({name: ds})
    return ncs


def read_yaml(path: StrPath) -> Dict[str, Any]:
    """Read yaml file and return as dict."""
    with open(path, "rb") as stream:
        yml = load_yaml(stream)

    return yml


def parse_yaml(text: str) -> Dict[str, Any]:
    return load_yaml(text)


def read_toml(path: StrPath) -> Dict[str, Any]:
    """Read toml file and return as dict."""
    with open(path, "rb") as f:
        data = load_toml(f)

    return data


def _yml_from_uri_or_path(uri_or_path: Union[Path, str]) -> Dict:
    if _is_valid_url(str(uri_or_path)):
        with fetch(str(uri_or_path), stream=True) as r:
            r.raise_for_status()
            yml = parse_yaml(r.text)

    else:
        yml = read_yaml(uri_or_path)
    return yml<|MERGE_RESOLUTION|>--- conflicted
+++ resolved
@@ -4,6 +4,7 @@
 from ast import literal_eval
 from glob import glob
 from io import IOBase
+from logging import Logger
 from os.path import abspath, basename, dirname, isfile, join, splitext
 from pathlib import Path
 from typing import TYPE_CHECKING, Any, Dict, List, Literal, Optional, Tuple, Union
@@ -581,7 +582,6 @@
 
 
 def open_vector(
-<<<<<<< HEAD
     fn: StrPath,
     driver: Optional[OPEN_VECTOR_DRIVER] = None,
     crs: Optional[CRS] = None,
@@ -591,17 +591,6 @@
     assert_gtype: Optional[Union[Point, LineString, Polygon]] = None,
     predicate: OPEN_VECTOR_PREDICATE = "intersects",
     logger: Logger = logger,
-=======
-    fn,
-    driver=None,
-    crs=None,
-    dst_crs=None,
-    bbox=None,
-    geom=None,
-    assert_gtype=None,
-    predicate="intersects",
-    mode="r",
->>>>>>> a18ba605
     **kwargs,
 ):
     """Open fiona-compatible geometry, csv, parquet, excel or xy file and parse it.
