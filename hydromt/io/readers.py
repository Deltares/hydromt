"""Implementations for all of the necessary IO reading for HydroMT."""

import logging
from ast import literal_eval
from glob import glob
from io import IOBase
from os.path import abspath, basename, dirname, isfile, join, splitext
from pathlib import Path
from typing import TYPE_CHECKING, Any, Dict, List, Literal, Optional, Tuple, Union

import dask
import geopandas as gpd
import numpy as np
import pandas as pd
import pyproj
import rasterio
import rioxarray
import xarray as xr
from pyogrio import read_dataframe
from pyproj import CRS
from requests import get as fetch
from shapely.geometry import LineString, Point, Polygon, box
from shapely.geometry.base import GEOMETRY_TYPES
from tomli import load as load_toml
from yaml import safe_load as load_yaml

from hydromt._typing.type_def import StrPath
from hydromt._utils.path import _make_config_paths_abs
from hydromt._utils.uris import _is_valid_url
from hydromt.data_catalog.uri_resolvers.convention_resolver import ConventionResolver
from hydromt.gis import gis_utils, raster, vector, vector_utils
from hydromt.gis.raster import GEO_MAP_COORD
from hydromt.gis.raster_merge import merge

if TYPE_CHECKING:
    from hydromt._validators.model_config import HydromtModelStep

logger = logging.getLogger(__name__)

__all__ = [
    "open_mfcsv",
    "open_raster",
    "open_mfraster",
    "open_raster_from_tindex",
    "open_vector",
    "open_geodataset",
    "open_vector_from_table",
    "open_timeseries_from_table",
    "read_yaml",
    "read_toml",
]

OPEN_VECTOR_PREDICATE = Literal[
    "intersects", "within", "contains", "overlaps", "crosses", "touches"
]
OPEN_VECTOR_DRIVER = Literal["csv", "xls", "xy", "vector", "parquet"]


def open_mfcsv(
    paths: Dict[Union[str, int], Union[str, Path]],
    concat_dim: str,
    driver_kwargs: Optional[Dict[str, Any]] = None,
    variable_axis: Literal[0, 1] = 1,
    segmented_by: Literal["id", "var"] = "id",
) -> xr.Dataset:
    """Open multiple csv files as single Dataset.

    Arguments
    ---------
    paths : Dict[str | int, str | Path],
        Dictionary containing a id -> filename mapping. Here the ids,
        should correspond to the values of the `concat_dim` dimension and
        the corresponding setting of `segmented_by`. I.e. if files are
        segmented by id, these should contain ids. If the files are
        segmented by var, the keys of this dictionaires should be the
        names of the variables.
    concat_dim : str,
        name of the dimension that will be created by concatinating
        all of the supplied csv files.
    driver_kwargs : Dict[str, Any],
        Any additional arguments to be passed to pandas' `read_csv` function.
    variable_axis : Literal[0, 1] = 1,
        The axis along which your variables or ids are. so if the csvs have the
        columns as variable names, you would leave this as 1. If the variables
        are along the index, set this to 0. If you are unsure leave it as default.
    segmented_by: str
        How the csv files are segmented. Options are "id" or "var".  "id" should refer
        to the values of `concat_dim`. Segmented by id means csv files contain all
        variables for one id. Segmented by var or contain all ids for a
        single variable.

    Returns
    -------
    data : Dataset
        The newly created Dataset.
    """
    ds = xr.Dataset()
    if variable_axis not in [0, 1]:
        raise ValueError(f"there is no axis {variable_axis} available in 2D csv files")
    if segmented_by not in ["id", "var"]:
        raise ValueError(
            f"Unknown segmentation provided: {segmented_by}, options are ['var','id']"
        )

    csv_kwargs = {"index_col": 0}
    if driver_kwargs is not None:
        csv_kwargs.update(**driver_kwargs)

    # we'll just pick the first one we parse
    csv_index_name = None
    dfs = []
    for id, path in paths.items():
        df = pd.read_csv(path, **csv_kwargs)
        if variable_axis == 0:
            df = df.T

        if csv_index_name is None:
            # we're in the first loop
            if df.index.name is None:
                csv_index_name = "index"
            else:
                csv_index_name = df.index.name
        else:
            # could have done this in one giant boolean expression but throught
            # this was clearer
            if df.index.name is None:
                if not csv_index_name == "index":
                    logger.warning(
                        f"csv file {path} has inconsistent index name: {df.index.name}"
                        f"expected {csv_index_name} as it's the first one found."
                    )
            else:
                if not csv_index_name == df.index.name:
                    logger.warning(
                        f"csv file {path} has inconsistent index name: {df.index.name}"
                        f"expected {csv_index_name} as it's the first one found."
                    )

        if segmented_by == "id":
            df[concat_dim] = id
        elif segmented_by == "var":
            df["var"] = id
            df = df.reset_index().melt(id_vars=["var", "time"], var_name=concat_dim)
        else:
            raise RuntimeError(
                "Reached unknown segmentation branch (this should be impossible):"
                f" {segmented_by}, options are ['var','id']"
            )

        dfs.append(df)

    if segmented_by == "id":
        all_dfs_combined = (
            pd.concat(dfs, axis=0).reset_index().set_index([concat_dim, csv_index_name])
        )
    elif segmented_by == "var":
        all_dfs_combined = (
            pd.concat(dfs, axis=0)
            .pivot(index=[concat_dim, csv_index_name], columns="var")
            .droplevel(0, axis=1)
            .rename_axis(None, axis=1)
        )
    else:
        raise RuntimeError(
            "Reached unknown segmentation branch (this should be impossible):"
            f" {segmented_by}, options are ['var','id']"
        )
    ds = xr.Dataset.from_dataframe(all_dfs_combined)
    if "Unnamed: 0" in ds.data_vars:
        ds = ds.drop_vars("Unnamed: 0")
    return ds


def open_raster(
    uri: Union[StrPath, IOBase, rasterio.DatasetReader, rasterio.vrt.WarpedVRT],
    mask_nodata: bool = False,
    chunks: Union[int, Tuple[int, ...], Dict[str, int], None] = None,
    nodata: Union[int, float, None] = None,
    **kwargs,
) -> xr.DataArray:
    """Open a gdal-readable file with rasterio based on.

    :py:meth:`rioxarray.open_rasterio`, but return squeezed DataArray.

    Arguments
    ---------
    filename : str, path, file-like, rasterio.DatasetReader, or rasterio.WarpedVRT
        Path to the file to open. Or already open rasterio dataset.
    mask_nodata : bool, optional
        set nodata values to np.nan (xarray default nodata value)
    nodata: int, float, optional
        Set nodata value if missing
    chunks : int, tuple or dict, optional
        Chunk sizes along each dimension, e.g., ``5``, ``(5, 5)`` or
        ``{'x': 5, 'y': 5}``. If chunks is provided, it used to load the new
        DataArray into a dask array.
    **kwargs:
        key-word arguments are passed to :py:meth:`xarray.open_dataset` with
        "rasterio" engine.
    logger : logger object, optional
        The logger object used for logging messages. If not provided, the default
        logger will be used.

    Returns
    -------
    data : DataArray
        DataArray
    """
    chunks = chunks or {}
    kwargs.update(masked=mask_nodata, default_name="data", chunks=chunks)
    if not mask_nodata:  # if mask_and_scale by default True in xarray ?
        kwargs.update(mask_and_scale=False)
    if isinstance(uri, IOBase):  # file-like does not handle chunks
        logger.warning("Removing chunks to read and load remote data.")
        kwargs.pop("chunks")
    # keep only 2D DataArray
    da = rioxarray.open_rasterio(uri, **kwargs).squeeze(drop=True)
    # set missing _FillValue
    if mask_nodata:
        da.raster.set_nodata(np.nan)
    elif da.raster.nodata is None:
        if nodata is not None:
            da.raster.set_nodata(nodata)
        else:
            logger.warning(f"nodata value missing for {uri}")
    # there is no option for scaling but not masking ...
    scale_factor = da.attrs.pop("scale_factor", 1)
    add_offset = da.attrs.pop("add_offset", 0)
    if not mask_nodata and (scale_factor != 1 or add_offset != 0):
        raise NotImplementedError(
            "scale and offset in combination with mask_nodata==False is not supported."
        )
    return da


def open_mfraster(
    uris: Union[str, List[StrPath]],
    chunks: Union[int, Tuple[int, ...], Dict[str, int], None] = None,
    concat: bool = False,
    concat_dim: str = "dim0",
    mosaic: bool = False,
    mosaic_kwargs: Optional[Dict[str, Any]] = None,
    **kwargs,
) -> xr.Dataset:
    """Open multiple gdal-readable files as single Dataset with geospatial attributes.

    Each raster is turned into a DataArray with its name inferred from the filename.
    By default all DataArray are assumed to be on an identical grid and the output
    dataset is a merge of the rasters.
    If ``concat`` the DataArrays are concatenated along ``concat_dim`` returning a
    Dataset with a single 3D DataArray.
    If ``mosaic`` the DataArrays are concatenated along the the spatial dimensions
    using :py:meth:`~hydromt.raster.merge`.

    Arguments
    ---------
    uris: str, list of str/Path/file-like
        Paths to the rasterio/gdal files.
        Paths can be provided as list of paths or a path pattern string which is
        interpreted according to the rules used by the Unix shell. The variable name
        is derived from the basename minus extension in case a list of paths:
        ``<name>.<extension>`` and based on the file basename minus pre-, postfix and
        extension in a path pattern: ``<prefix><*name><postfix>.<extension>``
    chunks: int, tuple or dict, optional
        Chunk sizes along each dimension, e.g., 5, (5, 5) or {'x': 5, 'y': 5}.
        If chunks is provided, it used to load the new DataArray into a dask array.
    concat: bool, optional
        If True, concatenate raster along ``concat_dim``. We destinguish the following
        filenames from which the numerical index and variable name are inferred, where
        the variable name is based on the first raster.
        ``<name>_<index>.<extension>``
        ``<name>*<postfix>.<index>`` (PCRaster style; requires path pattern)
        ``<name><index>.<extension>``
        ``<name>.<extension>`` (index based on order)
    concat_dim: str, optional
        Dimension name of concatenate index, by default 'dim0'
    mosaic: bool, optional
        If True create mosaic of several rasters. The variable is named based on
        variable name infered from the first raster.
    mosaic_kwargs: dict, optional
        Mosaic key_word arguments to unify raster crs and/or resolution. See
        :py:meth:`hydromt.merge.merge` for options.
    **kwargs:
        key-word arguments are passed to :py:meth:`hydromt.raster.open_raster`

    Returns
    -------
    data : DataSet
        The newly created DataSet.
    """
    chunks = chunks or {}
    mosaic_kwargs = mosaic_kwargs or {}
    if concat and mosaic:
        raise ValueError("Only one of 'mosaic' or 'concat' can be True.")
    prefix, postfix = "", ""
    if isinstance(uris, str):
        if "*" in uris:
            prefix, postfix = basename(uris).split(".")[0].split("*")
        uris = [path for path in glob(uris) if not path.endswith(".xml")]
    else:
        uris = [str(p) if isinstance(p, Path) else p for p in uris]
    if len(uris) == 0:
        raise OSError("no files to open")

    da_lst, index_lst, file_attrs = [], [], []
    for i, uri in enumerate(uris):
        # read file
        da = open_raster(uri, chunks=chunks, **kwargs)

        # get name, attrs and index (if concat)
        if hasattr(uri, "path"):  # file-like
            bname = basename(uri.path)
        else:
            bname = basename(uri)
        if concat:
            # name based on basename until postfix or _
            vname = bname.split(".")[0].replace(postfix, "").split("_")[0]
            # index based on postfix behind "_"
            if "_" in bname and bname.split(".")[0].split("_")[1].isdigit():
                index = int(bname.split(".")[0].split("_")[1])
            # index based on file extension (PCRaster style)
            elif "." in bname and bname.split(".")[1].isdigit():
                index = int(bname.split(".")[1])
            # index based on postfix directly after prefix
            elif prefix != "" and bname.split(".")[0].strip(prefix).isdigit():
                index = int(bname.split(".")[0].strip(prefix))
            # index based on file order
            else:
                index = i
            index_lst.append(index)
        else:
            # name based on basename minus pre- & postfix
            vname = bname.split(".")[0].replace(prefix, "").replace(postfix, "")
            da.attrs.update(source_file=bname)
        file_attrs.append(bname)
        da.name = vname

        if i > 0:
            if not mosaic:
                # check if transform, shape and crs are close
                if not da_lst[0].raster.identical_grid(da):
                    raise xr.MergeError("Geotransform and/or shape do not match")
                # copy coordinates from first raster
                da[da.raster.x_dim] = da_lst[0][da.raster.x_dim]
                da[da.raster.y_dim] = da_lst[0][da.raster.y_dim]
            if concat or mosaic:
                # copy name from first raster
                da.name = da_lst[0].name
        da_lst.append(da)

    if concat or mosaic:
        if concat:
            with dask.config.set(**{"array.slicing.split_large_chunks": False}):
                da = xr.concat(da_lst, dim=concat_dim)
                da.coords[concat_dim] = xr.IndexVariable(concat_dim, index_lst)
                da = da.sortby(concat_dim).transpose(concat_dim, ...)
                da.attrs.update(da_lst[0].attrs)
        else:
            da = merge(da_lst, **mosaic_kwargs)  # spatial merge
            da.attrs.update({"source_file": "; ".join(file_attrs)})
        ds = da.to_dataset()  # dataset for consistency
    else:
        ds = xr.merge(
            da_lst
        )  # seems that with rioxarray drops all datarrays atrributes not just ds
        ds.attrs = {}

    # update spatial attributes
    if da_lst[0].rio.crs is not None:
        ds.rio.write_crs(da_lst[0].rio.crs, inplace=True)
    ds.rio.write_transform(inplace=True)
    return ds


def open_raster_from_tindex(
    tindex_path,
    bbox=None,
    geom=None,
    tileindex="location",
    mosaic_kwargs=None,
    **kwargs,
):
    """Read and merge raster tiles.

    Raster tiles can potentially be in different CRS. Based on a
    tile index file as generated with `gdaltindex`. A bbox or geom describing the
    output area of interest is required.

    Arguments
    ---------
    tindex_path: path, str
        Path to tile index file.
    bbox : tuple of floats, optional
        (xmin, ymin, xmax, ymax) bounding box in EPGS:4326, by default None.
    geom : geopandas.GeoDataFrame/Series, optional
        A geometry defining the area of interest, by default None. The geom.crs
        defaults to EPSG:4326 if not set.
    tileindex: str
        Field name to hold the file path/location to the indexed rasters
    mosaic_kwargs: dict, optional
        Mosaic key_word arguments to unify raster crs and/or resolution. See
        :py:meth:`~hydromt.merge.merge()` for options.
    **kwargs:
        key-word arguments are passed to :py:meth:`hydromt.io.open_mfraster()`


    Returns
    -------
    data : Dataset
        A single-variable Dataset of merged raster tiles.
    """
    mosaic_kwargs = mosaic_kwargs or {}
    if bbox is not None and geom is None:
        geom = gpd.GeoDataFrame(geometry=[box(*bbox)], crs=4326)
    if geom is None:
        raise ValueError("bbox or geom required in combination with tile_index")
<<<<<<< HEAD
    gdf = gpd.read_file(fn_tindex)
    gdf = gdf.iloc[gdf.sindex.query(geom.to_crs(gdf.crs).union_all())]
=======
    gdf = gpd.read_file(tindex_path)
    gdf = gdf.iloc[gdf.sindex.query(geom.to_crs(gdf.crs).unary_union)]
>>>>>>> 3364878e
    if gdf.index.size == 0:
        raise IOError("No intersecting tiles found.")
    elif tileindex not in gdf.columns:
        raise IOError(f'Tile index "{tileindex}" column missing in tile index file.')
    else:
        root = dirname(tindex_path)
        paths = []
        for path in gdf[tileindex]:
            path = Path(str(path))
            if not path.is_absolute():
                paths.append(Path(abspath(join(root, path))))
    # read & merge data
    if "dst_bounds" not in mosaic_kwargs:
        mosaic_kwargs.update(mask=geom)  # limit output domain to bbox/geom

    ds_out = open_mfraster(
        paths, mosaic=len(paths) > 1, mosaic_kwargs=mosaic_kwargs, **kwargs
    )
    # clip to extent
    ds_out = ds_out.raster.clip_geom(geom)
    name = ".".join(basename(tindex_path).split(".")[:-1])
    ds_out = ds_out.rename({ds_out.raster.vars[0]: name})
    return ds_out  # dataset to be consitent with open_mfraster


def open_geodataset(
    loc_path,
    data_path=None,
    var_name=None,
    index_dim=None,
    chunks=None,
    crs=None,
    bbox=None,
    geom=None,
    **kwargs,
) -> xr.Dataset:
    """Open and combine geometry location GIS file and timeseries file in a xr.Dataset.

    Arguments
    ---------
    loc_path: path, str
        Path to geometry location file, see :py:meth:`geopandas.read_file` for options.
        For point location, the file can also be a csv, parquet, xls(x) or xy file,
        see :py:meth:`hydromt.io.open_vector_from_table` for options.
    data_path: path, str
        Path to data file of which the index dimension which should match the geospatial
        coordinates index.
        This can either be a csv, or parquet with datetime in the first column and the
        location index in the header row, or a netcdf with a time and index dimensions.
    var_name: str, optional
        Name of the variable in case of a csv, or parquet data_path file. By default,
        None and infered from basename.
    crs: str, `pyproj.CRS`, or dict
        Source coordinate reference system, ignored for files with a native crs.
    bbox : array of float, default None
        Filter features by given bounding box described by [xmin, ymin, xmax, ymax]
        Cannot be used with geom.
    index_dim:
        The dimension to index on.
    chunks:
        The dimensions of the chunks to store the underlying data in.
    geom : GeoDataFrame or GeoSeries | shapely Geometry, default None
        Filter for features that intersect with the geom.
        CRS mis-matches are resolved if given a GeoSeries or GeoDataFrame.
        Cannot be used with bbox.
    **kwargs:
        Key-word argument
    logger : logger object, optional
        The logger object used for logging messages. If not provided, the default
        logger will be used.

    Returns
    -------
    ds: xarray.Dataset
        Dataset with geospatial coordinates.
    """
    chunks = chunks or {}
    if not isfile(loc_path):
        raise IOError(f"GeoDataset point location file not found: {loc_path}")
    # For filetype [], only point geometry is supported
    filetype = str(loc_path).split(".")[-1].lower()
    if filetype in ["csv", "parquet", "xls", "xlsx", "xy"]:
        kwargs.update(assert_gtype="Point")
    # read geometry file
    if bbox:
        bbox: Polygon = box(*bbox)
    gdf = open_vector(loc_path, crs=crs, bbox=bbox, geom=geom, **kwargs)
    if index_dim is None:
        index_dim = gdf.index.name if gdf.index.name is not None else "index"
    # read timeseries file
    if data_path is not None and isfile(data_path):
        da_ts = open_timeseries_from_table(
            data_path, name=var_name, index_dim=index_dim
        )
        ds = vector.GeoDataset.from_gdf(gdf, da_ts)
    elif data_path is not None:
        raise IOError(f"GeoDataset data file not found: {data_path}")
    else:
        ds = vector.GeoDataset.from_gdf(gdf)  # coordinates only
    return ds.chunk(chunks)


def open_timeseries_from_table(path, name=None, index_dim="index", **kwargs):
    """Open timeseries csv or parquet file and parse to xarray.DataArray.

    Accepts files with time index on one dimension and numeric location index on the
    other dimension. In case of string location indices, non-numeric parts are
    filtered from the location index.

    Arguments
    ---------
    path: path, str
        Path to time series file
    name: str
        variable name, derived from basename of path if None.
    index_dim:
        the dimension to index on.
    **kwargs:
        key-word arguments are passed to the reader method
    logger:
        The logger to be used. If none probided, the default will be used.



    Returns
    -------
    da: xarray.DataArray
        DataArray
    """
    _, ext = splitext(path)
    if ext == ".csv":
        csv_kwargs = dict(index_col=0, parse_dates=False)
        csv_kwargs.update(**kwargs)
        df = pd.read_csv(path, **csv_kwargs)
    elif ext in [".parquet", ".pq"]:
        df = pd.read_parquet(path, **kwargs)
    else:
        raise ValueError(f"Unknown table file format: {ext}")

    first_index_elt = df.index[0]
    first_col_name = df.columns[0]

    try:
        if isinstance(first_index_elt, (int, float, np.number)):
            raise ValueError()
        pd.to_datetime(first_index_elt)
        # if this succeeds than axis 0 is the time dim
    except ValueError:
        try:
            if isinstance(first_col_name, (int, float, np.number)):
                raise ValueError()
            pd.to_datetime(first_col_name)
            df = df.T
        except ValueError:
            raise ValueError(f"No time index found in file: {path}")

    if np.dtype(df.index).type != np.datetime64:
        df.index = pd.to_datetime(df.index)

    # try parsing column index to integers
    if isinstance(df.columns[0], str):
        try:
            df.columns = [int("".join(filter(str.isdigit, n))) for n in df.columns]
            assert df.columns.size == np.unique(df.columns).size
        except (ValueError, AssertionError):
            raise ValueError(f"No numeric index found in file: {path}")
    df.columns.name = index_dim
    name = name if name is not None else basename(path).split(".")[0]
    return xr.DataArray(df, dims=("time", index_dim), name=name)


def open_vector(
<<<<<<< HEAD
    fn: StrPath,
    driver: Optional[OPEN_VECTOR_DRIVER] = None,
    crs: Optional[CRS] = None,
    dst_crs: Optional[CRS] = None,
    bbox: Optional[Tuple[float]] = None,
    geom: Optional[Union[gpd.GeoDataFrame, gpd.GeoSeries]] = None,
    assert_gtype: Optional[Union[Point, LineString, Polygon]] = None,
    predicate: OPEN_VECTOR_PREDICATE = "intersects",
=======
    path,
    driver=None,
    crs=None,
    dst_crs=None,
    bbox=None,
    geom=None,
    assert_gtype=None,
    predicate="intersects",
    mode="r",
>>>>>>> 3364878e
    **kwargs,
):
    """Open fiona-compatible geometry, csv, parquet, excel or xy file and parse it.

    Construct a :py:meth:`geopandas.GeoDataFrame` CSV, parquet, or XLS file are
    converted to point geometries based on default columns names
    for the x- and y-coordinates, or if given, the x_dim and y_dim arguments.

    Parameters
    ----------
    path: str or Path-like,
        path to geometry file
    driver: {'csv', 'xls', 'xy', 'vector', 'parquet'}, optional
        driver used to read the file: :py:meth:`geopandas.open_file` for gdal vector
        files, :py:meth:`hydromt.io.open_vector_from_table`
        for csv, parquet, xls(x) and xy files. By default None, and inferred from
        file extension.
    crs: str, `pyproj.CRS`, or dict
        Source coordinate reference system, ignored for files with a native crs.
    dst_crs: str, `pyproj.CRS`, or dict
        Destination coordinate reference system.
    bbox : array of float, default None
        Filter features by given bounding box described by [xmin, ymin, xmax, ymax]
        Cannot be used with mask.
    geom : GeoDataFrame or GeoSeries | shapely Geometry, default None
        Filter for features that intersect with the mask.
        CRS mis-matches are resolved if given a GeoSeries or GeoDataFrame.
        Cannot be used with bbox.
    assert_gtype : {Point, LineString, Polygon}, optional
        If given, assert geometry type
    predicate : {'intersects', 'within', 'contains', 'overlaps', 'crosses', 'touches'},
        optional. If predicate is provided, the GeoDataFrame is filtered by testing
        the predicate function against each item. Requires bbox or mask.
        By default 'intersects'
    **kwargs:
        Keyword args to be passed to the driver method when opening the file

    Returns
    -------
    gdf : geopandas.GeoDataFrame
        Parsed geometry file
    """
    driver = driver if driver is not None else str(path).split(".")[-1].lower()
    if driver in ["csv", "parquet", "xls", "xlsx", "xy"]:
        gdf = open_vector_from_table(path, driver=driver, **kwargs)
    # drivers with multiple relevant files cannot be opened directly, we should pass the uri only

    else:
        if driver == "pyogrio":
            if bbox:
                bbox_shapely = box(*bbox)
            else:
                bbox_shapely = None
            bbox_reader = gis_utils.bbox_from_file_and_filters(
                str(path), bbox_shapely, geom, crs
            )
<<<<<<< HEAD
            gdf = read_dataframe(str(fn), bbox=bbox_reader, **kwargs)
        else:
            if isinstance(bbox, list):
                bbox = tuple(bbox)
            gdf = gpd.read_file(str(fn), bbox=bbox, mask=geom, **kwargs)
=======
            gdf = read_dataframe(str(path), bbox=bbox_reader, mode=mode, **kwargs)
        else:
            gdf = gpd.read_file(str(path), bbox=bbox, mask=geom, mode=mode, **kwargs)
>>>>>>> 3364878e

    # check geometry type
    if assert_gtype is not None:
        assert_gtype = np.atleast_1d(assert_gtype)
        if not np.all(np.isin(assert_gtype, GEOMETRY_TYPES)):
            gtype_err = assert_gtype[~np.isin(assert_gtype, GEOMETRY_TYPES)]
            raise ValueError(
                f"geometry type(s) {gtype_err} unknown, select from {GEOMETRY_TYPES}"
            )
        if not np.all(np.isin(gdf.geometry.type, assert_gtype)):
            raise ValueError(f"{path} contains other geometries than {assert_gtype}")

    # check if crs and filter
    if gdf.crs is None and crs is not None:
        gdf = gdf.set_crs(pyproj.CRS.from_user_input(crs))
    elif gdf.crs is None:
        raise ValueError("The GeoDataFrame has no CRS. Set one using the crs option.")
    if dst_crs is not None:
        gdf = gdf.to_crs(dst_crs)
    # filter points
    if gdf.index.size > 0 and (geom is not None or bbox is not None):
        idx = vector_utils.filter_gdf(gdf, geom=geom, bbox=bbox, predicate=predicate)
        gdf = gdf.iloc[idx, :]
    return gdf


def open_vector_from_table(
    path,
    driver=None,
    x_dim=None,
    y_dim=None,
    crs=None,
    **kwargs,
):
    r"""Read point geometry files from csv, parquet, xy or excel table files.

    Parameters
    ----------
    driver: {'csv', 'parquet', 'xls', 'xlsx', 'xy'}
        If 'csv' use :py:meth:`pandas.read_csv` to read the data;
        If 'parquet' use :py:meth:`pandas.read_parquet` to read the data;
        If 'xls' or 'xlsx' use :py:meth:`pandas.read_excel` with `engine=openpyxl`
        If 'xy' use :py:meth:`pandas.read_csv` with `index_col=False`, `header=None`,
        `sep='\s+'`.
    x_dim, y_dim: str
        Name of x, y column. By default the x-column header should be one of
        ['x', 'longitude', 'lon', 'long'], and y-column header one of
        ['y', 'latitude', 'lat']. For xy files, which don't have a header,
        the first column is interpreted as x and the second as y column.
    crs: int, dict, or str, optional
        Coordinate reference system, accepts EPSG codes (int or str), proj (str or dict)
        or wkt (str)
    path:
        The filename to read the table from.
    **kwargs
        Additional keyword arguments that are passed to the underlying drivers.

    Returns
    -------
    gdf: geopandas.GeoDataFrame
        Parsed and filtered point geometries
    """
    driver = driver.lower() if driver is not None else str(path).split(".")[-1].lower()
    if "index_col" not in kwargs and driver != "parquet":
        kwargs.update(index_col=0)
    if driver == "csv":
        df = pd.read_csv(path, **kwargs)
    elif driver == "parquet":
        df = pd.read_parquet(path, **kwargs)
    elif driver in ["xls", "xlsx"]:
        df = pd.read_excel(path, engine="openpyxl", **kwargs)
    elif driver == "xy":
        x_dim = x_dim if x_dim is not None else "x"
        y_dim = y_dim if y_dim is not None else "y"
        kwargs.update(index_col=False, header=None, sep=r"\s+")
        df = pd.read_csv(path, **kwargs).rename(columns={0: x_dim, 1: y_dim})
    else:
        raise IOError(f"Driver {driver} unknown.")
    # infer points from table
    df.columns = [c.lower() for c in df.columns]
    if x_dim is None:
        for dim in raster.XDIMS:
            if dim in df.columns:
                x_dim = dim
                break
    if x_dim is None or x_dim not in df.columns:
        raise ValueError(f'x dimension "{x_dim}" not found in columns: {df.columns}.')
    if y_dim is None:
        for dim in raster.YDIMS:
            if dim in df.columns:
                y_dim = dim
                break
    if y_dim is None or y_dim not in df.columns:
        raise ValueError(f'y dimension "{y_dim}" not found in columns: {df.columns}.')
    points = gpd.points_from_xy(df[x_dim], df[y_dim])
    gdf = gpd.GeoDataFrame(df.drop(columns=[x_dim, y_dim]), geometry=points, crs=crs)
    return gdf


def read_workflow_yaml(
    path: StrPath,
) -> Tuple[str, Dict[str, Any], List["HydromtModelStep"]]:
    d = read_yaml(path)
    modeltype = d.pop("modeltype", None)
    model_init = d.pop("global", {})

    # steps are required
    steps = d.pop("steps")

    return modeltype, model_init, steps


def configread(
    config_path: Union[Path, str],
    defaults: Optional[Dict] = None,
    abs_path: bool = False,
    skip_abspath_sections: Optional[List] = None,
    **kwargs,
) -> Dict:
    """Read configuration/workflow file and parse to (nested) dictionary.

    Parameters
    ----------
    config_path : Union[Path, str]
        Path to configuration file
    defaults : dict, optional
        Nested dictionary with default options, by default dict()
    abs_path : bool, optional
        If True, parse string values to an absolute path if the a file or folder
        with that name (string value) relative to the config file exist,
        by default False
    skip_abspath_sections: list, optional
        These sections are not evaluated for absolute paths if abs_path=True,
        by default ['update_config']
    **kwargs
        Additional keyword arguments that are passed to the read_ini`
        function.

    Returns
    -------
    cfdict : dict
        Configuration dictionary.
    """
    defaults = defaults or {}
    skip_abspath_sections = skip_abspath_sections or ["setup_config"]
    # read
    ext = splitext(config_path)[-1].strip()
    if ext in [".yaml", ".yml"]:
        cfdict = read_yaml(config_path)
    else:
        raise ValueError(f"Unknown extension: {ext} Hydromt only supports yaml")

    # parse absolute paths
    if abs_path:
        root = Path(dirname(config_path))
        cfdict = _make_config_paths_abs(cfdict, root, skip_abspath_sections)

    # update defaults
    if defaults:
        _cfdict = defaults.copy()
        _cfdict.update(cfdict)
        cfdict = _cfdict
    return cfdict


def parse_values(
    cfdict: dict,
    skip_eval: bool = False,
    skip_eval_sections: Optional[List] = None,
):
    """Parse string values to python default objects.

    Parameters
    ----------
    cfdict : dict
        Configuration dictionary.
    skip_eval : bool, optional
        Set true to skip evaluation, by default False
    skip_eval_sections : List, optional
        List of sections to skip evaluation, by default []

    Returns
    -------
    cfdict : dict
        Configuration dictionary with evaluated values.
    """
    skip_eval_sections = skip_eval_sections or []
    # loop through two-level dict: section, key-value pairs
    for section in cfdict:
        # evaluate yaml items to parse to python default objects:
        if skip_eval or section in skip_eval_sections:
            cfdict[section].update(
                {key: str(var) for key, var in cfdict[section].items()}
            )  # cast None type values to str
            continue  # do not evaluate
        # numbers, tuples, lists, dicts, sets, booleans, and None
        for key, value in cfdict[section].items():
            try:
                value = literal_eval(value)
            except Exception:
                pass
            if isinstance(value, str) and len(value) == 0:
                value = None
            cfdict[section].update({key: value})
    return cfdict


def read_nc(
    filename_template: StrPath,
    root: Path,
    mask_and_scale: bool = False,
    single_var_as_array: bool = True,
    load: bool = False,
    **kwargs,
) -> Dict[str, xr.Dataset]:
    """Read netcdf files at <root>/<file> and return as dict of xarray.Dataset.

    NOTE: Unless `single_var_as_array` is set to False a single-variable data source
    will be returned as :py:class:`xarray.DataArray` rather than
    :py:class:`xarray.Dataset`.
    key-word arguments are passed to :py:func:`xarray.open_dataset`.

    Parameters
    ----------
    file : str
        filename relative to model root, may contain wildcards
    mask_and_scale : bool, optional
        If True, replace array values equal to _FillValue with NA and scale values
        according to the formula original_values * scale_factor + add_offset, where
        _FillValue, scale_factor and add_offset are taken from variable attributes
        (if they exist).
    single_var_as_array : bool, optional
        If True, return a DataArray if the dataset consists of a single variable.
        If False, always return a Dataset. By default True.
    load : bool, optional
        If True, the data is loaded into memory. By default False.
    **kwargs:
        Additional keyword arguments that are passed to the `xr.open_dataset`
        function.

    Returns
    -------
    Dict[str, xr.Dataset]
        dict of xarray.Dataset
    """
    ncs = dict()
    path_template = root / filename_template

    path_glob, _, regex = ConventionResolver()._expand_uri_placeholders(
        str(path_template)
    )
    path_glob = glob(path_glob)
    for path in path_glob:
        name = ".".join(regex.match(path).groups())  # type: ignore
        # Load data to allow overwritting in r+ mode
        if load:
            ds = xr.open_dataset(path, mask_and_scale=mask_and_scale, **kwargs).load()
            ds.close()
        else:
            ds = xr.open_dataset(path, mask_and_scale=mask_and_scale, **kwargs)
        # set geo coord if present as coordinate of dataset
        if GEO_MAP_COORD in ds.data_vars:
            ds = ds.set_coords(GEO_MAP_COORD)
        # single-variable Dataset to DataArray
        if single_var_as_array and len(ds.data_vars) == 1:
            (ds,) = ds.data_vars.values()
        ncs.update({name: ds})
    return ncs


def read_yaml(path: StrPath) -> Dict[str, Any]:
    """Read yaml file and return as dict."""
    with open(path, "rb") as stream:
        yml = load_yaml(stream)

    return yml


def parse_yaml(text: str) -> Dict[str, Any]:
    return load_yaml(text)


def read_toml(path: StrPath) -> Dict[str, Any]:
    """Read toml file and return as dict."""
    with open(path, "rb") as f:
        data = load_toml(f)

    return data


def _yml_from_uri_or_path(uri_or_path: Union[Path, str]) -> Dict:
    if _is_valid_url(str(uri_or_path)):
        with fetch(str(uri_or_path), stream=True) as r:
            r.raise_for_status()
            yml = parse_yaml(r.text)

    else:
        yml = read_yaml(uri_or_path)
    return yml<|MERGE_RESOLUTION|>--- conflicted
+++ resolved
@@ -414,13 +414,8 @@
         geom = gpd.GeoDataFrame(geometry=[box(*bbox)], crs=4326)
     if geom is None:
         raise ValueError("bbox or geom required in combination with tile_index")
-<<<<<<< HEAD
-    gdf = gpd.read_file(fn_tindex)
+    gdf = gpd.read_file(tindex_path)
     gdf = gdf.iloc[gdf.sindex.query(geom.to_crs(gdf.crs).union_all())]
-=======
-    gdf = gpd.read_file(tindex_path)
-    gdf = gdf.iloc[gdf.sindex.query(geom.to_crs(gdf.crs).unary_union)]
->>>>>>> 3364878e
     if gdf.index.size == 0:
         raise IOError("No intersecting tiles found.")
     elif tileindex not in gdf.columns:
@@ -593,8 +588,7 @@
 
 
 def open_vector(
-<<<<<<< HEAD
-    fn: StrPath,
+    path: StrPath,
     driver: Optional[OPEN_VECTOR_DRIVER] = None,
     crs: Optional[CRS] = None,
     dst_crs: Optional[CRS] = None,
@@ -602,17 +596,6 @@
     geom: Optional[Union[gpd.GeoDataFrame, gpd.GeoSeries]] = None,
     assert_gtype: Optional[Union[Point, LineString, Polygon]] = None,
     predicate: OPEN_VECTOR_PREDICATE = "intersects",
-=======
-    path,
-    driver=None,
-    crs=None,
-    dst_crs=None,
-    bbox=None,
-    geom=None,
-    assert_gtype=None,
-    predicate="intersects",
-    mode="r",
->>>>>>> 3364878e
     **kwargs,
 ):
     """Open fiona-compatible geometry, csv, parquet, excel or xy file and parse it.
@@ -669,17 +652,11 @@
             bbox_reader = gis_utils.bbox_from_file_and_filters(
                 str(path), bbox_shapely, geom, crs
             )
-<<<<<<< HEAD
-            gdf = read_dataframe(str(fn), bbox=bbox_reader, **kwargs)
+            gdf = read_dataframe(str(path), bbox=bbox_reader, **kwargs)
         else:
             if isinstance(bbox, list):
                 bbox = tuple(bbox)
-            gdf = gpd.read_file(str(fn), bbox=bbox, mask=geom, **kwargs)
-=======
-            gdf = read_dataframe(str(path), bbox=bbox_reader, mode=mode, **kwargs)
-        else:
-            gdf = gpd.read_file(str(path), bbox=bbox, mask=geom, mode=mode, **kwargs)
->>>>>>> 3364878e
+            gdf = gpd.read_file(str(path), bbox=bbox, mask=geom, **kwargs)
 
     # check geometry type
     if assert_gtype is not None:
