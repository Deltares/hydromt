--- conflicted
+++ resolved
@@ -31,12 +31,12 @@
         dump_toml(data, f)
 
 
-def write_xy(path, gdf, fmt="%.4f"):
+def write_xy(fn, gdf, fmt="%.4f"):
     """Write geopandas.GeoDataFrame with Point geometries to point xy files.
 
     Parameters
     ----------
-    path: str
+    fn: str
         Path to the output file.
     gdf: geopandas.GeoDataFrame
         GeoDataFrame to write to point file.
@@ -46,7 +46,7 @@
     if not np.all(gdf.geometry.type == "Point"):
         raise ValueError("gdf should contain only Point geometries.")
     xy = np.stack((gdf.geometry.x.values, gdf.geometry.y.values)).T
-    with open(path, "w") as f:
+    with open(fn, "w") as f:
         np.savetxt(f, xy, fmt=fmt)
 
 
@@ -72,22 +72,22 @@
 
     Returns
     -------
-    write_path: str
+    fn_out: str
         Absolute path to output file
     """
     dvars = [obj.name] if isinstance(obj, xr.DataArray) else obj.data_vars
     if variables is None:
         encoding = {k: {encoder: True} for k in dvars}
-        write_path = join(data_root, f"{data_name}.nc")
-        obj.to_netcdf(write_path, encoding=encoding)
+        fn_out = join(data_root, f"{data_name}.nc")
+        obj.to_netcdf(fn_out, encoding=encoding)
     else:  # save per variable
         if not isdir(join(data_root, data_name)):
             os.makedirs(join(data_root, data_name))
         for var in dvars:
-            write_path = join(data_root, data_name, f"{var}.nc")
-            obj[var].to_netcdf(write_path, encoding={var: {encoder: True}})
-        write_path = join(data_root, data_name, "{variable}.nc")
-    return write_path
+            fn_out = join(data_root, data_name, f"{var}.nc")
+            obj[var].to_netcdf(fn_out, encoding={var: {encoder: True}})
+        fn_out = join(data_root, data_name, "{variable}.nc")
+    return fn_out
 
 
 def zarr_writer(
@@ -109,14 +109,14 @@
 
     Returns
     -------
-    write_path: str
+    fn_out: str
         Absolute path to output file
     """
-    write_path = join(data_root, f"{data_name}.zarr")
+    fn_out = join(data_root, f"{data_name}.zarr")
     if isinstance(obj, xr.DataArray):
         obj = obj.to_dataset()
-    obj.to_zarr(write_path, **kwargs)
-    return write_path
+    obj.to_zarr(fn_out, **kwargs)
+    return fn_out
 
 
 def write_nc(
@@ -145,7 +145,7 @@
     ----------
     nc_dict: dict
         Dictionary of xarray.Dataset and/or xarray.DataArray to write
-    path: str
+    fn: str
         filename relative to model root and should contain a {name} placeholder
     temp_data_dir: StrPath, optional
             Temporary directory to write grid to. If not given a TemporaryDirectory
@@ -169,32 +169,26 @@
             logger.error(f"{name} object of type {type(ds).__name__} not recognized")
             continue
         logger.debug(f"Writing file {filename_template.format(name=name)}")
-<<<<<<< HEAD
-        write_path = join(root, filename_template.format(name=name))
-        if not isdir(dirname(write_path)):
-            os.makedirs(dirname(write_path))
-=======
         _fn = join(root, filename_template.format(name=name))
         if isfile(_fn) and not force_overwrite:
             raise IOError(f"File {_fn} already exists")
         if not isdir(dirname(_fn)):
             os.makedirs(dirname(_fn))
->>>>>>> a18ba605
         if gdal_compliant:
             ds = ds.raster.gdal_compliant(rename_dims=rename_dims, force_sn=force_sn)
         try:
-            ds.to_netcdf(write_path, **kwargs)
+            ds.to_netcdf(_fn, **kwargs)
         except PermissionError:
-            logger.warning(f"Could not write to file {write_path}, defering write")
+            logger.warning(f"Could not write to file {_fn}, defering write")
             temp_data_dir = TemporaryDirectory()
 
-            temp_path = join(str(temp_data_dir), f"{write_path}.tmp")
-            ds.to_netcdf(temp_path, **kwargs)
+            tmp_fn = join(str(temp_data_dir), f"{_fn}.tmp")
+            ds.to_netcdf(tmp_fn, **kwargs)
 
             return DeferedFileClose(
                 ds=ds,
-                original_path=join(str(temp_data_dir), write_path),
-                temp_path=temp_path,
+                org_fn=join(str(temp_data_dir), _fn),
+                tmp_fn=tmp_fn,
                 close_attempts=1,
             )
     return None
