--- conflicted
+++ resolved
@@ -6,11 +6,7 @@
 from re import compile as compile_regex
 from re import error as regex_error
 from string import Formatter
-<<<<<<< HEAD
-from typing import Any, Dict, Iterable, List, Optional, Set, Tuple
-=======
-from typing import Any, List, Optional, Pattern, Set, Tuple
->>>>>>> f5eb924e
+from typing import Any, Dict, Iterable, List, Optional, Pattern, Set, Tuple
 
 import numpy as np
 import pandas as pd
@@ -119,7 +115,6 @@
         if variables:
             variables = self._get_variables(variables)
         else:
-<<<<<<< HEAD
             variables = [""]  # fill any valid value
         fmts: Iterable[Dict[str, Any]] = map(
             lambda t: {
@@ -133,19 +128,6 @@
         uris: List[str] = list(
             self._resolve_wildcards(
                 map(lambda fmt: uri_expanded.format(**fmt), fmts), fs
-=======
-            variables = [""]
-
-        fmts: list[dict[str, Any]] = list(
-            map(
-                lambda t: {
-                    "year": t[0].year,
-                    "month": t[0].month,
-                    "variable": t[1],
-                    "zoom_level": zoom_level,
-                },
-                product(dates, variables),
->>>>>>> f5eb924e
             )
         )
         if not uris:
