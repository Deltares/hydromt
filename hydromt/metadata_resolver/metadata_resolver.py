"""Metadata Resolver responsible for finding the data using the URI in the Data Catalog."""

from abc import ABC, abstractmethod
from logging import Logger, getLogger
from typing import Any, Dict, List, Optional

<<<<<<< HEAD
import geopandas as gpd
from fsspec import AbstractFileSystem
=======
>>>>>>> f5eb924e
from pydantic import BaseModel, Field

from hydromt._typing import Bbox, Geom, NoDataStrategy, Predicate, TimeRange

logger: Logger = getLogger(__name__)


class MetaDataResolver(BaseModel, ABC):
    """Metadata Resolver responsible for finding the data using the URI in the Data Catalog."""

    unit_add: Dict[str, Any] = Field(default_factory=dict)
    unit_mult: Dict[str, Any] = Field(default_factory=dict)
    rename: Dict[str, str] = Field(default_factory=dict)

    @abstractmethod
    def resolve(
        self,
        uri: str,
        fs: AbstractFileSystem,
        *,
        timerange: Optional[TimeRange] = None,
        bbox: Optional[Bbox] = None,
        mask: Optional[Geom] = None,
        buffer: float = 0.0,
        predicate: Predicate = "intersects",
        variables: Optional[List[str]] = None,
        zoom_level: int = 0,
        handle_nodata: NoDataStrategy = NoDataStrategy.RAISE,
        logger: Optional[Logger] = logger,
        **kwargs,
    ) -> List[str]:
        """Resolve metadata of data behind a single URI."""
        ...<|MERGE_RESOLUTION|>--- conflicted
+++ resolved
@@ -4,11 +4,7 @@
 from logging import Logger, getLogger
 from typing import Any, Dict, List, Optional
 
-<<<<<<< HEAD
-import geopandas as gpd
 from fsspec import AbstractFileSystem
-=======
->>>>>>> f5eb924e
 from pydantic import BaseModel, Field
 
 from hydromt._typing import Bbox, Geom, NoDataStrategy, Predicate, TimeRange
