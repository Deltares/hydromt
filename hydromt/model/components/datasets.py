"""Xarrays component."""

from logging import Logger, getLogger
from shutil import move
from typing import (
    TYPE_CHECKING,
    Dict,
    List,
    Optional,
    Tuple,
    Union,
    cast,
)

import xarray as xr
from pandas import DataFrame
from xarray import DataArray, Dataset

from hydromt._typing.type_def import DeferedFileClose, XArrayDict
from hydromt.io.readers import read_nc
from hydromt.io.writers import write_nc
from hydromt.model.components.base import ModelComponent
from hydromt.model.hydromt_step import hydromt_step

if TYPE_CHECKING:
    from hydromt.model.model import Model

logger: Logger = getLogger(__name__)


class DatasetsComponent(ModelComponent):
    """A component to manage collections of Xarray objects.

    It contains a dictionary of xarray DataArray or Dataset objects.
    """

    def __init__(
        self,
        model: "Model",
        filename: str = "datasets/{name}.nc",
    ):
        """Initialize a DatasetsComponent.

        Parameters
        ----------
        model: Model
            HydroMT model instance
        filename: str
            The path to use for reading and writing of component data by default.
            by default "datasets/{name}.nc" ie one file per dataset in the data
            dictionary.
        """
        self._data: Optional[XArrayDict] = None
        self._filename: str = filename
        self._defered_file_closes: List[DeferedFileClose] = []
        super().__init__(model=model)

    @property
    def data(self) -> XArrayDict:
        """Model data in the form of xarray objects.

        Return dict of xarray.Dataset or xarray.DataArray objects
        """
        if self._data is None:
            self._initialize()

        assert self._data is not None
        return self._data

    def _initialize(self, skip_read=False) -> None:
        """Initialize geoms."""
        if self._data is None:
            self._data = dict()
            if self.root.is_reading_mode() and not skip_read:
                self.read()

    def set(
        self,
        data: Union[Dataset, DataArray],
        name: Optional[str] = None,
        split_dataset: bool = False,
    ):
        """Add data to the xarray component.

        Arguments
        ---------
        data: xarray.Dataset or xarray.DataArray
            New xarray object to add
        name: str
            name of the xarray.
        """
        self._initialize()
        if isinstance(data, DataFrame):
            data = data.to_xarray()
        assert self._data is not None
        if split_dataset:
            if isinstance(data, Dataset):
                ds = {str(name): data[name] for name in data.data_vars}
            else:
                raise ValueError(
                    f"Can only split dataset for Datasets not for {type(data).__name__}"
                )
        elif name is not None:
            ds = {name: data}
        elif data.name is not None:
            ds = {str(data.name): data}
        else:
            raise ValueError(
                "Either name should be set, the data needs to have a name or split_dataset should be True"
            )

        ds = cast(XArrayDict, ds)

        for name, d in ds.items():
            if name in self._data:
                logger.warning(f"Replacing xarray: {name}")
            self._data[name] = d

    @hydromt_step
    def read(
        self,
        filename: Optional[str] = None,
        single_var_as_array: bool = True,
        **kwargs,
    ) -> None:
        """Read model dataset files at <root>/<filename>.

        key-word arguments are passed to :py:func:`hydromt.io.readers.read_nc`

        Parameters
        ----------
        filename : str, optional
            filename relative to model root. should contain a {name} placeholder
            which will be used to determine the names/keys of the datasets.
            if None, the path that was provided at init will be used.
        **kwargs:
            Additional keyword arguments that are passed to the
            `hydromt.io.readers.read_nc` function.
        """
        self.root._assert_read_mode()
        self._initialize(skip_read=True)
        kwargs = {**{"engine": "netcdf4"}, **kwargs}
        filename_template = filename or self._filename
        ncs = read_nc(
            filename_template,
            root=self.root.path,
            single_var_as_array=single_var_as_array,
            **kwargs,
        )
        for name, ds in ncs.items():
            self.set(data=ds, name=name)

    @hydromt_step
    def write(
        self,
        filename: Optional[str] = None,
        gdal_compliant: bool = False,
        rename_dims: bool = False,
        force_sn: bool = False,
        **kwargs,
    ) -> None:
        """Write dictionary of xarray.Dataset and/or xarray.DataArray to netcdf files.

        Possibility to update the xarray objects attributes to get GDAL compliant NetCDF
        files, using :py:meth:`~hydromt.raster.gdal_compliant`.
        The function will first try to directly write to file. In case of
        PermissionError, it will first write a temporary file and add to the
        self._defered_file_closes attribute. Renaming and closing of netcdf filehandles
        will be done by calling the self._cleanup function.

        key-word arguments are passed to :py:meth:`xarray.Dataset.to_netcdf`

        Parameters
        ----------
        nc_dict: dict
            Dictionary of xarray.Dataset and/or xarray.DataArray to write
        path: str
            filename relative to model root and should contain a {name} placeholder
        gdal_compliant: bool, optional
            If True, convert xarray.Dataset and/or xarray.DataArray to gdal compliant
            format using :py:meth:`~hydromt.raster.gdal_compliant`
        rename_dims: bool, optional
            If True, rename x_dim and y_dim to standard names depending on the CRS
            (x/y for projected and lat/lon for geographic). Only used if
            ``gdal_compliant`` is set to True. By default, False.
        force_sn: bool, optional
            If True, forces the dataset to have South -> North orientation. Only used
            if ``gdal_compliant`` is set to True. By default, False.
        **kwargs:
            Additional keyword arguments that are passed to the `to_netcdf`
            function.
        """
        self.root._assert_write_mode()

        if len(self.data) == 0:
            logger.debug("No data found, skipping writing.")
            return

        kwargs = {**{"engine": "netcdf4"}, **kwargs}
        write_nc(
            self.data,
            filename_template=filename or self._filename,
            force_overwrite=self.root.mode.is_override_mode(),
            root=self.root.path,
            gdal_compliant=gdal_compliant,
            rename_dims=rename_dims,
            force_sn=force_sn,
            **kwargs,
        )

    def _cleanup(self, forceful_overwrite=False, max_close_attempts=2) -> List[str]:
        """Try to close all deferred file handles.

        Try to overwrite the destination file with the temporary one until either the
        maximum number of tries is reached or until it succeeds. The forced cleanup
        also attempts to close the original file handle, which could cause trouble
        if the user will try to read from the same file handle after this function
        is called.

        Parameters
        ----------
        forceful_overwrite: bool
            Attempt to force closing deferred file handles before writing to them.
        max_close_attempts: int
            Number of times to try and overwrite the original file, before giving up.

        """
        failed_closes = []
        while len(self._defered_file_closes) > 0:
            close_handle = self._defered_file_closes.pop()
            if close_handle["close_attempts"] > max_close_attempts:
                # already tried to close this to many times so give up
<<<<<<< HEAD
                self.logger.error(
                    f"Max write attempts to file {close_handle['original_path']}"
=======
                logger.error(
                    f"Max write attempts to file {close_handle['org_fn']}"
>>>>>>> a18ba605
                    " exceeded. Skipping..."
                    f"Instead data was written to tmpfile: {close_handle['temp_path']}"
                )
                continue

            if forceful_overwrite:
                close_handle["ds"].close()
            try:
                move(close_handle["temp_path"], close_handle["original_path"])
            except PermissionError:
<<<<<<< HEAD
                self.logger.error(
                    f"Could not write to destination file {close_handle['original_path']} "
=======
                logger.error(
                    f"Could not write to destination file {close_handle['org_fn']} "
>>>>>>> a18ba605
                    "because the following error was raised: {e}"
                )
                close_handle["close_attempts"] += 1
                self._defered_file_closes.append(close_handle)
                failed_closes.append(
                    (close_handle["original_path"], close_handle["temp_path"])
                )

        return list(set(failed_closes))

    def test_equal(self, other: ModelComponent) -> Tuple[bool, Dict[str, str]]:
        """
        Test if two DatasetsComponents are equal.

        Parameters
        ----------
        other: ModelComponent
            The other ModelComponent to compare with.

        Returns
        -------
        tuple[bool, dict[str, str]]
            True if the components are equal, and a dict with the associated errors per property checked.
        """
        eq, errors = super().test_equal(other)
        if not eq:
            return eq, errors
        other_datasets = cast(DatasetsComponent, other)
        for name, ds in self.data.items():
            if name not in other_datasets.data:
                errors[name] = "Dataset not found in other component."
            try:
                xr.testing.assert_allclose(ds, other_datasets.data[name])
            except AssertionError as e:
                errors[name] = str(e)

        return len(errors) == 0, errors<|MERGE_RESOLUTION|>--- conflicted
+++ resolved
@@ -174,7 +174,7 @@
         ----------
         nc_dict: dict
             Dictionary of xarray.Dataset and/or xarray.DataArray to write
-        path: str
+        fn: str
             filename relative to model root and should contain a {name} placeholder
         gdal_compliant: bool, optional
             If True, convert xarray.Dataset and/or xarray.DataArray to gdal compliant
@@ -230,37 +230,25 @@
             close_handle = self._defered_file_closes.pop()
             if close_handle["close_attempts"] > max_close_attempts:
                 # already tried to close this to many times so give up
-<<<<<<< HEAD
-                self.logger.error(
-                    f"Max write attempts to file {close_handle['original_path']}"
-=======
                 logger.error(
                     f"Max write attempts to file {close_handle['org_fn']}"
->>>>>>> a18ba605
                     " exceeded. Skipping..."
-                    f"Instead data was written to tmpfile: {close_handle['temp_path']}"
+                    f"Instead data was written to tmpfile: {close_handle['tmp_fn']}"
                 )
                 continue
 
             if forceful_overwrite:
                 close_handle["ds"].close()
             try:
-                move(close_handle["temp_path"], close_handle["original_path"])
+                move(close_handle["tmp_fn"], close_handle["org_fn"])
             except PermissionError:
-<<<<<<< HEAD
-                self.logger.error(
-                    f"Could not write to destination file {close_handle['original_path']} "
-=======
                 logger.error(
                     f"Could not write to destination file {close_handle['org_fn']} "
->>>>>>> a18ba605
                     "because the following error was raised: {e}"
                 )
                 close_handle["close_attempts"] += 1
                 self._defered_file_closes.append(close_handle)
-                failed_closes.append(
-                    (close_handle["original_path"], close_handle["temp_path"])
-                )
+                failed_closes.append((close_handle["org_fn"], close_handle["tmp_fn"]))
 
         return list(set(failed_closes))
 
