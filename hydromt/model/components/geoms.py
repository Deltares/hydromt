"""Geoms component."""

import os
from glob import glob
from logging import Logger, getLogger
from os.path import dirname, isdir, join
from pathlib import Path
from typing import (
    TYPE_CHECKING,
    Dict,
    Optional,
    Tuple,
    Union,
    cast,
)

import geopandas as gpd
import numpy as np
from geopandas import GeoDataFrame, GeoSeries
from geopandas.testing import assert_geodataframe_equal
from shapely.geometry import box

from hydromt.data_catalog.uri_resolvers import ConventionResolver
from hydromt.model.components.base import ModelComponent
from hydromt.model.components.spatial import SpatialModelComponent
from hydromt.model.hydromt_step import hydromt_step

if TYPE_CHECKING:
    from hydromt.model.model import Model


logger: Logger = getLogger(__name__)


class GeomsComponent(SpatialModelComponent):
    """A component to manage geo-spatial geometries.

    It contains a dictionary of geopandas GeoDataFrames.
    """

    def __init__(
        self,
        model: "Model",
        *,
        filename: str = "geoms/{name}.geojson",
        region_component: Optional[str] = None,
        region_filename: str = "geoms/geoms_region.geojson",
    ):
        """Initialize a GeomsComponent.

        Parameters
        ----------
        model: Model
            HydroMT model instance
        filename: str
            The path to use for reading and writing of component data by default.
            by default "geoms/{name}.geojson" ie one file per geodataframe in the data dictionary.
        region_component: str, optional
            The name of the region component to use as reference for this component's
            region. If None, the region will be set to the union of all geometries in
            the data dictionary.
        region_filename: str
            The path to use for writing the region data to a file. By default
            "geoms/geoms_region.geojson".
        """
        self._data: Optional[Dict[str, Union[GeoDataFrame, GeoSeries]]] = None
        self._filename: str = filename
        super().__init__(
            model=model,
            region_component=region_component,
            region_filename=region_filename,
        )

    @property
    def data(self) -> Dict[str, Union[GeoDataFrame, GeoSeries]]:
        """Model geometries.

        Return dict of geopandas.GeoDataFrame or geopandas.GeoSeries
        """
        if self._data is None:
            self._initialize()

        assert self._data is not None
        return self._data

    def _initialize(self, skip_read=False) -> None:
        """Initialize geoms."""
        if self._data is None:
            self._data = dict()
            if self.root.is_reading_mode() and not skip_read:
                self.read()

    @property
    def _region_data(self) -> Optional[GeoDataFrame]:
        # Use the total bounds of all geometries as region
        if len(self.data) == 0:
            return None
        bounds = np.column_stack([geom.bounds for geom in self.data.values()])
        total_bounds = (
            bounds[0].min(),
            bounds[1].min(),
            bounds[2].max(),
            bounds[3].max(),
        )
        region = gpd.GeoDataFrame(
            geometry=[gpd.GeoSeries(box(total_bounds))], crs=self.model.crs
        )

        return region

    def set(self, geom: Union[GeoDataFrame, GeoSeries], name: str):
        """Add data to the geom component.

        Arguments
        ---------
        geom: geopandas.GeoDataFrame or geopandas.GeoSeries
            New geometry data to add
        name: str
            Geometry name.
        """
        self._initialize()
        assert self._data is not None
        if name in self._data:
            logger.warning(f"Replacing geom: {name}")

        if isinstance(geom, GeoSeries):
            geom = cast(GeoDataFrame, geom.to_frame())

        # Verify if a geom is set to model crs and if not sets geom to model crs
        model_crs = self.model.crs
        if model_crs and model_crs != geom.crs:
            geom.to_crs(model_crs.to_epsg(), inplace=True)
        self._data[name] = geom

    @hydromt_step
    def read(self, filename: Optional[str] = None, **kwargs) -> None:
        r"""Read model geometries files at <root>/<filename>.

        key-word arguments are passed to :py:func:`geopandas.read_file`

        Parameters
        ----------
        filename : str, optional
            filename relative to model root. should contain a {name} placeholder
            which will be used to determine the names/keys of the geometries.
            if None, the path that was provided at init will be used.
        **kwargs:
            Additional keyword arguments that are passed to the
            `geopandas.read_file` function.
        """
        self.root._assert_read_mode()
        self._initialize(skip_read=True)
        f = filename or self._filename
        read_path = self.root.path / f
        file_glob, _, regex = ConventionResolver()._expand_uri_placeholders(
            str(read_path)
        )
<<<<<<< HEAD
        paths = glob(file_glob)
        for p in paths:
            name = ".".join(regex.match(p).groups())  # type: ignore
            geom = cast(GeoDataFrame, gpd.read_file(p, **kwargs))
            self.logger.debug(f"Reading model file {name} at {p}.")
=======
        fns = glob(fn_glob)
        for fn in fns:
            name = ".".join(regex.match(fn).groups())  # type: ignore
            geom = cast(GeoDataFrame, gpd.read_file(fn, **kwargs))
            logger.debug(f"Reading model file {name} at {fn}.")
>>>>>>> a18ba605

            self.set(geom=geom, name=name)

    @hydromt_step
    def write(
        self,
        filename: Optional[str] = None,
        to_wgs84: bool = False,
        **kwargs,
    ) -> None:
        r"""Write model geometries to a vector file (by default GeoJSON) at <root>/<filename>.

        key-word arguments are passed to :py:meth:`geopandas.GeoDataFrame.to_file`

        Parameters
        ----------
        filename : str, optional
            filename relative to model root. should contain a {name} placeholder
            which will be used to determine the names/keys of the geometries.
            if None, the path that was provided at init will be used.
        to_wgs84: bool, optional
            If True, the geoms will be reprojected to WGS84(EPSG:4326) before they are written.
        **kwargs:
            Additional keyword arguments that are passed to the
            `geopandas.to_file` function.
        """
        self.root._assert_write_mode()

        if len(self.data) == 0:
            logger.debug("No geoms data found, skip writing.")
            return

        for name, gdf in self.data.items():
            if len(gdf) == 0:
                logger.warning(f"{name} is empty. Skipping...")
                continue

            geom_filename = filename or self._filename

            write_path = Path(
                join(
                    self.root.path,
                    geom_filename.format(name=name),
                )
            )

            logger.debug(f"Writing file {write_path}")

            write_folder = dirname(write_path)
            if not isdir(write_folder):
                os.makedirs(write_folder, exist_ok=True)

            if to_wgs84 and (
                kwargs.get("driver") == "GeoJSON"
                or str(write_path).lower().endswith(".geojson")
            ):
                # no idea why pyright complains about the next line
                # so just ignoring it
                gdf.to_crs(epsg=4326, inplace=True)  # type: ignore

            gdf.to_file(write_path, **kwargs)

    def test_equal(self, other: ModelComponent) -> Tuple[bool, Dict[str, str]]:
        """Test if two GeomsComponents are equal.

        Parameters
        ----------
        other: GeomsComponent
            The other GeomsComponent to compare with.

        Returns
        -------
        tuple[bool, dict[str, str]]
            True if the components are equal, and a dict with the associated errors per property checked.
        """
        eq, errors = super().test_equal(other)
        if not eq:
            return eq, errors
        other_geoms = cast(GeomsComponent, other)
        for name, gdf in self.data.items():
            if name not in other_geoms.data:
                errors[name] = "Geom not found in other component."
            try:
                assert_geodataframe_equal(
                    gdf,
                    other_geoms.data[name],
                    check_like=True,
                    check_less_precise=True,
                )
            except AssertionError as e:
                errors[name] = str(e)

        return len(errors) == 0, errors<|MERGE_RESOLUTION|>--- conflicted
+++ resolved
@@ -152,22 +152,14 @@
         self._initialize(skip_read=True)
         f = filename or self._filename
         read_path = self.root.path / f
-        file_glob, _, regex = ConventionResolver()._expand_uri_placeholders(
+        fn_glob, _, regex = ConventionResolver()._expand_uri_placeholders(
             str(read_path)
         )
-<<<<<<< HEAD
-        paths = glob(file_glob)
-        for p in paths:
-            name = ".".join(regex.match(p).groups())  # type: ignore
-            geom = cast(GeoDataFrame, gpd.read_file(p, **kwargs))
-            self.logger.debug(f"Reading model file {name} at {p}.")
-=======
         fns = glob(fn_glob)
         for fn in fns:
             name = ".".join(regex.match(fn).groups())  # type: ignore
             geom = cast(GeoDataFrame, gpd.read_file(fn, **kwargs))
             logger.debug(f"Reading model file {name} at {fn}.")
->>>>>>> a18ba605
 
             self.set(geom=geom, name=name)
 
