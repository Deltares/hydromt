"""Grid Component."""

from logging import Logger, getLogger
from typing import TYPE_CHECKING, Dict, Optional, Tuple, Union, cast

import geopandas as gpd
import numpy as np
import xarray as xr
from affine import Affine
from pyproj import CRS
from shapely.geometry import box

<<<<<<< HEAD
from hydromt._io.readers import read_ncs
from hydromt._io.writers import _write_nc
=======
from hydromt._io.readers import _read_ncs
from hydromt._io.writers import write_nc
from hydromt._typing.type_def import DeferedFileClose
>>>>>>> d75689b2
from hydromt.model.components.base import ModelComponent
from hydromt.model.components.spatial import SpatialModelComponent
from hydromt.model.steps import hydromt_step

if TYPE_CHECKING:
    from hydromt.model.model import Model

__all__ = ["GridComponent"]

logger: Logger = getLogger(__name__)


class GridComponent(SpatialModelComponent):
    """ModelComponent class for grid components.

    This class is used for setting, creating, writing, and reading regular grid data for a
    HydroMT model. The grid component data stored in the ``data`` property of this class is of the
    hydromt.gis.raster.RasterDataset type which is an extension of xarray.Dataset for regular grid.
    """

    def __init__(
        self,
        model: "Model",
        *,
        filename: str = "grid/grid.nc",
        region_component: Optional[str] = None,
        region_filename: Optional[str] = "grid/grid_region.geojson",
    ):
        """
        Initialize a GridComponent.

        Parameters
        ----------
        model: Model
            HydroMT model instance
        filename: str
            The path to use for reading and writing of component data by default.
            By default "grid/grid.nc".
        region_component: str, optional
            The name of the region component to use as reference for this component's region.
            If provided, the region is not written to disk.
            If None, the region will be set to the grid extent. Note that the create
            method only works if the region_component is None. For add_data_from_*
            methods, the other region_component should be a reference to another
            grid component for correct reprojection.
        region_filename: Optional[str] = "grid/grid_region.geojson",
            The path to use for writing the region data to a file.
            By default "grid/grid_region.geojson". If None, the region is not written to disk.
        """
        # region_component referencing is not possible for grids. The region should be passed via create().
        super().__init__(
            model=model,
            region_component=region_component,
            region_filename=region_filename,
        )
        self._data: Optional[xr.Dataset] = None
        self._filename: str = filename

    def set(
        self,
        data: Union[xr.DataArray, xr.Dataset, np.ndarray],
        name: Optional[str] = None,
        mask: Optional[Union[str, xr.DataArray]] = None,
        force_sn: bool = False,
    ):
        """Add data to grid.

        All layers of grid must have identical spatial coordinates.

        Parameters
        ----------
        data: xarray.DataArray or xarray.Dataset
            new map layer to add to grid
        name: str, optional
            Name of new map layer, this is used to overwrite the name of a DataArray
            and ignored if data is a Dataset
        mask: xr.DataArray, optional
            Name of the mask layer in the grid (self) or data, or directly the mask layer to use.
            Should be a DataArray where `.raster.nodata` is used to define the mask.
            If None or not present as a layer, no masking is applied.
        force_sn: bool, optional, default=False
            If True, the y-axis is oriented such that increasing y values go from South to North.
            If False, incoming data is used as is.
        """
        self._initialize_grid()
        assert self._data is not None

        name_required = isinstance(data, np.ndarray) or (
            isinstance(data, xr.DataArray) and data.name is None
        )
        if name is None and name_required:
            raise ValueError(f"Unable to set {type(data).__name__} data without a name")
        if isinstance(data, np.ndarray):
            if data.size == 0:
                raise ValueError("Cannot set grid data with empty array")
            if data.shape != self._data.raster.shape:
                raise ValueError("Shape of data and grid maps do not match")
            data = xr.DataArray(dims=self._data.raster.dims, data=data, name=name)

        if isinstance(data, xr.DataArray):
            if name is not None:
                data.name = name
            data = data.to_dataset()

        if not isinstance(data, xr.Dataset):
            raise ValueError(f"cannot set data of type {type(data).__name__}")

        if data.raster.res[1] < 0 and force_sn:
            data = data.raster.flipud()

        # Set the data per layer
        if len(self._data) == 0:  # empty grid
            self._data = data
        else:
            mask = self.get_mask_layer(mask, self.data, data)

            for dvar in data.data_vars:
                if dvar in self._data:
                    logger.warning(f"Replacing grid map: {dvar}")
                if mask is not None:
                    if data[dvar].dtype != np.bool:
                        data[dvar] = data[dvar].where(mask, data[dvar].raster.nodata)
                    else:
                        data[dvar] = data[dvar].where(mask, False)
                self._data[dvar] = data[dvar]

    @hydromt_step
    def write(
        self,
        filename: Optional[str] = None,
        *,
        gdal_compliant: bool = False,
        rename_dims: bool = False,
        force_sn: bool = False,
        **kwargs,
    ) -> None:
        """Write model grid data to netcdf file at <root>/<fn>.

        key-word arguments are passed to :py:meth:`~hydromt.model.Model.write_nc`

        Parameters
        ----------
        filename : str, optional
            filename relative to model root, by default 'grid/grid.nc'
        gdal_compliant : bool, optional
            If True, write grid data in a way that is compatible with GDAL,
            by default False
        rename_dims: bool, optional
            If True and gdal_compliant, rename x_dim and y_dim to standard names
            depending on the CRS (x/y for projected and lat/lon for geographic).
        force_sn: bool, optional
            If True and gdal_compliant, forces the dataset to have
            South -> North orientation.
        **kwargs : dict
            Additional keyword arguments to be passed to the `write_nc` method.
        """
        self.root._assert_write_mode()

        if len(self.data) == 0:
<<<<<<< HEAD
            logger.warning("No grid data found, skip writing.")
            return

        close_handle = _write_nc(
=======
            logger.info(
                f"{self.model.name}.{self.name_in_model}: No grid data found, skip writing."
            )
            return

        filename = filename or self._filename
        full_path = self.root.path / filename
        full_path.parent.mkdir(parents=True, exist_ok=True)
        logger.info(
            f"{self.model.name}.{self.name_in_model}: Writing grid data to {full_path}."
        )

        # write_nc requires dict - use dummy 'grid' key
        return write_nc(
>>>>>>> d75689b2
            self.data,
            file_path=full_path,
            gdal_compliant=gdal_compliant,
            rename_dims=rename_dims,
            force_overwrite=self.root.mode.is_override_mode(),
            force_sn=force_sn,
            **kwargs,
        )
        if close_handle is not None:
            self._deferred_file_close_handles.append(close_handle)

    @hydromt_step
    def read(self, filename: Optional[str] = None, **kwargs) -> None:
        """Read model grid data at <root>/<fn> and add to grid property.

        key-word arguments are passed to :py:meth:`~hydromt.model.Model.read_nc`

        Parameters
        ----------
        filename : str, optional
            filename relative to model root, by default 'grid/grid.nc'
        **kwargs : dict
            Additional keyword arguments to be passed to the `read_nc` method.
        """
        self.root._assert_read_mode()
        self._initialize_grid(skip_read=True)

        loaded_nc_files = read_ncs(
            filename or self._filename,
            self.root.path,
            **kwargs,
        )
        for ds in loaded_nc_files.values():
            self.set(ds)
            self._open_datasets.append(ds)

    @property
    def res(self) -> Optional[Tuple[float, float]]:
        """Returns the resolution of the model grid."""
        if len(self.data) > 0:
            return self.data.raster.res
        logger.warning("No grid data found for deriving resolution")
        return None

    @property
    def transform(self) -> Optional[Affine]:
        """Returns spatial transform of the model grid."""
        if len(self.data) > 0:
            return self.data.raster.transform
        logger.warning("No grid data found for deriving transform")
        return None

    @property
    def crs(self) -> Optional[CRS]:
        """Returns coordinate reference system embedded in the model grid."""
        if self.data.raster is None:
            logger.warning("No grid data found for deriving crs")
            return None
        if self.data.raster.crs is None:
            logger.warning("No crs found in grid data")
            return None
        return CRS(self.data.raster.crs)

    @property
    def bounds(self) -> Optional[Tuple[float, float, float, float]]:
        """Returns the bounding box of the model grid."""
        if len(self.data) > 0:
            return self.data.raster.bounds
        logger.warning("No grid data found for deriving bounds")
        return None

    @property
    def _region_data(self) -> Optional[gpd.GeoDataFrame]:
        """Returns the geometry of the model area of interest."""
        if len(self.data) > 0:
            crs: Optional[Union[int, CRS]] = self.crs
            if crs is not None and hasattr(crs, "to_epsg"):
                crs = crs.to_epsg()  # not all CRS have an EPSG code
            return gpd.GeoDataFrame(geometry=[box(*self.bounds)], crs=crs)
        logger.warning("No grid data found for deriving region")
        return None

    @property
    def data(self) -> xr.Dataset:
        """Model static gridded data as xarray.Dataset."""
        if self._data is None:
            self._initialize_grid()
        assert self._data is not None
        return self._data

    def _initialize_grid(self, skip_read: bool = False) -> None:
        """Initialize grid object."""
        if self._data is None:
            self._data = xr.Dataset()
            if self.root.is_reading_mode() and not skip_read:
                self.read()

    def test_equal(self, other: ModelComponent) -> Tuple[bool, Dict[str, str]]:
        """Test if two components are equal.

        Parameters
        ----------
        other : ModelComponent
            The component to compare against.

        Returns
        -------
        Tuple[bool, Dict[str, str]]
            True if the components are equal, and a dict with the associated errors per property checked.
        """
        eq, errors = super().test_equal(other)
        if not eq:
            return eq, errors
        other_grid = cast(GridComponent, other)
        try:
            xr.testing.assert_allclose(self.data, other_grid.data)
        except AssertionError as e:
            errors["data"] = str(e)

        return len(errors) == 0, errors

    def _get_grid_data(self) -> Union[xr.DataArray, xr.Dataset]:
        """Get grid data as xarray.DataArray from this component or the reference."""
        if self._region_component is not None:
            reference_component = self.model.get_component(self._region_component)
            if not isinstance(reference_component, GridComponent):
                raise ValueError(
                    f"Unable to find the referenced grid component: '{self._region_component}'."
                )
            if reference_component.data is None:
                raise ValueError(
                    f"Unable to get grid from the referenced region component: '{self._region_component}'."
                )
            return reference_component.data

        if self.data is None:
            raise ValueError("Unable to get grid data from this component.")
        return self.data

    @staticmethod
    def get_mask_layer(mask: str | xr.DataArray | None, *args) -> xr.DataArray | None:
        """Get the proper mask layer based on itself or a layer in a Dataset.

        Parameters
        ----------
        mask : str | xr.DataArray | None
            The mask itself or the name of the mask layer in another dataset.
        *args : list
            These have to be xarray Datasets in which the mask (as a string)
            can be present
        """
        if mask is None:
            return None
        if isinstance(mask, xr.DataArray):
            return mask != mask.raster.nodata
        if not isinstance(mask, str):
            raise ValueError(
                f"Unknown type for determining mask: {type(mask).__name__}"
            )
        for ds in args:
            if mask in ds:
                return ds[mask] != ds[mask].raster.nodata
        return None  # Nothin found<|MERGE_RESOLUTION|>--- conflicted
+++ resolved
@@ -10,14 +10,8 @@
 from pyproj import CRS
 from shapely.geometry import box
 
-<<<<<<< HEAD
 from hydromt._io.readers import read_ncs
-from hydromt._io.writers import _write_nc
-=======
-from hydromt._io.readers import _read_ncs
 from hydromt._io.writers import write_nc
-from hydromt._typing.type_def import DeferedFileClose
->>>>>>> d75689b2
 from hydromt.model.components.base import ModelComponent
 from hydromt.model.components.spatial import SpatialModelComponent
 from hydromt.model.steps import hydromt_step
@@ -177,12 +171,6 @@
         self.root._assert_write_mode()
 
         if len(self.data) == 0:
-<<<<<<< HEAD
-            logger.warning("No grid data found, skip writing.")
-            return
-
-        close_handle = _write_nc(
-=======
             logger.info(
                 f"{self.model.name}.{self.name_in_model}: No grid data found, skip writing."
             )
@@ -195,9 +183,7 @@
             f"{self.model.name}.{self.name_in_model}: Writing grid data to {full_path}."
         )
 
-        # write_nc requires dict - use dummy 'grid' key
-        return write_nc(
->>>>>>> d75689b2
+        close_handle = write_nc(
             self.data,
             file_path=full_path,
             gdal_compliant=gdal_compliant,
