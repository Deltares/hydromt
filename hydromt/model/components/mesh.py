--- conflicted
+++ resolved
@@ -9,12 +9,8 @@
 from pyproj import CRS
 from shapely.geometry import box
 
-<<<<<<< HEAD
-=======
-from hydromt._io.readers import open_ncs
->>>>>>> 92d7d3b5
 from hydromt.gis.raster import GEO_MAP_COORD
-from hydromt.io.readers import read_ncs
+from hydromt.io.readers import open_ncs
 from hydromt.model.components.base import ModelComponent
 from hydromt.model.components.spatial import SpatialModelComponent
 from hydromt.model.steps import hydromt_step
@@ -185,17 +181,8 @@
         self._initialize(skip_read=True)
 
         filename = filename or str(self._filename)
-<<<<<<< HEAD
-        files = read_ncs(
-            filename,
-            root=self.root.path,
-            single_var_as_array=False,
-            **kwargs,
-        ).values()
-=======
         files = open_ncs(filename, root=self.root.path, **kwargs).values()
         self._open_datasets.extend(files)
->>>>>>> 92d7d3b5
         if len(files) > 0:
             ds = xr.merge(files)
             if ds.rio.crs is not None:  # parse crs
