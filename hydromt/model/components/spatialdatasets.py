"""Spatial Xarrays component."""

from logging import Logger, getLogger
from pathlib import Path
from typing import TYPE_CHECKING, Dict, List, Optional, Tuple, Union, cast

import xarray as xr
from geopandas import GeoDataFrame
from pandas import DataFrame
from xarray import DataArray, Dataset

<<<<<<< HEAD
from hydromt._typing.type_def import DeferedFileClose, XArrayDict
from hydromt.io.readers import read_ncs
from hydromt.io.writers import write_nc
=======
from hydromt._io.readers import open_ncs
from hydromt._io.writers import write_nc
from hydromt._typing.type_def import XArrayDict
>>>>>>> 92d7d3b5
from hydromt.model.components.base import ModelComponent
from hydromt.model.components.spatial import SpatialModelComponent
from hydromt.model.steps import hydromt_step

if TYPE_CHECKING:
    from hydromt.model.model import Model

logger: Logger = getLogger(__name__)


class SpatialDatasetsComponent(SpatialModelComponent):
    """
    A component to manage collection of geospatial xarray objects.

    It contains a dictionary of xarray DataArray or Dataset objects.
    Compared to ``DatasetsComponent`` this component has a region property.
    """

    def __init__(
        self,
        model: "Model",
        *,
        region_component: str,
        filename: str = "spatial_datasets/{name}.nc",
        region_filename: str = "spatial_datasets/spatial_datasets_region.geojson",
    ):
        """Initialize a SpatialDatasetsComponent.

        Parameters
        ----------
        model: Model
            HydroMT model instance
        region_component: str
            The name of the region component to use as reference for this component's
            region.
        filename: str
            The path to use for reading and writing of component data by default.
            by default "spatial_datasets/{name}.nc" ie one file per xarray object in the
            data dictionary.
        region_filename: str
            The path to use for writing the region data to a file. By default
            "spatial_datasets/spatial_datasets_region.geojson".
        """
        self._data: Optional[XArrayDict] = None
        self._filename: str = filename
        super().__init__(
            model=model,
            region_component=region_component,
            region_filename=region_filename,
        )

    @property
    def data(self) -> XArrayDict:
        """Model data in the form of xarray objects.

        Return dict of xarray.Dataset or xarray.DataArray objects
        """
        if self._data is None:
            self._initialize()

        assert self._data is not None
        return self._data

    def _initialize(self, skip_read=False) -> None:
        """Initialize geoms."""
        if self._data is None:
            self._data = {}
            if self.root.is_reading_mode() and not skip_read:
                self.read()

    @property
    def _region_data(self) -> Optional[GeoDataFrame]:
        raise AttributeError(
            "region cannot be found in spatialdatasets component."
            "Meaning that the region_component is not set or could not be found in"
            " the model."
        )

    # @hydromt_step
    def set(
        self,
        data: Union[Dataset, DataArray],
        name: Optional[str] = None,
        split_dataset: bool = False,
    ):
        """Add data to the xarray component.

        Arguments
        ---------
        data: xarray.Dataset or xarray.DataArray
            New xarray object to add
        name: str
            name of the xarray.
        """
        self._initialize()
        if isinstance(data, DataFrame):
            data = data.to_xarray()
        assert self._data is not None
        if split_dataset:
            if isinstance(data, Dataset):
                ds = {str(name): data[name] for name in data.data_vars}
            else:
                raise ValueError(
                    f"Can only split dataset for Datasets not for {type(data).__name__}"
                )
        elif name is not None:
            ds = {name: data}
        elif data.name is not None:
            ds = {str(data.name): data}
        else:
            raise ValueError(
                "Either name should be set, the data needs to have a name or split_dataset should be True"
            )

        ds = cast(XArrayDict, ds)

        for name, d in ds.items():
            if name in self._data:
                logger.warning(f"Replacing xarray: {name}")
            self._data[name] = d

    @hydromt_step
    def read(self, filename: Optional[str] = None, **kwargs) -> None:
        """Read model dataset files at <root>/<filename>.

        key-word arguments are passed to :py:func:`hydromt.io.readers.open_nc`

        Parameters
        ----------
        filename : str, optional
            filename relative to model root. should contain a {name} placeholder
            which will be used to determine the names/keys of the datasets.
            if None, the path that was provided at init will be used.
        **kwargs:
            Additional keyword arguments that are passed to the
            `hydromt.io.readers.open_nc` function.
        """
        self.root._assert_read_mode()
        self._initialize(skip_read=True)
        kwargs = {**{"engine": "netcdf4"}, **kwargs}
        filename_template = filename or self._filename
<<<<<<< HEAD
        ncs = read_ncs(
            filename_template,
            root=self.root.path,
            single_var_as_array=single_var_as_array,
            **kwargs,
        )
=======
        ncs = open_ncs(filename_template, root=self.root.path, **kwargs)
>>>>>>> 92d7d3b5
        for name, ds in ncs.items():
            self._open_datasets.append(ds)
            if len(ds.data_vars) == 1:
                (da,) = ds.data_vars.values()
            else:
                da = ds
            self.set(data=da, name=name)

    @hydromt_step
    def write(
        self,
        filename: Optional[str] = None,
        *,
        gdal_compliant: bool = False,
        rename_dims: bool = False,
        force_sn: bool = False,
        **kwargs,
    ) -> None:
        """Write dictionary of xarray.Dataset and/or xarray.DataArray to netcdf files.

        Possibility to update the xarray objects attributes to get GDAL compliant NetCDF
        files, using :py:meth:`~hydromt.raster.gdal_compliant`.
        The function will first try to directly write to file. In case of
        PermissionError, it will first write a temporary file and then move the file.

        key-word arguments are passed to :py:meth:`xarray.Dataset.to_netcdf`

        Parameters
        ----------
        nc_dict: dict
            Dictionary of xarray.Dataset and/or xarray.DataArray to write
        fn: str
            filename relative to model root and should contain a {name} placeholder
        gdal_compliant: bool, optional
            If True, convert xarray.Dataset and/or xarray.DataArray to gdal compliant
            format using :py:meth:`~hydromt.raster.gdal_compliant`
        rename_dims: bool, optional
            If True, rename x_dim and y_dim to standard names depending on the CRS
            (x/y for projected and lat/lon for geographic). Only used if
            ``gdal_compliant`` is set to True. By default, False.
        force_sn: bool, optional
            If True, forces the dataset to have South -> North orientation. Only used
            if ``gdal_compliant`` is set to True. By default, False.
        **kwargs:
            Additional keyword arguments that are passed to the `to_netcdf`
            function.
        """
        self.root._assert_write_mode()

        if len(self.data) == 0:
            logger.info(
                f"{self.model.name}.{self.name_in_model}: No data found, skipping writing."
            )
            return

        kwargs.setdefault("engine", "netcdf4")
        filename = filename or self._filename

        for name, ds in self.data.items():
            file_path = self.root.path / filename.format(name=name)
            file_path.parent.mkdir(parents=True, exist_ok=True)
            logger.info(
                f"{self.model.name}.{self.name_in_model}: Writing spatial dataset to {file_path}."
            )

            close_handle = write_nc(
                ds,
                file_path=file_path,
                gdal_compliant=gdal_compliant,
                rename_dims=rename_dims,
                force_sn=force_sn,
                force_overwrite=self.root.mode.is_override_mode(),
                **kwargs,
            )
            if close_handle is not None:
                self._deferred_file_close_handles.append(close_handle)

    @hydromt_step
    def add_raster_data_from_rasterdataset(
        self,
        raster_filename: Union[str, Path, Dataset],
        variables: Optional[List] = None,
        fill_method: Optional[str] = None,
        name: Optional[str] = None,
        reproject_method: Optional[str] = None,
        split_dataset: bool = True,
        rename: Optional[Dict[str, str]] = None,
    ) -> List[str]:
        """HYDROMT CORE METHOD: Add data variable(s) from ``raster_filename`` to datasets component.

        If raster is a xarray dataset, all variables will be added unless ``variables``
        list is specified.

        Adds model layers:
        * **raster.name**: data from raster_filename

        Parameters
        ----------
        raster_filename: str, Path, xr.Dataset
            Data catalog key, path to raster file or raster xarray data object.
        variables: list, optional
            List of variables to add to datasets from raster_filename. By default all.
        fill_method : str, optional
            If specified, fills nodata values using fill_nodata method.
            Available methods are {'linear', 'nearest', 'cubic', 'rio_idw'}.
        name: str, optional
            Name of new dataset in self.data dictionary,
            only in case split_dataset=False.
        reproject_method: str, optional
            See rasterio.warp.reproject for existing methods, by default the data is
            not reprojected (None).
        split_dataset: bool, optional
            If data is a xarray.Dataset split it into several xarray.DataArrays.
        rename: dict, optional
            Dictionary to rename variable names in raster_filename before adding to the datasets
            {'name_in_raster_filename': 'name_in_dataset'}. By default empty.

        Returns
        -------
        list
            Names of added model map layers
        """
        rename = rename or {}
        logger.info(f"Preparing dataset data from raster source {raster_filename}")
        # Read raster data and select variables
        ds = self.data_catalog.get_rasterdataset(
            raster_filename,
            geom=self.region,
            buffer=2,
            variables=variables,
            single_var_as_array=False,
        )
        if isinstance(ds, DataArray):
            ds = ds.to_dataset()

        ds = cast(Dataset, ds)
        # Fill nodata
        if fill_method is not None:
            ds = ds.raster.interpolate_na(method=fill_method)
        # Reprojection
        if ds.rio.crs != self.model.crs and reproject_method is not None:
            ds = ds.raster.reproject(dst_crs=self.model.crs, method=reproject_method)
        self.set(ds.rename(rename), name=name, split_dataset=split_dataset)

        return list(ds.data_vars.keys())

    @hydromt_step
    def add_raster_data_from_raster_reclass(
        self,
        raster_filename: Union[str, Path, DataArray],
        reclass_table_filename: Union[str, Path, DataFrame],
        reclass_variables: List,
        variable: Optional[str] = None,
        fill_method: Optional[str] = None,
        reproject_method: Optional[str] = None,
        name: Optional[str] = None,
        split_dataset: bool = True,
        rename: Optional[Dict] = None,
        **kwargs,
    ) -> List[str]:
        r"""HYDROMT CORE METHOD: Add data variable(s) to datasets component by reclassifying the data in ``raster_filename`` based on ``reclass_table_filename``.

        This is done by reclassifying the data in
        ``raster_filename`` based on ``reclass_table_filename``.

        Adds model layers:

        * **reclass_variables**: reclassified raster data

        Parameters
        ----------
        raster_filename: str, Path, xr.DataArray
            Data catalog key, path to raster file or raster xarray data object.
            Should be a DataArray. Else use `variable` argument for selection.
        reclass_table_filename: str, Path, pd.DataFrame
            Data catalog key, path to tabular data file or tabular pandas dataframe
            object for the reclassification table of `raster_filename`.
        reclass_variables: list
            List of reclass_variables from reclass_table_filename table to add to the datasets. Index
            column should match values in `raster_filename`.
        variable: str, optional
            Name of raster dataset variable to use. This is only required when reading
            datasets with multiple variables. By default None.
        fill_method : str, optional
            If specified, fills nodata values in `raster_filename` using fill_nodata method
            before reclassifying. Available methods are {'linear', 'nearest',
            'cubic', 'rio_idw'}.
        reproject_method: str, optional
            See rasterio.warp.reproject for existing methods, by default the data is
            not reprojected (None).
        name: str, optional
            Name of new dataset variable, only in case split_dataset=False.
        split_dataset: bool, optional
            If data is a xarray.Dataset split it into several xarray.DataArrays.
        rename: dict, optional
            Dictionary to rename variable names in reclass_variables before adding to
            grid {'name_in_reclass_table': 'name_in_grid'}. By default empty.
        \**kwargs:
            Additional keyword arguments that are passed to the
            `data_catalog.get_rasterdataset` function.

        Returns
        -------
        list
            Names of added model map layers
        """  # noqa: E501
        rename = rename or {}
        logger.info(
            f"Preparing map data by reclassifying the data in {raster_filename} based"
            f" on {reclass_table_filename}"
        )
        # Read raster data and remapping table
        da = self.data_catalog.get_rasterdataset(
            raster_filename,
            geom=self.region,
            buffer=2,
            variables=variable,
            **kwargs,
        )
        if not isinstance(da, DataArray):
            raise ValueError(
                f"raster_filename {raster_filename} should be a single variable. "
                "Please select one using the 'variable' argument"
            )
        df_vars = self.data_catalog.get_dataframe(
            reclass_table_filename, variables=reclass_variables
        )
        # Fill nodata
        if fill_method is not None:
            da = da.raster.interpolate_na(method=fill_method)
        # Mapping function
        ds_vars = da.raster.reclassify(reclass_table=df_vars, method="exact")
        # Reprojection
        if ds_vars.rio.crs != self.model.crs and reproject_method is not None:
            ds_vars = ds_vars.raster.reproject(dst_crs=self.model.crs)
        self.set(ds_vars.rename(rename), name=name, split_dataset=split_dataset)

        return list(ds_vars.data_vars.keys())

    def test_equal(self, other: ModelComponent) -> Tuple[bool, Dict[str, str]]:
        """
        Test if two DatasetsComponents are equal.

        Parameters
        ----------
        other: ModelComponent
            The other ModelComponent to compare with.

        Returns
        -------
        tuple[bool, dict[str, str]]
            True if the components are equal, and a dict with the associated errors per property checked.
        """
        eq, errors = super().test_equal(other)
        if not eq:
            return eq, errors
        other_datasets = cast(SpatialDatasetsComponent, other)
        for name, ds in self.data.items():
            if name not in other_datasets.data:
                errors[name] = "Dataset not found in other component."
            try:
                xr.testing.assert_allclose(ds, other_datasets.data[name])
            except AssertionError as e:
                errors[name] = str(e)

        return len(errors) == 0, errors<|MERGE_RESOLUTION|>--- conflicted
+++ resolved
@@ -9,15 +9,9 @@
 from pandas import DataFrame
 from xarray import DataArray, Dataset
 
-<<<<<<< HEAD
-from hydromt._typing.type_def import DeferedFileClose, XArrayDict
-from hydromt.io.readers import read_ncs
+from hydromt._typing.type_def import XArrayDict
+from hydromt.io.readers import open_ncs
 from hydromt.io.writers import write_nc
-=======
-from hydromt._io.readers import open_ncs
-from hydromt._io.writers import write_nc
-from hydromt._typing.type_def import XArrayDict
->>>>>>> 92d7d3b5
 from hydromt.model.components.base import ModelComponent
 from hydromt.model.components.spatial import SpatialModelComponent
 from hydromt.model.steps import hydromt_step
@@ -159,16 +153,7 @@
         self._initialize(skip_read=True)
         kwargs = {**{"engine": "netcdf4"}, **kwargs}
         filename_template = filename or self._filename
-<<<<<<< HEAD
-        ncs = read_ncs(
-            filename_template,
-            root=self.root.path,
-            single_var_as_array=single_var_as_array,
-            **kwargs,
-        )
-=======
         ncs = open_ncs(filename_template, root=self.root.path, **kwargs)
->>>>>>> 92d7d3b5
         for name, ds in ncs.items():
             self._open_datasets.append(ds)
             if len(ds.data_vars) == 1:
