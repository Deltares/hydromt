# -*- coding: utf-8 -*-
"""General and basic API for models in HydroMT."""

import logging
import os
import typing
from abc import ABCMeta
from inspect import _empty, signature
from os.path import isabs, isfile, join
from pathlib import Path
from typing import (
    Any,
    Dict,
    List,
    Optional,
    TypeVar,
    Union,
    cast,
)

import geopandas as gdp
from pyproj import CRS

from hydromt._typing import StrPath
from hydromt._typing.type_def import DeferedFileClose
from hydromt._utils import _rgetattr
from hydromt._utils.steps_validator import _validate_steps
from hydromt.data_catalog import DataCatalog
from hydromt.io.readers import read_yaml
from hydromt.model import hydromt_step
from hydromt.model.components import (
    DatasetsComponent,
    ModelComponent,
    SpatialModelComponent,
)
from hydromt.model.root import ModelRoot
from hydromt.plugins import PLUGINS

__all__ = ["Model"]

# define hydromt model entry points
# see also hydromt.model group in pyproject.toml
__hydromt_eps__ = ["Model"]

logger = logging.getLogger(__name__)
T = TypeVar("T", bound=ModelComponent)


class Model(object, metaclass=ABCMeta):
    """General and basic API for models in HydroMT."""

    name: str = "model"
    # supported model version should be filled by the plugins
    # e.g. _MODEL_VERSION = ">=1.0, <1.1"
    _MODEL_VERSION = None

    def __init__(
        self,
        root: Optional[str] = None,
        *,
        components: Optional[Dict[str, Any]] = None,
        mode: str = "w",
        data_libs: Optional[Union[List, str]] = None,
        region_component: Optional[str] = None,
        **catalog_keys,
    ):
        """Initialize a model.

        Note that the * in the signature signifies that all of the arguments after the
        * in this function MUST be provided as keyword arguments.

        Parameters
        ----------
        root : str, optional
            Model root, by default None
        components: Dict[str, Any], optional
            Dictionary of components to add to the model, by default None
            Every entry in this dictionary contains the name of the component as key,
            and the component object as value, or a dictionary with options passed to the component initializers.
            If a component is a dictionary, the key 'type' should be provided with the name of the component type.
            .. code-block:: python
                {
                    "grid": {
                        "type": "GridComponent",
                        "filename": "path/to/grid.nc"
                    }
                }
        mode : {'r','r+','w'}, optional
            read/append/write mode, by default "w"
        data_libs : List[str], optional
            List of data catalog configuration files, by default None
        region_component : str, optional
            The name of the region component in the components dictionary.
            If None, the model will can automatically determine the region component if there is only one `SpatialModelComponent`.
            Otherwise it will raise an error.
            If there are no `SpatialModelComponent` it will raise a warning that `region` functionality will not work.
        logger:
            The logger to be used.
        **catalog_keys:
            Additional keyword arguments to be passed down to the DataCatalog.
        """
        # Recursively update the options with any defaults that are missing in the configuration.
        components = components or {}

        data_libs = data_libs or []

        # link to data
        self.data_catalog = DataCatalog(data_libs=data_libs, **catalog_keys)
        """DataCatalog for data access"""

        # file system
        self.root: ModelRoot = ModelRoot(root or ".", mode=mode)
        """Model root"""

        self.components: Dict[str, ModelComponent] = {}
        self._add_components(components)

        self._defered_file_closes: List[DeferedFileClose] = []

        model_metadata = cast(Dict[str, str], PLUGINS.model_metadata[self.name])
        logger.info(
            f"Initializing {self.name} model from {model_metadata['plugin_name']} (v{model_metadata['version']})."
        )

        self._region_component_name = self._determine_region_component(region_component)

    def _determine_region_component(self, region_component: Optional[str]) -> str:
        if region_component is not None:
            if region_component not in self.components:
                raise KeyError(f"Component {region_component} not found in components.")
            elif not isinstance(
                self.components.get(region_component, None), SpatialModelComponent
            ):
                raise ValueError(
                    f"Component {region_component} is not a {SpatialModelComponent.__name__}."
                )
            return region_component
        else:
            has_region_components = [
                (name, c)
                for name, c in self.components.items()
                if isinstance(c, SpatialModelComponent)
            ]
            if len(has_region_components) > 1:
                raise ValueError(
                    "Multiple region components found in components. "
                    "Specify region_component."
                )
            if len(has_region_components) == 0:
                logger.warning("No region component found in components.")
                return ""
            return has_region_components[0][0]

    def _add_components(self, components: Dict[str, Any]) -> None:
        """Add all components that are specified in the config file."""
        for name, value in components.items():
            if isinstance(value, ModelComponent):
                self.add_component(name, value)
            elif isinstance(value, dict):
                type_name = value.pop("type")
                component_type = PLUGINS.component_plugins[type_name]
                self.add_component(name, component_type(self, **value))
            else:
                raise ValueError(
                    "Error in components argument. Type is not a ModelComponent or dict."
                )

    def add_component(self, name: str, component: ModelComponent) -> None:
        """Add a component to the model. Will raise an error if the component already exists."""
        if name in self.components:
            raise ValueError(f"Component {name} already exists in the model.")
        if not name.isidentifier():
            raise ValueError(f"Component name {name} is not a valid identifier.")
        self.components[name] = component

    def get_component(self, name: str) -> ModelComponent:
        """Get a component from the model. Will raise an error if the component does not exist."""
        return self.components[name]

    def __getattr__(self, name: str) -> ModelComponent:
        """Get a component from the model. Will raise an error if the component does not exist."""
        return self.get_component(name)

    @staticmethod
    def from_dict(model_dict: Dict[str, Any]) -> "Model":
        """Construct a model with the components and other init arguments in the yaml file located at `path`."""
        model_type = model_dict.pop("modeltype", "Model")
        model_config = model_dict.pop("global", {})
        if model_type not in PLUGINS.model_plugins:
            raise ValueError(
                f"Unknown model type: {model_type}, options are: [{', '.join(PLUGINS.model_plugins)}]"
            )
        else:
            return cast("Model", PLUGINS.model_plugins[model_type](**model_config))

    @staticmethod
    def from_yml(path: Path) -> "Model":
        """Construct a model with the components and other init arguments in the yaml file located at `path`."""
        file_contents = read_yaml(path)
        return Model.from_dict(file_contents)

    @property
    def region(self) -> Optional[gdp.GeoDataFrame]:
        """Return the model's region component."""
        return (
            cast(
                SpatialModelComponent, self.components[self._region_component_name]
            ).region
            if self._region_component_name in self.components
            else None
        )

    @property
    def crs(self) -> Optional[CRS]:
        """Returns coordinate reference system embedded in region."""
        return self.region.crs if self.region is not None else None

    def build(
        self,
        *,
        write: Optional[bool] = True,
        steps: List[Dict[str, Dict[str, Any]]],
    ):
        r"""Single method to build a model from scratch based on settings in `steps`.

        Methods will be run one by one based on the /order of appearance in `steps`
        (configuration file). For a list of available functions see :ref:`The model API<model_api>`
        and :ref:`The plugin documentation<plugin_create>`

        By default the full model will be written at the end, except if a write step
        is called for somewhere in steps, then this is skipped.

        Note that the \* in the signature signifies that all of the arguments to this function
        MUST be provided as keyword arguments.

        Parameters
        ----------
        write: bool, optional
            Write complete model after executing all methods in opt, by default True.
        steps: Optional[List[Dict[str, Dict[str, Any]]]]
            Model build configuration. The configuration can be parsed from a
            configuration file using :py:meth:`~hydromt.io.readers.configread`.
            This is a list of nested dictionary where the first-level keys are the names
            of the method for a ``Model`` method (e.g. `write`) OR the name of a component followed by the name of the method to run separated by a dot for ``ModelComponent`` method (e.g. `grid.write`).
            Any subsequent pairs will be passed to the method as arguments.

            .. code-block:: text

                [
                    - <component_name>.<name of method1>: {
                        <argument1>: <value1>, <argument2>: <value2>
                    },
                    - <component_name>.<name of method2>: {
                        ...
                    }
                ]

        """
        steps = steps or []
        _validate_steps(self, steps)

        for step_dict in steps:
            step, kwargs = next(iter(step_dict.items()))
            logger.info(f"build: {step}")
            # Call the methods.
            method = _rgetattr(self, step)
            params = {
                param: arg.default
                for param, arg in signature(method).parameters.items()
                if arg.default != _empty
            }
            merged = {**params, **kwargs}
            for k, v in merged.items():
                logger.info(f"{method}.{k}: {v}")
            method(**kwargs)

        # If there are any write options included in the steps,
        # we don't need to write the whole model.
        if write and not self._options_contain_write(steps):
            self.write()

    def update(
        self,
        *,
        model_out: Optional[StrPath] = None,
        write: Optional[bool] = True,
        steps: Optional[List[Dict[str, Dict[str, Any]]]] = None,
        forceful_overwrite: bool = False,
    ):
        r"""Single method to update a model based the settings in `steps`.

        Methods will be run one by one based on the /order of appearance in `steps`
        (configuration file). For a list of available functions see :ref:`The model API<model_api>`
        and :ref:`The plugin documentation<plugin_create>`

        Note that the \* in the signature signifies that all of the arguments to this function
        MUST be provided as keyword arguments.


        Parameters
        ----------
        model_out: str, path, optional
            Destination folder to write the model schematization after updating
            the model. If None the updated model components are overwritten in the
            current model schematization if these exist. By default None.
        write: bool, optional
            Write the updated model schematization to disk. By default True.
        steps: Optional[List[Dict[str, Dict[str, Any]]]]
            Model build configuration. The configuration can be parsed from a
            configuration file using :py:meth:`~hydromt.io.readers.configread`.
            This is a list of nested dictionary where the first-level keys are the names
            of a component followed by the name of the method to run seperated by a dot.
            anny subsequent pairs will be passed to the method as arguments.

            .. code-block:: text

                [
                    - <component_name>.<name of method1>: {
                        <argument1>: <value1>, <argument2>: <value2>
                    },
                    - <component_name>.<name of method2>: {
                        ...
                    }
                ]
          forceful_overwrite:
            Force open files to close when attempting to write them. In the case you
            try to write to a file that's already opened. The output will be written
            to a temporary file in case the original file cannot be written to.
        """
        steps = steps or []
        _validate_steps(self, steps)

        # read current model
        if not self.root.is_writing_mode():
            if model_out is None:
                raise ValueError(
                    '"model_out" directory required when updating in "read-only" mode.'
                )
            self.read()
            mode = "w+" if forceful_overwrite else "w"
            self.root.set(model_out, mode=mode)

        # check if model has a region
        if self.region is None:
            raise ValueError("Model region not found, setup model using `build` first.")

        # loop over methods from config file
        for step_dict in steps:
            step, kwargs = next(iter(step_dict.items()))
            logger.info(f"update: {step}")
            # Call the methods.
            method = _rgetattr(self, step)
            params = {
                param: arg.default
                for param, arg in signature(method).parameters.items()
                if arg.default != _empty
            }
            merged = {**params, **kwargs}
            for k, v in merged.items():
<<<<<<< HEAD
                self.logger.info(f"{method.__name__}.{k}: {v}")
=======
                logger.info(f"{method}.{k}: {v}")
>>>>>>> a18ba605
            method(**kwargs)

        # If there are any write options included in the steps,
        # we don't need to write the whole model.
        if write and not self._options_contain_write(steps):
            self.write()

        for comp in self.components.values():
            if isinstance(comp, DatasetsComponent):
                comp._cleanup(forceful_overwrite=forceful_overwrite)

    @hydromt_step
    def write(self, components: Optional[List[str]] = None) -> None:
        """Write provided components to disk with defaults.

        Parameters
        ----------
            components: Optional[List[str]]
                the components that should be writen to disk. If None is provided
                all components will be written.
        """
        components = components or list(self.components.keys())
        for c in [self.components[name] for name in components]:
            c.write()

    @hydromt_step
    def read(self, components: Optional[List[str]] = None) -> None:
        """Read provided components from disk.

        Parameters
        ----------
            components: Optional[List[str]]
                the components that should be read from disk. If None is provided
                all components will be read.
        """
        logger.info(f"Reading model data from {self.root.path}")
        components = components or list(self.components.keys())
        for c in [self.components[name] for name in components]:
            c.read()

    @staticmethod
    def _options_contain_write(steps: List[Dict[str, Dict[str, Any]]]) -> bool:
        return any(
            next(iter(step_dict)).split(".")[-1] == "write" for step_dict in steps
        )

    @hydromt_step
    def write_data_catalog(
        self,
        root: Optional[StrPath] = None,
        data_lib_path: StrPath = "hydromt_data.yml",
        used_only: bool = True,
        append: bool = True,
        save_csv: bool = False,
    ):
        """Write the data catalog to data_lib_path.

        Parameters
        ----------
        root: str, Path, optional
            Global root for all relative paths in configuration file.
            If "auto" the data source paths are relative to the yaml output ``path``.
        data_lib_path: str, Path, optional
            Path of output yml file, absolute or relative to the model root,
            by default "hydromt_data.yml".
        used_only: bool, optional
            If True, export only data entries kept in used_data list. By default True
        append: bool, optional
            If True, append to an existing
        save_csv: bool, optional
            If True, save the data catalog also as an csv table. By default False.
        """
        self.root._assert_write_mode()
<<<<<<< HEAD
        path = (
            data_lib_path
            if isabs(data_lib_path)
            else join(self.root.path, data_lib_path)
        )
        cat = DataCatalog(logger=self.logger, fallback_lib=None)
=======
        path = data_lib_fn if isabs(data_lib_fn) else join(self.root.path, data_lib_fn)
        cat = DataCatalog(fallback_lib=None)
>>>>>>> a18ba605
        # read hydromt_data yml file and add to data catalog
        if self.root.is_reading_mode() and isfile(path) and append:
            cat.from_yml(path)
        # update data catalog with new used sources
        for name, source in self.data_catalog.list_sources(used_only=used_only):
            # don't have to re add sources we already know
            if source.name in cat.get_source_names():
                continue
            cat.add_source(name, source)
        # write data catalog
        if cat.sources:
            if save_csv:
                csv_path = os.path.splitext(path)[0] + ".csv"
                cat.to_dataframe().reset_index().to_csv(
                    csv_path, sep=",", index=False, header=True
                )

            cat.to_yml(path, root=root)

    def test_equal(self, other: "Model") -> tuple[bool, Dict[str, str]]:
        """Test if two models are equal, based on their components.

        Parameters
        ----------
        other : Model
            The model to compare against.

        Returns
        -------
        Tuple[bool, Dict[str, str]]
            True if equal, dictionary with errors per model component which is not equal.
        """
        if not isinstance(other, self.__class__):
            return False, {
                "__class__": f"f{other.__class__} does not inherit from {self.__class__}."
            }
        components = sorted(list(self.components.keys()))
        components_other = sorted(list(other.components.keys()))
        if components != components_other:
            return False, {
                "components": f"Components do not match: {components} != {components_other}"
            }

        errors: Dict[str, str] = {}
        is_equal = True
        for name, c in self.components.items():
            component_equal, component_errors = c.test_equal(other.components[name])
            is_equal &= component_equal
            errors.update(**component_errors)
        return is_equal, errors


def _assert_isinstance(obj: Any, dtype: Any, name: str = ""):
    """Check if obj match typing or class (dtype)."""
    args = typing.get_args(dtype)
    _cls = typing.get_origin(dtype)
    if len(args) == 0 and dtype != Any and dtype is not None:
        assert isinstance(obj, dtype), name
    elif _cls == Union:
        assert isinstance(obj, args), name
    elif _cls is not None:
        assert isinstance(obj, _cls), name
    # recursive check of dtype dict keys and values
    if len(args) > 0 and _cls is dict:
        for key, val in obj.items():
            _assert_isinstance(key, args[0], f"{name}.{str(key)}")
            _assert_isinstance(val, args[1], f"{name}.{str(key)}")<|MERGE_RESOLUTION|>--- conflicted
+++ resolved
@@ -357,11 +357,7 @@
             }
             merged = {**params, **kwargs}
             for k, v in merged.items():
-<<<<<<< HEAD
-                self.logger.info(f"{method.__name__}.{k}: {v}")
-=======
                 logger.info(f"{method}.{k}: {v}")
->>>>>>> a18ba605
             method(**kwargs)
 
         # If there are any write options included in the steps,
@@ -412,19 +408,19 @@
     def write_data_catalog(
         self,
         root: Optional[StrPath] = None,
-        data_lib_path: StrPath = "hydromt_data.yml",
+        data_lib_fn: StrPath = "hydromt_data.yml",
         used_only: bool = True,
         append: bool = True,
         save_csv: bool = False,
     ):
-        """Write the data catalog to data_lib_path.
+        """Write the data catalog to data_lib_fn.
 
         Parameters
         ----------
         root: str, Path, optional
             Global root for all relative paths in configuration file.
             If "auto" the data source paths are relative to the yaml output ``path``.
-        data_lib_path: str, Path, optional
+        data_lib_fn: str, Path, optional
             Path of output yml file, absolute or relative to the model root,
             by default "hydromt_data.yml".
         used_only: bool, optional
@@ -435,17 +431,8 @@
             If True, save the data catalog also as an csv table. By default False.
         """
         self.root._assert_write_mode()
-<<<<<<< HEAD
-        path = (
-            data_lib_path
-            if isabs(data_lib_path)
-            else join(self.root.path, data_lib_path)
-        )
-        cat = DataCatalog(logger=self.logger, fallback_lib=None)
-=======
         path = data_lib_fn if isabs(data_lib_fn) else join(self.root.path, data_lib_fn)
         cat = DataCatalog(fallback_lib=None)
->>>>>>> a18ba605
         # read hydromt_data yml file and add to data catalog
         if self.root.is_reading_mode() and isfile(path) and append:
             cat.from_yml(path)
