--- conflicted
+++ resolved
@@ -1,15 +1,5 @@
 """HydroMT Model API."""
 
-<<<<<<< HEAD
-# if HAS_XUGRID:
-#     from hydromt.models.components.mesh import MeshModel
-from hydromt.models.root import ModeLike, ModelMode, ModelRoot
-
-# expose global MODELS object which discovers and loads
-# any local generalized or plugin model class on-the-fly
-MODELS = ModelCatalog()
-=======
 from .model import Model
 
-__all__ = ["Model"]
->>>>>>> be54e3e3
+__all__ = ["Model"]