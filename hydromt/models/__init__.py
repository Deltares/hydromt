# -*- coding: utf-8 -*-
"""HydroMT models API"""
import sys

from .model_api import *
from .model_grid import *
from .model_lumped import *
from .model_network import *
<<<<<<< HEAD
from .model_maps_mixin import *
=======
>>>>>>> 7992098f
from . import model_plugins

from .. import _has_xugrid

if _has_xugrid():
    from .model_mesh import *

# dictionary with entry points (not yet loaded!)
ENTRYPOINTS = model_plugins.discover()
PLUGINS = {ep.object_name: name for name, ep in ENTRYPOINTS.items()}

# only load when requested
def __getattr__(name):
    thismodule = sys.modules[__name__]

    # load a register all models
    if name == "MODELS":
        MODELS = {
            ep.name: model_plugins.load(ep, thismodule) for ep in ENTRYPOINTS.values()
        }
        setattr(thismodule, name, MODELS)
        return MODELS

    # trick to allow import of plugin model class from hydromt core
    # from hydromt.models import xxxxModel
    elif name in PLUGINS:
        model_class = model_plugins.load(ENTRYPOINTS[PLUGINS[name]])
        return model_class
    raise AttributeError(f"module '{__name__}' has no attribute '{name}'")<|MERGE_RESOLUTION|>--- conflicted
+++ resolved
@@ -6,12 +6,7 @@
 from .model_grid import *
 from .model_lumped import *
 from .model_network import *
-<<<<<<< HEAD
-from .model_maps_mixin import *
-=======
->>>>>>> 7992098f
 from . import model_plugins
-
 from .. import _has_xugrid
 
 if _has_xugrid():
