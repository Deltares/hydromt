--- conflicted
+++ resolved
@@ -1,6 +1,6 @@
 """Mesh component."""
 import os
-from logging import Logger, getLogger
+from logging import getLogger
 from os.path import dirname, isdir, join
 from pathlib import Path
 from typing import Dict, List, Optional, Union
@@ -10,12 +10,12 @@
 import xarray as xr
 import xugrid as xu
 from pyproj import CRS
-
-from hydromt.data_catalog import DataCatalog
+from shapely.geometry import box
+
 from hydromt.gis.raster import GEO_MAP_COORD
-from hydromt.models.components.model_component import ModelComponent
-from hydromt.models.model_utils import read_nc
-from hydromt.models.root import ModelRoot
+from hydromt.io.readers import read_nc
+from hydromt.models.api import Model
+from hydromt.models.components.base import ModelComponent
 from hydromt.workflows.mesh import (
     create_mesh2d,
     mesh2d_from_raster_reclass,
@@ -29,44 +29,11 @@
 class MeshComponent(ModelComponent):
     """ModelComponent class for mesh components."""
 
-    def __init__(
-        self,
-        root: ModelRoot,
-        data_catalog: DataCatalog,
-        model_region=None,
-        logger: Logger = logger,
-    ):
-        super().__init__(
-            root=root,
-            data_catalog=data_catalog,
-            model_region=model_region,
-            logger=logger,
-        )
+    def __init__(self, model: Model):
+        super().__init__(model=model)
         self._data = None
 
-<<<<<<< HEAD
     def set(
-=======
-        self.set_mesh(uds_sample, grid_name=grid_name, overwrite_grid=False)
-
-        return list(uds_sample.data_vars.keys())
-
-    @property
-    def mesh(self) -> Union[xu.UgridDataArray, xu.UgridDataset]:
-        """
-        Model static mesh data. It returns a xugrid.UgridDataset.
-
-        Mesh can contain several grids (1D, 2D, 3D) defined according
-        to UGRID conventions. To extract a specific grid, use get_mesh
-        method.
-        """
-        # XU grid data type Xarray dataset with xu sampling.
-        if self._mesh is None and self.root.is_reading_mode():
-            self.read_mesh()
-        return self._mesh
-
-    def set_mesh(
->>>>>>> 0a18c277
         self,
         data: xu.UgridDataArray | xu.UgridDataset,
         name: Optional[str] = None,
@@ -145,10 +112,10 @@
         if self.data is None:
             self.logger.debug("No mesh data found, skip writing.")
             return
-        if not self.root.is_writing_mode():
+        if not self.model_root.is_writing_mode():
             raise IOError("Model opened in read-only mode")
         # filename
-        _fn = join(self.root.path, fn)
+        _fn = join(self.model_root.path, fn)
         if not isdir(dirname(_fn)):
             os.makedirs(dirname(_fn))
         self.logger.debug(f"Writing file {fn}")
@@ -178,9 +145,9 @@
         **kwargs : dict
             Additional keyword arguments to be passed to the `read_nc` method.
         """
-        self.root.is_reading_mode()
+        self.model_root.is_reading_mode()
         ds = xr.merge(
-            read_nc(fn, root=self.root, logger=self.logger, **kwargs).values()
+            read_nc(fn, root=self.model_root, logger=self.logger, **kwargs).values()
         )
         uds = xu.UgridDataset(ds)
         if ds.rio.crs is not None:  # parse crs
@@ -202,7 +169,7 @@
         self,
         region: dict,
         res: Optional[float] = None,
-        crs: int = None,
+        crs: Optional[int] = None,
         grid_name: str = "mesh2d",
     ) -> xu.UgridDataset:
         """HYDROMT CORE METHOD: Create an 2D unstructured mesh or reads an existing 2D mesh according UGRID conventions.
@@ -274,12 +241,12 @@
         method.
         """
         # XU grid data type Xarray dataset with xu sampling.
-        if self._data is None and self.root.is_reading_mode():
+        if self._data is None and self.model_root.is_reading_mode():
             self.read()
         return self._data
 
     @property
-    def crs(self) -> CRS:
+    def crs(self) -> Optional[CRS]:
         """Returns model mesh crs."""
         if self.data is not None:
             grid_crs = self.data.ugrid.crs
@@ -296,14 +263,14 @@
                     )
             return crs
         else:
-<<<<<<< HEAD
             return None
 
     @property
-    def bounds(self) -> Dict:
+    def bounds(self) -> Optional[Dict]:
         """Returns model mesh bounds."""
         if self.data is not None:
             return self.data.ugrid.bounds
+        return None
 
     @property
     def region(self) -> gpd.GeoDataFrame:
@@ -598,6 +565,7 @@
             if not data.ugrid.grid.crs:
                 raise ValueError("Data should have CRS.")
             self._data = data
+            return None
         else:
             # Check on crs
             if not data.ugrid.grid.crs == self.crs:
@@ -668,7 +636,4 @@
             raise ValueError(
                 f"Cannot set mesh from {str(type(data).__name__)} without a name."
             )
-        return data.to_dataset()
-=======
-            return None
->>>>>>> 0a18c277
+        return data.to_dataset()