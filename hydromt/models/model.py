--- conflicted
+++ resolved
@@ -98,15 +98,8 @@
         """
         # Recursively update the options with any defaults that are missing in the configuration.
         components = components or {}
-<<<<<<< HEAD
-=======
-        components = deep_merge(
-            {"region": {"type": "ModelRegionComponent"}}, components
-        )
-
         self.target_crs = CRS.from_user_input(target_model_crs)
 
->>>>>>> 1ce81be4
         data_libs = data_libs or []
 
         self.logger = logger
@@ -165,7 +158,7 @@
                     "Specify region_component."
                 )
             if len(has_region_components) == 0:
-                self.logger.warn("No region component found in components.")
+                self.logger.warning("No region component found in components.")
                 return ""
             return has_region_components[0][0]
 
