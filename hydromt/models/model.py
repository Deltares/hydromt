--- conflicted
+++ resolved
@@ -60,11 +60,6 @@
 
     _DATADIR = ""  # path to the model data folder
     _NAME: str = "modelname"
-<<<<<<< HEAD
-    _CONF: StrPath = "model.yml"
-=======
-    _GEOMS = {"<general_hydromt_name>": "<model_name>"}
->>>>>>> cea4fd0b
     _MAPS = {"<general_hydromt_name>": "<model_name>"}
     _FOLDERS = [""]
     _TMP_DATA_DIR = None
