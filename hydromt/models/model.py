--- conflicted
+++ resolved
@@ -459,7 +459,6 @@
 
             cat.to_yml(path, root=root)
 
-<<<<<<< HEAD
     @property
     def tables(self) -> Dict[str, pd.DataFrame]:
         """Model tables."""
@@ -537,173 +536,6 @@
         return pd.concat(
             [df.assign(table_origin=name) for name, df in self.tables.items()], axis=0
         )
-=======
-    # model configuration
-    @property
-    def config(self) -> Dict[str, Union[Dict, str]]:
-        """Model configuration. Returns a (nested) dictionary."""
-        if self._config is None:
-            self._initialize_config()
-        return self._config
-
-    def _initialize_config(self, skip_read=False) -> None:
-        """Initialize the model config."""
-        if self._config is None:
-            self._config = dict()
-            if not skip_read:
-                # no check for read mode here
-                # model config is read if in read-mode and it exists
-                # default config if in write-mode
-                self.read_config()
-
-    def set_config(self, *args):
-        """Update the config dictionary at key(s) with values.
-
-        Parameters
-        ----------
-        args : key(s), value tuple, with minimal length of two
-            keys can given by multiple args: ('key1', 'key2', 'value')
-            or a string with '.' indicating a new level: ('key1.key2', 'value')
-
-        Examples
-        --------
-        >> # self.config = {'a': 1, 'b': {'c': {'d': 2}}}
-
-        >> set_config('a', 99)
-        >> {'a': 99, 'b': {'c': {'d': 2}}}
-
-        >> set_config('b', 'c', 'd', 99) # identical to set_config('b.d.e', 99)
-        >> {'a': 1, 'b': {'c': {'d': 99}}}
-        """
-        self._initialize_config()
-        if len(args) < 2:
-            raise TypeError("set_config() requires a least one key and one value.")
-        args = list(args)
-        value = args.pop(-1)
-        if len(args) == 1 and "." in args[0]:
-            args = args[0].split(".") + args[1:]
-        branch = self._config
-        for key in args[:-1]:
-            if key not in branch or not isinstance(branch[key], dict):
-                branch[key] = {}
-            branch = branch[key]
-        branch[args[-1]] = value
-
-    def read_config(self, config_fn: Optional[str] = None):
-        """Parse config from file.
-
-        If no config file found a default config file is returned in writing mode.
-        """
-        self.root._assert_write_mode()
-        prefix = "User defined"
-        if config_fn is None:  # prioritize user defined config path (new v0.4.1)
-            if not self.root.is_reading_mode():  # write-only mode > read default config
-                config_fn = join(self._DATADIR, self._NAME, self._CONF)
-                prefix = "Default"
-            elif self.root is not None:  # append or write mode > read model config
-                config_fn = join(self.root.path, self._config_fn)
-                prefix = "Model"
-        cfdict = dict()
-        if config_fn is not None:
-            if isfile(config_fn):
-                cfdict = self._configread(config_fn)
-                self.logger.debug(f"{prefix} config read from {config_fn}")
-            elif (
-                self.root is not None
-                and not isabs(config_fn)
-                and isfile(join(self.root.path, config_fn))
-            ):
-                cfdict = self._configread(join(self.root.path, config_fn))
-                self.logger.debug(
-                    f"{prefix} config read from {join(self.root.path,config_fn)}"
-                )
-            elif isfile(abspath(config_fn)):
-                cfdict = self._configread(abspath(config_fn))
-                self.logger.debug(f"{prefix} config read from {abspath(config_fn)}")
-            else:  # skip for missing default
-                self.logger.error(f"{prefix} config file not found at {config_fn}")
-
-        # always overwrite config when reading
-        self._config = cfdict
-
-    def write_config(
-        self, config_name: Optional[str] = None, config_root: Optional[str] = None
-    ):
-        """Write config to <root/config_fn>."""
-        self.root._assert_write_mode()
-        if config_name is not None:
-            self._config_fn = config_name
-        elif self._config_fn is None:
-            self._config_fn = self._CONF
-        if config_root is None:
-            config_root = self.root.path
-        fn = join(config_root, self._config_fn)
-        self.logger.info(f"Writing model config to {fn}")
-        self._configwrite(fn)
-
-    def _configread(self, fn: str):
-        return configread(fn, abs_path=False)
-
-    def _configwrite(self, fn: str):
-        return configwrite(fn, self.config)
-
-    def setup_config(self, **cfdict):
-        """Update config with a dictionary."""
-        # TODO rename to update_config
-        if len(cfdict) > 0:
-            self.logger.debug("Setting model config options.")
-        for key, value in cfdict.items():
-            self.set_config(key, value)
-
-    def get_config(self, *args, fallback=None, abs_path: Optional[bool] = False):
-        """Get a config value at key(s).
-
-        Parameters
-        ----------
-        args : tuple or string
-            keys can given by multiple args: ('key1', 'key2')
-            or a string with '.' indicating a new level: ('key1.key2')
-        fallback: any, optional
-            fallback value if key(s) not found in config, by default None.
-        abs_path: bool, optional
-            If True return the absolute path relative to the model root,
-            by deafult False.
-            NOTE: this assumes the config is located in model root!
-
-        Returns
-        -------
-        value : any type
-            dictionary value
-
-        Examples
-        --------
-        >> # self.config = {'a': 1, 'b': {'c': {'d': 2}}}
-
-        >> get_config('a')
-        >> 1
-
-        >> get_config('b', 'c', 'd') # identical to get_config('b.c.d')
-        >> 2
-
-        >> get_config('b.c') # # identical to get_config('b','c')
-        >> {'d': 2}
-        """
-        args = list(args)
-        if len(args) == 1 and "." in args[0]:
-            args = args[0].split(".") + args[1:]
-        branch = self.config  # reads config at first call
-        for key in args[:-1]:
-            branch = branch.get(key, {})
-            if not isinstance(branch, dict):
-                branch = dict()
-                break
-        value = branch.get(args[-1], fallback)
-        if abs_path and isinstance(value, str):
-            value = Path(value)
-            if not value.is_absolute():
-                value = Path(abspath(join(self.root.path, value)))
-        return value
->>>>>>> e5d5fc4c
 
     # map files setup methods
     def setup_maps_from_rasterdataset(
