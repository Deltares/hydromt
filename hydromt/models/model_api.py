--- conflicted
+++ resolved
@@ -2,18 +2,6 @@
 """General and basic API for models in HydroMT"""
 
 import glob
-<<<<<<< HEAD
-from os.path import join, isdir, isfile, abspath, dirname, basename, isabs
-import xarray as xr
-import numpy as np
-import pandas as pd
-import geopandas as gpd
-from geopandas.testing import assert_geodataframe_equal
-from shapely.geometry import box
-import logging
-from pathlib import Path
-=======
->>>>>>> 9544afe8
 import inspect
 import logging
 import os
@@ -25,6 +13,7 @@
 from typing import Any, Dict, List, Optional, Tuple, Union
 
 import geopandas as gpd
+import pandas as pd
 import numpy as np
 import xarray as xr
 from geopandas.testing import assert_geodataframe_equal
