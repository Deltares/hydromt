# -*- coding: utf-8 -*-
"""HydroMT GridModel class definition."""

import logging
<<<<<<< HEAD
=======
from os.path import isfile, join
>>>>>>> 7e78de0d
from pathlib import Path
from typing import Dict, List, Optional, Tuple, Union

import geopandas as gpd
import numpy as np
import pandas as pd
import xarray as xr
from affine import Affine
from pyproj import CRS
from shapely.geometry import box

from .. import gis_utils, raster, workflows
from .model_api import Model

__all__ = ["GridModel"]
logger = logging.getLogger(__name__)


class GridMixin(object):
    # placeholders
    # xr.Dataset representation of all static parameter maps at the same resolution and
    # bounds - renamed from staticmaps
    _API = {"grid": xr.Dataset}

    def __init__(self, *args, **kwargs) -> None:
        super().__init__(*args, **kwargs)
        self._grid = xr.Dataset()

    # generic grid methods
    def setup_grid_from_constant(
        self,
        constant: Union[int, float],
        name: str,
        dtype: Optional[str] = "float32",
        nodata: Optional[Union[int, float]] = None,
        mask_name: Optional[str] = "mask",
    ) -> List[str]:
        """HYDROMT CORE METHOD: Adds a grid based on a constant value.

        Parameters
        ----------
        constant: int, float
            Constant value to fill grid with.
        name: str
            Name of grid.
        dtype: str, optional
            Data type of grid. By default 'float32'.
        nodata: int, float, optional
            Nodata value. By default infered from dtype.
        mask_name: str, optional
            Name of mask in self.grid to use for masking raster_fn. By default 'mask'.
            Use None to disable masking.

        Returns
        -------
        list
            Names of added model grid layer.
        """
        da = workflows.grid.grid_from_constant(
            grid_like=self.grid,
            constant=constant,
            name=name,
            dtype=dtype,
            nodata=nodata,
            mask_name=mask_name,
        )
        # Add to grid
        self.set_grid(da)

        return [name]

    def setup_grid_from_rasterdataset(
        self,
        raster_fn: Union[str, Path, xr.DataArray, xr.Dataset],
        variables: Optional[List] = None,
        fill_method: Optional[str] = None,
        reproject_method: Optional[Union[List, str]] = "nearest",
        mask_name: Optional[str] = "mask",
        rename: Optional[Dict] = dict(),
    ) -> List[str]:
        """HYDROMT CORE METHOD: Add data variable(s) from ``raster_fn`` to grid object.

        If raster is a dataset, all variables will be added unless ``variables`` list
        is specified.

        Adds model layers:

        * **raster.name** grid: data from raster_fn

        Parameters
        ----------
        raster_fn: str, Path, xr.DataArray, xr.Dataset
            Data catalog key, path to raster file or raster xarray data object.
            If a path to a raster file is provided it will be added
            to the data_catalog with its name based on the file basename without
            extension.
        variables: list, optional
            List of variables to add to grid from raster_fn. By default all.
        fill_method : str, optional
            If specified, fills nodata values using fill_nodata method.
            Available methods are {'linear', 'nearest', 'cubic', 'rio_idw'}.
        reproject_method: list, str, optional
            See rasterio.warp.reproject for existing methods, by default 'nearest'.
            Can provide a list corresponding to ``variables``.
        mask_name: str, optional
            Name of mask in self.grid to use for masking raster_fn. By default 'mask'.
            Use None to disable masking.
        rename: dict, optional
            Dictionary to rename variable names in raster_fn before adding to grid
            {'name_in_raster_fn': 'name_in_grid'}. By default empty.

        Returns
        -------
        list
            Names of added model map layers
        """
        self.logger.info(f"Preparing grid data from raster source {raster_fn}")
        # Read raster data and select variables
        ds = self.data_catalog.get_rasterdataset(
            raster_fn,
            geom=self.region,
            buffer=2,
            variables=variables,
            single_var_as_array=False,
        )
        # Data resampling
        ds_out = workflows.grid.grid_from_rasterdataset(
            grid_like=self.grid,
            ds=ds,
            variables=variables,
            fill_method=fill_method,
            reproject_method=reproject_method,
            mask_name=mask_name,
            rename=rename,
        )
        # Add to grid
        self.set_grid(ds_out)

        return list(ds_out.data_vars.keys())

    def setup_grid_from_raster_reclass(
        self,
        raster_fn: Union[str, Path, xr.DataArray],
        reclass_table_fn: Union[str, Path, pd.DataFrame],
        reclass_variables: List,
        variable: Optional[str] = None,
        fill_method: Optional[str] = None,
        reproject_method: Optional[Union[List, str]] = "nearest",
        mask_name: Optional[str] = "mask",
        rename: Optional[Dict] = dict(),
        **kwargs,
    ) -> List[str]:
        """Add data variables to grid object by reclassifying the data in ``raster_fn``.

        Reclassifications are based on ``reclass_table_fn``.

        Adds model layers:

        * **reclass_variables** grid: reclassified raster data

        Parameters
        ----------
        raster_fn: str, Path, xr.DataArray
            Data catalog key, path to raster file or raster xarray data object.
            Should be a DataArray. Else use `variable` argument for selection.
        reclass_table_fn: str, Path, pd.DataFrame
            Data catalog key, path to tabular data file or tabular pandas dataframe
            object for the reclassification table of `raster_fn`.
        reclass_variables: list
            List of reclass_variables from reclass_table_fn table to add to maps.
            Index column should match values in `raster_fn`.
        variable: str, optional
            Name of raster_fn dataset variable to use. This is only required when
            reading datasets with multiple variables.
            By default None.
        fill_method : str, optional
            If specified, fills nodata values in `raster_fn` using fill_nodata method
            before reclassifying. Available methods are
            {'linear', 'nearest', 'cubic', 'rio_idw'}.
        reproject_method: str, optional
            See rasterio.warp.reproject for existing methods, by default "nearest".
            Can provide a list corresponding to ``reclass_variables``.
        mask_name: str, optional
            Name of mask in self.grid to use for masking raster_fn. By default 'mask'.
            Use None to disable masking.
        rename: dict, optional
            Dictionary to rename variable names in reclass_variables before adding to
            grid {'name_in_reclass_table': 'name_in_grid'}. By default empty.

        **kwargs : dict
            Additional keyword arguments to be passed to `get_rasterdataset`

        Returns
        -------
        list
            Names of added model grid layers
        """
        self.logger.info(
            f"Preparing grid data by reclassifying the data in {raster_fn} based "
            f"on {reclass_table_fn}"
        )
        # Read raster data and remapping table
        da = self.data_catalog.get_rasterdataset(
            raster_fn, geom=self.region, buffer=2, variables=variable, **kwargs
        )
        if not isinstance(da, xr.DataArray):
            raise ValueError(
                f"raster_fn {raster_fn} should be a single variable. "
                "Please select one using the 'variable' argument"
            )
        df_vars = self.data_catalog.get_dataframe(
            reclass_table_fn, variables=reclass_variables
        )
        # Data resampling
        ds_vars = workflows.grid.grid_from_raster_reclass(
            grid_like=self.grid,
            da=da,
            reclass_table=df_vars,
            reclass_variables=reclass_variables,
            fill_method=fill_method,
            reproject_method=reproject_method,
            mask_name=mask_name,
            rename=rename,
        )
        # Add to maps
        self.set_grid(ds_vars.rename(rename))

        return list(ds_vars.data_vars.keys())

    def setup_grid_from_geodataframe(
        self,
        vector_fn: Union[str, Path, gpd.GeoDataFrame],
        variables: Optional[Union[List, str]] = None,
        nodata: Optional[Union[List, int, float]] = -1,
        rasterize_method: Optional[str] = "value",
        mask_name: Optional[str] = "mask",
        rename: Optional[Dict] = dict(),
        all_touched: Optional[bool] = True,
    ) -> List[str]:
        """Add data variables to grid object by rasterizing the data from ``vector_fn``.

        Several type of rasterization are possible:
            * "fraction": the fraction of the grid cell covered by the vector
                shape is returned.
            * "area": the area of the grid cell covered by the vector shape is returned.
            * "value": the value from the variables columns of vector_fn are used.
                If this is used, variables must be specified.

        Parameters
        ----------
        vector_fn : str, Path, gpd.GeoDataFrame
            Data catalog key, path to vector file or a vector geopandas object.
        variables : List, str, optional
            List of variables to add to grid from vector_fn. Required if
            rasterize_method is "value", by default None.
        nodata : List, int, float, optional
            No data value to use for rasterization, by default -1. If a list is
            provided, it should have the same length has variables.
        rasterize_method : str, optional
            Method to rasterize the vector data. Either {"value", "fraction", "area"}.
            If "value", the value from the variables columns in vector_fn are used
            directly in the raster. If "fraction", the fraction of the grid
            cell covered by the vector file is returned. If "area", the area of the
            grid cell covered by the vector file is returned.
        mask_name: str, optional
            Name of mask in self.grid to use for masking raster_fn. By default 'mask'.
            Use None to disable masking.
        rename: dict, optional
            Dictionary to rename variable names in variables before adding to grid
            {'name_in_variables': 'name_in_grid'}. To rename with method fraction or
            area use {'vector_fn': 'name_in_grid'}. By default empty.
        all_touched : bool, optional
            If True (default), all pixels touched by geometries will be burned in.
            If false, only pixels whose center is within the polygon or that are
            selected by Bresenham's line algorithm will be burned in.

        Returns
        -------
        list
            Names of added model grid layers
        """
        self.logger.info(f"Preparing grid data from vector '{vector_fn}'.")
        gdf = self.data_catalog.get_geodataframe(
            vector_fn, geom=self.region, dst_crs=self.crs
        )
        if gdf.empty:
            self.logger.warning(
                f"No shapes of {vector_fn} found within region,"
                " skipping setup_grid_from_vector."
            )
            return
        # Data resampling
        if vector_fn in rename.keys():
            # In case of choosing a new name with area or fraction method pass
            # the name directly
            rename = rename[vector_fn]
        ds = workflows.grid.grid_from_geodataframe(
            grid_like=self.grid,
            gdf=gdf,
            variables=variables,
            nodata=nodata,
            rasterize_method=rasterize_method,
            mask_name=mask_name,
            rename=rename,
            all_touched=all_touched,
        )
        # Add to grid
        self.set_grid(ds)

        return list(ds.data_vars.keys())

    @property
    def grid(self):
        """Model static gridded data."""
        if len(self._grid) == 0 and self._read:
            self.read_grid()
        return self._grid

    def set_grid(
        self,
        data: Union[xr.DataArray, xr.Dataset, np.ndarray],
        name: Optional[str] = None,
    ):
        """Add data to grid.

        All layers of grid must have identical spatial coordinates.

        Parameters
        ----------
        data: xarray.DataArray or xarray.Dataset
            new map layer to add to grid
        name: str, optional
            Name of new map layer, this is used to overwrite the name of a DataArray
            and ignored if data is a Dataset
        """
        # NOTE: variables in a dataset are not longer renamed as used to be the case in
        # set_staticmaps
        name_required = isinstance(data, np.ndarray) or (
            isinstance(data, xr.DataArray) and data.name is None
        )
        if name is None and name_required:
            raise ValueError(f"Unable to set {type(data).__name__} data without a name")
        if isinstance(data, np.ndarray):
            if data.shape != self.grid.raster.shape:
                raise ValueError("Shape of data and grid maps do not match")
            data = xr.DataArray(dims=self.grid.raster.dims, data=data, name=name)
        if isinstance(data, xr.DataArray):
            if name is not None:  # rename
                data.name = name
            data = data.to_dataset()
        elif not isinstance(data, xr.Dataset):
            raise ValueError(f"cannot set data of type {type(data).__name__}")
        if len(self._grid) == 0:  # new data
            self._grid = data
        else:
            for dvar in data.data_vars:
                if dvar in self._grid:
                    if self._read:
                        self.logger.warning(f"Replacing grid map: {dvar}")
                self._grid[dvar] = data[dvar]

    def read_grid(self, fn: str = "grid/grid.nc", **kwargs) -> None:
        """Read model grid data at <root>/<fn> and add to grid property.

        key-word arguments are passed to :py:func:`xarray.open_dataset`

        Parameters
        ----------
        fn : str, optional
            filename relative to model root, by default 'grid/grid.nc'
        **kwargs : dict
            Additional keyword arguments to be passed to the `_read_nc` method.
        """
        self._assert_read_mode
        for ds in self._read_nc(fn, **kwargs).values():
            self.set_grid(ds)

<<<<<<< HEAD
    def write_grid(self, fn: str = "grid/grid.nc", **kwargs) -> None:
        """Write model grid data to netcdf file at <root>/<fn>.
=======
    def write_grid(
        self,
        fn: str = "grid/grid.nc",
        gdal_compliant: bool = False,
        rename_dims: bool = False,
        force_sn: bool = False,
        **kwargs,
    ) -> None:
        """Write model grid data to netcdf file at <root>/<fn>
>>>>>>> 7e78de0d

        key-word arguments are passed to :py:meth:`xarray.Dataset.to_netcdf`

        Parameters
        ----------
        fn : str, optional
            filename relative to model root, by default 'grid/grid.nc'
<<<<<<< HEAD
        **kwargs : dict
            Additional keyword arguments to be passed to the `_write_nc` method.
=======
        gdal_compliant : bool, optional
            If True, write grid data in a way that is compatible with GDAL, by default False
        rename_dims: bool, optional
            If True and gdal_compliant, rename x_dim and y_dim to standard names depending on the CRS
            (x/y for projected and lat/lon for geographic).
        force_sn: bool, optional
            If True and gdal_compliant, forces the dataset to have South -> North orientation.
>>>>>>> 7e78de0d
        """
        if len(self._grid) == 0:
            self.logger.debug("No grid data found, skip writing.")
        else:
            self._assert_write_mode
            # _write_nc requires dict - use dummy 'grid' key
            self._write_nc(
                {"grid": self._grid},
                fn,
                gdal_compliant=gdal_compliant,
                rename_dims=rename_dims,
                force_sn=force_sn,
                **kwargs,
            )


class GridModel(GridMixin, Model):

    """Model class Grid Model for gridded models in HydroMT."""

    _CLI_ARGS = {"region": "setup_grid"}
    _NAME = "grid_model"

    def __init__(
        self,
        root: str = None,
        mode: str = "w",
        config_fn: str = None,
        data_libs: List[str] = None,
        logger=logger,
    ):
        """Initialize a GridModel for distributed models with a regular grid."""
        super().__init__(
            root=root,
            mode=mode,
            config_fn=config_fn,
            data_libs=data_libs,
            logger=logger,
        )

    ## GENERIC SETUP METHODS
    def setup_grid(
        self,
        region: dict,
        res: Optional[float] = None,
        crs: int = None,
        rotated: bool = False,
        hydrography_fn: Optional[str] = None,
        basin_index_fn: Optional[str] = None,
        add_mask: bool = True,
        align: bool = True,
        dec_origin: int = 0,
        dec_rotation: int = 3,
    ) -> xr.DataArray:
        """HYDROMT CORE METHOD: Create a 2D regular grid or reads an existing grid.

        An 2D regular grid will be created from a geometry (geom_fn) or bbox. If an
        existing grid is given, then no new grid will be generated.

        Adds/Updates model layers (if add_mask):
        * **mask** grid mask: add grid mask to grid object

        Parameters
        ----------
        region : dict
            Dictionary describing region of interest, e.g.:
            * {'bbox': [xmin, ymin, xmax, ymax]}
            * {'geom': 'path/to/polygon_geometry'}
            * {'grid': 'path/to/grid_file'}
            * {'basin': [x, y]}

            Region must be of kind [grid, bbox, geom, basin, subbasin, interbasin].
        res: float
            Resolution used to generate 2D grid [unit of the CRS], required if region
            is not based on 'grid'.
        crs : EPSG code, int, str optional
<<<<<<< HEAD
            EPSG code of the model or "utm" to let hydromt find the closest projected
            crs. If None using the one from region.
=======
            EPSG code of the model or "utm" to let hydromt find the closest projected crs. If None using the one from region.
        rotated : bool, optional
            if True, a minimum rotated rectangular grid is fitted around the region, by default False. Only  applies if region is of kind 'bbox', 'geom'
>>>>>>> 7e78de0d
        hydrography_fn : str
            Name of data source for hydrography data. Required if region is of kind
                'basin', 'subbasin' or 'interbasin'.

            * Required variables: ['flwdir'] and any other 'snapping' variable required
                to define the region.

            * Optional variables: ['basins'] if the `region` is based on a
                (sub)(inter)basins without a 'bounds' argument.

        basin_index_fn : str
            Name of data source with basin (bounding box) geometries associated with
            the 'basins' layer of `hydrography_fn`. Only required if the `region` is
            based on a (sub)(inter)basins without a 'bounds' argument.
        add_mask : bool, optional
            Add mask variable to grid object, by default True.
        align : bool, optional
            If True (default), align target transform to resolution.
        dec_origin : int, optional
            number of decimals to round the origin coordinates, by default 0
        dec_rotation : int, optional
            number of decimals to round the rotation angle, by default 3

        Returns
        -------
        grid : xr.DataArray
            Generated grid mask.
        """
        self.logger.info("Preparing 2D grid.")

        kind = next(iter(region))  # first key of region
        if kind in ["bbox", "geom", "basin", "subbasin", "interbasin"]:
            # Do not parse_region for grid as we want to allow for more (file) formats
            kind, region = workflows.parse_region(region, logger=self.logger)
        elif kind != "grid":
            raise ValueError(
                f"Region for grid must be of kind [grid, bbox, geom, basin, subbasin,"
                f" interbasin], kind {kind} not understood."
            )

        # Derive xcoords, ycoords and geom for the different kind options
        if kind in ["bbox", "geom"]:
            if not isinstance(res, (int, float)):
                raise ValueError("res argument required for kind 'bbox', 'geom'")
            if kind == "bbox":
                bbox = region["bbox"]
                geom = gpd.GeoDataFrame(geometry=[box(*bbox)], crs=4326)
            elif kind == "geom":
                geom = region["geom"]
                if geom.crs is None:
                    raise ValueError('Model region "geom" has no CRS')
            if crs is not None:
                crs = gis_utils.parse_crs(crs, bbox=geom.total_bounds)
                geom = geom.to_crs(crs)
            # Generate grid based on res for region bbox
            # TODO add warning on res value if crs is projected or not?
            if not rotated:
                xmin, ymin, xmax, ymax = geom.total_bounds
                res = abs(res)
                if align:
                    xmin = round(xmin / res) * res
                    ymin = round(ymin / res) * res
                    xmax = round(xmax / res) * res
                    ymax = round(ymax / res) * res
                xcoords = np.linspace(
                    xmin + res / 2,
                    xmax - res / 2,
                    num=round((xmax - xmin) / res),
                    endpoint=True,
                )
                ycoords = np.flip(
                    np.linspace(
                        ymin + res / 2,
                        ymax - res / 2,
                        num=round((ymax - ymin) / res),
                        endpoint=True,
                    )
                )
            else:  # rotated
                geomu = geom.unary_union
                x0, y0, mmax, nmax, rot = workflows.grid.rotated_grid(
                    geomu, res, dec_origin=dec_origin, dec_rotation=dec_rotation
                )
                transform = (
                    Affine.translation(x0, y0)
                    * Affine.rotation(rot)
                    * Affine.scale(res, res)
                )

        elif kind in ["basin", "subbasin", "interbasin"]:
            # retrieve global hydrography data (lazy!)
            ds_hyd = self.data_catalog.get_rasterdataset(hydrography_fn)
            if "bounds" not in region:
                region.update(basin_index=self.data_catalog[basin_index_fn])
            # get basin geometry
            geom, xy = workflows.get_basin_geometry(
                ds=ds_hyd,
                kind=kind,
                logger=self.logger,
                **region,
            )
            # get ds_hyd again but clipped to geom, one variable is enough
            da_hyd = self.data_catalog.get_rasterdataset(
                hydrography_fn, geom=geom, variables=["flwdir"]
            )
            if not isinstance(res, (int, float)):
                self.logger.info(
                    "res argument not defined, using resolution of "
                    f"hydrography_fn {da_hyd.raster.res}"
                )
                res = da_hyd.raster.res
            # Reproject da_hyd based on crs and grid and align, method is not important
            # only coords will be used
            # TODO add warning on res value if crs is projected or not?
            if res != da_hyd.raster.res and crs != da_hyd.raster.crs:
                da_hyd = da_hyd.raster.reproject(
                    dst_crs=crs,
                    dst_res=res,
                    align=align,
                )
            # Get xycoords, geom
            xcoords = da_hyd.raster.xcoords.values
            ycoords = da_hyd.raster.ycoords.values
            if geom.crs != da_hyd.raster.crs:
                crs = da_hyd.raster.crs
                geom = geom.to_crs(crs)
        elif kind == "grid":
            # Support more formats for grid input (netcdf, zarr, io.open_raster)
            fn = region[kind]
            if isinstance(fn, (xr.DataArray, xr.Dataset)):
                da_like = fn
            else:
                da_like = self.data_catalog.get_rasterdataset(fn)
            # Get xycoords, geom
            xcoords = da_like.raster.xcoords.values
            ycoords = da_like.raster.ycoords.values
            geom = da_like.raster.box
            if crs is not None or res is not None:
                self.logger.warning(
                    "For region kind 'grid', the gris crs/res are used and not"
                    f" user-defined crs {crs} or res {res}"
                )
            crs = da_like.raster.crs

        # Instantiate grid object
        # Generate grid using hydromt full method
        if not rotated:
            coords = {"y": ycoords, "x": xcoords}
            grid = raster.full(
                coords=coords,
                nodata=1,
                dtype=np.uint8,
                name="mask",
                attrs={},
                crs=geom.crs,
                lazy=False,
            )
        else:
            grid = raster.full_from_transform(
                transform,
                shape=(mmax, nmax),
                nodata=1,
                dtype=np.uint8,
                name="mask",
                attrs={},
                crs=geom.crs,
                lazy=False,
            )
        # Create geometry_mask with geom
        if add_mask:
            grid = grid.raster.geometry_mask(geom, all_touched=True)
            grid.name = "mask"
        # Remove mask variable mask from grid if not add_mask
        else:
            grid = grid.to_dataset()
            grid = grid.drop_vars("mask")

        # Add region and grid to model
        self.set_geoms(geom, "region")
        self.set_grid(grid)

        return grid

    ## I/O
    def read(
        self,
        components: List = [
            "config",
            "grid",
            "geoms",
            "forcing",
            "states",
            "results",
        ],
    ) -> None:
        """Read the complete model schematization and configuration from model files.

        Parameters
        ----------
        components : List, optional
            List of model components to read, each should have an associated
            read_<component> method. By default ['config', 'maps', 'grid',
            'geoms', 'forcing', 'states', 'results']
        """
        super().read(components=components)

    def write(
        self,
        components: List = ["config", "grid", "geoms", "forcing", "states"],
    ) -> None:
        """Write the complete model schematization and configuration to model files.

        Parameters
        ----------
        components : List, optional
            List of model components to write, each should have an
            associated write_<component> method.
            By default ['config', 'maps', 'grid', 'geoms', 'forcing', 'states']
        """
        super().write(components=components)

    # Properties for subclass GridModel
    @property
    def res(self) -> Tuple[float, float]:
        """Returns the resolution of the model grid."""
        if len(self.grid) > 0:
            return self.grid.raster.res

    @property
    def transform(self):
        """Returns spatial transform of the model grid."""
        if len(self.grid) > 0:
            return self.grid.raster.transform

    @property
    def crs(self) -> Union[CRS, None]:
        """Returns coordinate reference system embedded in the model grid."""
        if self.grid.raster.crs is not None:
            return CRS(self.grid.raster.crs)

    @property
    def bounds(self) -> List[float]:
        """Returns the bounding box of the model grid."""
        if len(self.grid) > 0:
            return self.grid.raster.bounds

    @property
    def region(self) -> gpd.GeoDataFrame:
        """Returns the geometry of the model area of interest."""
        region = gpd.GeoDataFrame()
        if "region" in self.geoms:
            region = self.geoms["region"]
        elif len(self.grid) > 0:
            crs = self.crs
            if crs is not None and hasattr(crs, "to_epsg"):
                crs = crs.to_epsg()  # not all CRS have an EPSG code
            region = gpd.GeoDataFrame(geometry=[box(*self.bounds)], crs=crs)
        return region

    def set_crs(self, crs: CRS) -> None:
        """Set coordinate reference system of the model grid."""
        if len(self.grid) > 0:
            self.grid.raster.set_crs(crs)<|MERGE_RESOLUTION|>--- conflicted
+++ resolved
@@ -2,10 +2,6 @@
 """HydroMT GridModel class definition."""
 
 import logging
-<<<<<<< HEAD
-=======
-from os.path import isfile, join
->>>>>>> 7e78de0d
 from pathlib import Path
 from typing import Dict, List, Optional, Tuple, Union
 
@@ -383,10 +379,6 @@
         for ds in self._read_nc(fn, **kwargs).values():
             self.set_grid(ds)
 
-<<<<<<< HEAD
-    def write_grid(self, fn: str = "grid/grid.nc", **kwargs) -> None:
-        """Write model grid data to netcdf file at <root>/<fn>.
-=======
     def write_grid(
         self,
         fn: str = "grid/grid.nc",
@@ -395,8 +387,7 @@
         force_sn: bool = False,
         **kwargs,
     ) -> None:
-        """Write model grid data to netcdf file at <root>/<fn>
->>>>>>> 7e78de0d
+        """Write model grid data to netcdf file at <root>/<fn>.
 
         key-word arguments are passed to :py:meth:`xarray.Dataset.to_netcdf`
 
@@ -404,18 +395,17 @@
         ----------
         fn : str, optional
             filename relative to model root, by default 'grid/grid.nc'
-<<<<<<< HEAD
         **kwargs : dict
             Additional keyword arguments to be passed to the `_write_nc` method.
-=======
         gdal_compliant : bool, optional
-            If True, write grid data in a way that is compatible with GDAL, by default False
+            If True, write grid data in a way that is compatible with GDAL,
+            by default False
         rename_dims: bool, optional
-            If True and gdal_compliant, rename x_dim and y_dim to standard names depending on the CRS
-            (x/y for projected and lat/lon for geographic).
+            If True and gdal_compliant, rename x_dim and y_dim to standard names
+            depending on the CRS (x/y for projected and lat/lon for geographic).
         force_sn: bool, optional
-            If True and gdal_compliant, forces the dataset to have South -> North orientation.
->>>>>>> 7e78de0d
+            If True and gdal_compliant, forces the dataset to have
+            South -> North orientation.
         """
         if len(self._grid) == 0:
             self.logger.debug("No grid data found, skip writing.")
@@ -492,14 +482,10 @@
             Resolution used to generate 2D grid [unit of the CRS], required if region
             is not based on 'grid'.
         crs : EPSG code, int, str optional
-<<<<<<< HEAD
             EPSG code of the model or "utm" to let hydromt find the closest projected
-            crs. If None using the one from region.
-=======
-            EPSG code of the model or "utm" to let hydromt find the closest projected crs. If None using the one from region.
         rotated : bool, optional
-            if True, a minimum rotated rectangular grid is fitted around the region, by default False. Only  applies if region is of kind 'bbox', 'geom'
->>>>>>> 7e78de0d
+            if True, a minimum rotated rectangular grid is fitted around the region,
+            by default False. Only  applies if region is of kind 'bbox', 'geom'
         hydrography_fn : str
             Name of data source for hydrography data. Required if region is of kind
                 'basin', 'subbasin' or 'interbasin'.
