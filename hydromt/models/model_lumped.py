--- conflicted
+++ resolved
@@ -41,7 +41,6 @@
     def write(self):
         """Method to write the complete model schematization and configuration to file."""
         super().write()
-<<<<<<< HEAD
     
     def set_forcing_name():
 
@@ -76,9 +75,3 @@
 
 
 
-
-# need for zonalstatistics. Name of function = AreaAverage
-#test
-#test 2
-=======
->>>>>>> 556fe6e6
