--- conflicted
+++ resolved
@@ -354,48 +354,7 @@
         if check_x == False or check_y == False:
             raise ValueError("raster only applies to regular grids")
 
-<<<<<<< HEAD
     def reset_spatial_dims_attrs(self):
-=======
-    def set_crs(self, input_crs: int | dict | str | CRS | None = None) -> None:
-        """Set the Coordinate Reference System.
-
-        Arguments
-        ----------
-        input_crs: int, dict, or str, optional
-            Coordinate Reference System. Accepts EPSG codes (int or str); proj (str or dict)
-        """
-        crs_names = ["crs_wkt", "crs", "epsg"]
-        names = list(self._obj.coords.keys())
-        if isinstance(self._obj, xr.Dataset):
-            names = names + self.vars
-        # user defined
-        if input_crs is not None:
-            input_crs = CRS.from_user_input(input_crs)
-        # look in grid_mapping and data variable attributes
-        else:
-            for name in crs_names:
-                # check default > GEO_MAP_COORDS attrs
-                crs = self._obj.coords[GEO_MAP_COORD].attrs.get(name, None)
-                if crs is None:  # global attrs
-                    crs = self._obj.attrs.pop(name, None)
-                for var in names:  # data var and coords attrs
-                    if name in self._obj[var].attrs:
-                        crs = self._obj[var].attrs.pop(name)
-                        break
-                if crs is not None:
-                    # avoid Warning 1: +init=epsg:XXXX syntax is deprecated
-                    crs = crs.strip("+init=") if isinstance(crs, str) else crs
-                    try:
-                        input_crs = CRS.from_user_input(crs)
-                        break
-                    except:
-                        pass
-        if input_crs is not None:
-            self._obj.rio.write_crs(input_crs, inplace=True)
-
-    def reset_spatial_dims_attrs(self) -> xr.DataArray | xr.Dataset:
->>>>>>> 1e8d0b52
         """Reset spatial dimension names and attributes to make CF-compliant
         Requires CRS attribute."""
         if self.crs is None:
@@ -409,16 +368,6 @@
         _da.raster.set_spatial_dims(x_dim=x_dim, y_dim=y_dim)
         return _da
 
-<<<<<<< HEAD
-=======
-
-class XRasterBase(XGeoBase):
-    """This is the base class for a Raster GIS extensions for xarray"""
-
-    def __init__(self, xarray_obj) -> None:
-        super(XRasterBase, self).__init__(xarray_obj)
-
->>>>>>> 1e8d0b52
     @property
     def dim0(self) -> str:
         """Return the non geospatial dimension name."""
