--- conflicted
+++ resolved
@@ -1110,12 +1110,8 @@
         ---------
         da_mask : xarray.DataArray
             Mask array.
-<<<<<<< HEAD
         mask: bool, optional
             Mask values outside geometry with the raster nodata value
-=======
-
->>>>>>> 4aa25144
         Returns
         -------
         xarray.DataSet or DataArray
