--- conflicted
+++ resolved
@@ -22,11 +22,7 @@
 import pyproj
 import rasterio.fill
 import rasterio.warp
-<<<<<<< HEAD
 import rioxarray  # noqa: F401
-=======
-import rioxarray
->>>>>>> 7e78de0d
 import shapely
 import xarray as xr
 import yaml
@@ -988,6 +984,9 @@
         method : str, optional
             Reclassification method. For now only 'exact' for
             one-on-one cell value mapping.
+        logger:
+            The logger to be used. If no logger is provided the
+            default one will beused.
 
         Returns:
         -------
@@ -1019,7 +1018,8 @@
                 # None will be used
                 nodata_ref = None
                 logger.warning(
-                    f"The nodata value {nodata_ref} is not in the reclass table. None will be used for the params."
+                    f"The nodata value {nodata_ref} is not in the reclass table."
+                    "None will be used for the params."
                 )
         # apply for each parameter
         for param in params:
