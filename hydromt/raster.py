#!/usr/bin/env python
# -*- coding: utf-8 -*-
# Credits: This script is based on the rioxarray package (Apache License, Version 2.0)
# source file: https://github.com/corteva/rioxarray
# license file: https://github.com/corteva/rioxarray/blob/master/LICENSE

"""Extension for xarray to provide rasterio capabilities to xarray datasets/arrays."""
from __future__ import annotations

import logging
import math
import os
import tempfile
from itertools import product
from os.path import basename, dirname, isdir, join
from typing import Any, Optional, Union

import dask
import geopandas as gpd
import numpy as np
import pandas as pd
import pyproj
import rasterio.fill
import rasterio.warp
import rioxarray  # noqa: F401
import shapely
import xarray as xr
import yaml
from affine import Affine
from pyproj import CRS
from rasterio import features
from rasterio.enums import MergeAlg, Resampling
from scipy import ndimage
from scipy.interpolate import griddata
from scipy.spatial import cKDTree
from shapely.geometry import LineString, Polygon, box

from . import _compat, gis_utils

logger = logging.getLogger(__name__)
XDIMS = ("x", "longitude", "lon", "long")
YDIMS = ("y", "latitude", "lat")
GEO_MAP_COORD = "spatial_ref"


def full_like(
    other: xr.DataArray, nodata: float = None, lazy: bool = False
) -> xr.DataArray:
    """Return a full object with the same grid and geospatial attributes as ``other``.

    Arguments
    ---------
    other: DataArray
        DataArray from which coordinates and attributes are taken
    nodata: float, int, optional
        Fill value for new DataArray, defaults to other.nodata or if not set np.nan
    lazy: bool, optional
        If True return DataArray with a dask rather than numpy array.

    Returns
    -------
    da: DataArray
        Filled DataArray
    """
    if not isinstance(other, xr.DataArray):
        raise ValueError("other should be xarray.DataArray.")
    if nodata is None:
        nodata = other.raster.nodata if other.raster.nodata is not None else np.nan
    da = full(
        coords={d: c for d, c in other.coords.items() if d in other.dims},
        nodata=nodata,
        dtype=other.dtype,
        name=other.name,
        attrs=other.attrs,
        crs=other.raster.crs,
        lazy=lazy,
        shape=other.shape,
        dims=other.dims,
    )
    da.raster.set_attrs(**other.raster.attrs)
    return da


def full(
    coords,
    nodata=np.nan,
    dtype=np.float32,
    name=None,
    attrs={},
    crs=None,
    lazy=False,
    shape=None,
    dims=None,
) -> xr.DataArray:
    """Return a full DataArray based on a geospatial coords dictionary.

    Arguments
    ---------
    coords: sequence or dict of array_like, optional
        Coordinates (tick labels) to use for indexing along each dimension (max 3).
        The coordinate sequence should be (dim0, y, x) of which the first is optional.
    nodata: float, int, optional
        Fill value for new DataArray, defaults to other.nodata or if not set np.nan
    dtype: numpy.dtype, optional
        Data type
    name: str, optional
        DataArray name
    attrs : dict, optional
        additional attributes
    crs: int, dict, or str, optional
        Coordinate Reference System. Accepts EPSG codes (int or str); proj (str or dict)
    lazy: bool, optional
        If True return DataArray with a dask rather than numpy array.
    shape: tuple, optional
        Length along (dim0, y, x) dimensions, of which the first is optional.
    dims: tuple, optional
        Name(s) of the data dimension(s).

    Returns
    -------
    da: DataArray
        Filled DataArray
    """
    f = dask.array.empty if lazy else np.full
    if dims is None:
        dims = tuple([d for d in coords])
    if shape is None:
        cs = next(iter(coords.values()))  # get first coordinate
        if cs.ndim == 1:
            shape = tuple([coords[dim].size for dim in dims])
        else:  # rotated
            shape = cs.shape
            if hasattr(cs, "dims"):
                dims = cs.dims
    data = f(shape, nodata, dtype=dtype)
    da = xr.DataArray(data, coords, dims, name, attrs)
    da.raster.set_nodata(nodata)
    da.raster.set_crs(crs)
    return da


def full_from_transform(
    transform,
    shape,
    nodata=np.nan,
    dtype=np.float32,
    name=None,
    attrs={},
    crs=None,
    lazy=False,
):
    """Return a full DataArray based on a geospatial transform and shape.

    See :py:meth:`~hydromt.raster.full` for all options.

    Parameters
    ----------
    transform : affine transform
        Two dimensional affine transform for 2D linear mapping.
    shape : tuple of int
        Length along (dim0, x, y) dimensions, of which the first is optional.
    nodata : optional
        The nodata value to assign to the DataArray. Defaults to np.nan.
    dtype : optional
        The data type to use for the DataArray. Defaults to np.float32.
    name : optional
        The name of the DataArray. Defaults to None.
    attrs : optional
        Additional attributes to assign to the DataArray. Empty by default.
    crs : optional
        The coordinate reference system (CRS) of the DataArray. Defaults to None.
    lazy : bool, optional
        Whether to create a lazy DataArray. Defaults to False.

    Returns
    -------
    da : DataArray
        Filled DataArray
    """
    if len(shape) not in [2, 3]:
        raise ValueError("Only 2D and 3D data arrays supported.")
    coords = gis_utils.affine_to_coords(transform, shape[-2:], x_dim="x", y_dim="y")
    dims = ("y", "x")
    if len(shape) == 3:
        coords = {"dim0": ("dim0", np.arange(shape[0], dtype=int)), **coords}
        dims = ("dim0", "y", "x")
    da = full(
        coords=coords,
        nodata=nodata,
        dtype=dtype,
        name=name,
        attrs=attrs,
        crs=crs,
        lazy=lazy,
        shape=shape,
        dims=dims,
    )
    return da


class XGeoBase(object):

    """Base class for the GIS extensions for xarray."""

    def __init__(self, xarray_obj: xr.DataArray | xr.Dataset) -> None:
        """Initialize new object based on the xarray object provided."""
        self._obj = xarray_obj
        # create new coordinate with attributes in which to save x_dim, y_dim and crs.
        # other spatial properties are always calculated on the fly to ensure
        # consistency with data
        if GEO_MAP_COORD not in self._obj.coords:
            # zero is used by rioxarray
            self._obj.coords[GEO_MAP_COORD] = xr.Variable((), 0)

    @property
    def attrs(self) -> dict:
        """Return dictionary of spatial attributes."""
        return self._obj.coords[GEO_MAP_COORD].attrs

    def set_attrs(self, **kwargs) -> None:
        """Update spatial attributes. Usage raster.set_attr(key=value)."""
        self._obj.coords[GEO_MAP_COORD].attrs.update(**kwargs)

    def get_attrs(self, key, placeholder=None) -> Any:
        """Return single spatial attribute."""
        return self._obj.coords[GEO_MAP_COORD].attrs.get(key, placeholder)

    @property
    def crs(self) -> CRS:
        """Return Coordinate Reference System as :py:meth:`pyproj.CRS` object."""
        if "crs_wkt" not in self.attrs:
            self.set_crs()
        if "crs_wkt" in self.attrs:
            return pyproj.CRS.from_user_input(self.attrs["crs_wkt"])

    def set_crs(self, input_crs=None):
        """Set the Coordinate Reference System.

        Arguments
        ---------
        input_crs: int, dict, or str, optional
            Coordinate Reference System. Accepts EPSG codes (int or str)
            and proj (str or dict)
        """
        crs_names = ["crs_wkt", "crs", "epsg"]
        names = list(self._obj.coords.keys())
        if isinstance(self._obj, xr.Dataset):
            names = names + list(self._obj.data_vars.keys())
        # user defined
        if input_crs is not None:
            input_crs = pyproj.CRS.from_user_input(input_crs)
        # look in grid_mapping and data variable attributes
        else:
            for name in crs_names:
                # check default > GEO_MAP_COORDS attrs
                crs = self._obj.coords[GEO_MAP_COORD].attrs.get(name, None)
                if crs is None:  # global attrs
                    crs = self._obj.attrs.pop(name, None)
                for var in names:  # data var and coords attrs
                    if name in self._obj[var].attrs:
                        crs = self._obj[var].attrs.pop(name)
                        break
                if crs is not None:
                    # avoid Warning 1: +init=epsg:XXXX syntax is deprecated
                    crs = crs.strip("+init=") if isinstance(crs, str) else crs
                    try:
                        input_crs = pyproj.CRS.from_user_input(crs)
                        break
                    except RuntimeError:
                        pass
        if input_crs is not None:
            grid_map_attrs = input_crs.to_cf()
            crs_wkt = input_crs.to_wkt()
            grid_map_attrs["spatial_ref"] = crs_wkt
            grid_map_attrs["crs_wkt"] = crs_wkt
            self.set_attrs(**grid_map_attrs)


class XRasterBase(XGeoBase):

    """Base class for a Raster GIS extensions for xarray."""

    def __init__(self, xarray_obj):
        """Initialize new object based on the xarray object provided."""
        super(XRasterBase, self).__init__(xarray_obj)

    @property
    def x_dim(self) -> str:
        """Return the x dimension name."""
        if self.get_attrs("x_dim") not in self._obj.dims:
            self.set_spatial_dims()
        return self.attrs["x_dim"]

    @property
    def y_dim(self) -> str:
        """Return the y dimension name."""
        if self.get_attrs("y_dim") not in self._obj.dims:
            self.set_spatial_dims()
        return self.attrs["y_dim"]

    @property
    def xcoords(self) -> xr.IndexVariable:
        """Return the x coordinates."""
        xcoords = self._obj[self.x_dim]
        if self.x_dim not in self._obj.coords:
            for key in list(self._obj.coords.keys()):
                if key.startswith(self.x_dim):
                    xcoords = self._obj.coords[key]
                    break
        if xcoords.ndim == 2 and list(xcoords.dims).index(self.x_dim) != 1:
            raise ValueError(
                "Invalid raster: dimension order wrong. Fix using"
                f'".transpose(..., {self.y_dim}, {self.x_dim})"'
            )
        if xcoords.size < 2 or (xcoords.ndim == 2 and xcoords.shape[1] < 2):
            raise ValueError(f"Invalid raster: less than 2 cells in x_dim {self.x_dim}")
        return xcoords

    @property
    def ycoords(self) -> xr.IndexVariable:
        """Return the y coordinates."""
        ycoords = self._obj[self.y_dim]
        if self.y_dim not in self._obj.coords:
            for key in list(self._obj.coords.keys()):
                if key.startswith(self.y_dim):
                    ycoords = self._obj.coords[key]
                    break
        if ycoords.ndim == 2 and list(ycoords.dims).index(self.y_dim) != 0:
            raise ValueError(
                "Invalid raster: dimension order wrong. Fix using"
                f'".transpose(..., {self.y_dim}, {self.x_dim})"'
            )
        if ycoords.size < 2 or (ycoords.ndim == 2 and ycoords.shape[0] < 2):
            raise ValueError(f"Invalid raster: less than 2 cells in y_dim {self.y_dim}")
        return ycoords

    def set_spatial_dims(self, x_dim=None, y_dim=None) -> None:
        """Set the geospatial dimensions of the object.

        Arguments
        ---------
        x_dim: str, optional
            The name of the x dimension.
        y_dim: str, optional
            The name of the y dimension.
        """
        _dims = list(self._obj.dims)
        # Switch to lower case to compare to XDIMS and YDIMS
        _dimslow = [d.lower() for d in _dims]
        if x_dim is None:
            for dim in XDIMS:
                if dim in _dimslow:
                    idim = _dimslow.index(dim)
                    x_dim = _dims[idim]
                    break
        if x_dim and x_dim in _dims:
            self.set_attrs(x_dim=x_dim)
        else:
            raise ValueError(
                "x dimension not found. Use 'set_spatial_dims'"
                + " functions with correct x_dim argument provided."
            )

        if y_dim is None:
            for dim in YDIMS:
                if dim in _dimslow:
                    idim = _dimslow.index(dim)
                    y_dim = _dims[idim]
                    break
        if y_dim and y_dim in _dims:
            self.set_attrs(y_dim=y_dim)
        else:
            raise ValueError(
                "y dimension not found. Use 'set_spatial_dims'"
                + " functions with correct y_dim argument provided."
            )

        check_x = np.all(np.isclose(np.diff(np.diff(self._obj[x_dim])), 0, atol=1e-4))
        check_y = np.all(np.isclose(np.diff(np.diff(self._obj[y_dim])), 0, atol=1e-4))
        if check_x == False or check_y == False:
            raise ValueError("raster only applies to regular grids")

    def reset_spatial_dims_attrs(self):
        """Reset spatial dimension names and attributes.

        Needed to make CF-compliant and requires CRS attribute.
        """
        if self.crs is None:
            raise ValueError("CRS is missing. Use set_crs function to resolve.")
        _da = self._obj
        x_dim, y_dim, x_attrs, y_attrs = gis_utils.axes_attrs(self.crs)
        if x_dim != self.x_dim or y_dim != self.y_dim:
            _da = _da.rename({self.x_dim: x_dim, self.y_dim: y_dim})
        _da[x_dim].attrs.update(x_attrs)
        _da[y_dim].attrs.update(y_attrs)
        _da.raster.set_spatial_dims(x_dim=x_dim, y_dim=y_dim)
        return _da

    @property
    def dim0(self) -> str:
        """Return the non geospatial dimension name."""
        if self.get_attrs("dim0") not in self._obj.dims:
            self._check_dimensions()
        return self.get_attrs("dim0")

    @property
    def dims(self) -> tuple[str, str]:
        """Return tuple of geospatial dimensions names."""
        # if self.dim0 is not None:
        return self.y_dim, self.x_dim

    @property
    def coords(self) -> dict[str, xr.IndexVariable]:
        """Return dict of geospatial dimensions coordinates."""
        return {self.ycoords.name: self.ycoords, self.xcoords.name: self.xcoords}

    @property
    def shape(self) -> tuple[int, int]:
        """Return shape of geospatial dimension (height, width)."""
        return self.height, self.width

    @property
    def size(self) -> int:
        """Return size of geospatial grid."""
        return int(np.multiply(*self.shape))

    @property
    def width(self) -> int:
        """Return the width of the object (x dimension size)."""
        return self._obj[self.x_dim].size

    @property
    def height(self) -> int:
        """Return the height of the object (y dimension size)."""
        return self._obj[self.y_dim].size

    @property
    def transform(self) -> Affine:
        """Return the affine transform of the object."""
        transform = (
            Affine.translation(*self.origin)
            * Affine.rotation(self.rotation)
            * Affine.scale(*self.res)
        )
        return transform

    @property
    def internal_bounds(self) -> tuple[float, float, float, float]:
        """Return the internal bounds (left, bottom, right, top) the object."""
        xres, yres = self.res
        w, s, e, n = self.bounds
        y0, y1 = (n, s) if yres < 0 else (s, n)
        x0, x1 = (e, w) if xres < 0 else (w, e)
        return x0, y0, x1, y1

    @property
    def bounds(self) -> tuple[float, float, float, float]:
        """Return the bounds (xmin, ymin, xmax, ymax) of the object."""
        transform = self.transform
        a, b, c, d, e, f, _, _, _ = transform
        if b == d == 0:
            xs = (c, c + a * self.width)
            ys = (f, f + e * self.height)
        else:  # rotated
            c0x, c0y = c, f
            c1x, c1y = transform * (0, self.height)
            c2x, c2y = transform * (self.width, self.height)
            c3x, c3y = transform * (self.width, 0)
            xs = (c0x, c1x, c2x, c3x)
            ys = (c0y, c1y, c2y, c3y)
        return min(xs), min(ys), max(xs), max(ys)

    @property
    def box(self) -> gpd.GeoDataFrame:
        """Return :py:meth:`~geopandas.GeoDataFrame` of bounding box."""
        crs = self.crs
        if crs is not None and crs.to_epsg() is not None:
            crs = crs.to_epsg()  # not all CRS have an EPSG code
        transform = self.transform
        rs = np.array([0, self.height, self.height, 0, 0])
        cs = np.array([0, 0, self.width, self.width, 0])
        xs, ys = transform * (cs, rs)
        return gpd.GeoDataFrame(geometry=[Polygon([*zip(xs, ys)])], crs=crs)

    @property
    def res(self) -> tuple[float, float]:
        """Return resolution (x, y) tuple.

        NOTE: rotated rasters with a negative dx are not supported.
        """
        xs, ys = self.xcoords.data, self.ycoords.data
        dx, dy = 0, 0
        if xs.ndim == 1:
            dx = xs[1] - xs[0]
            dy = ys[1] - ys[0]
        elif xs.ndim == 2:
            ddx0 = xs[1, 0] - xs[0, 0]
            ddy0 = ys[1, 0] - ys[0, 0]
            ddx1 = xs[0, 1] - xs[0, 0]
            ddy1 = ys[0, 1] - ys[0, 0]
            dx = math.hypot(ddx1, ddy1)  # always positive!
            dy = math.hypot(ddx0, ddy0)
            rot = self.rotation
            acos = math.cos(math.radians(rot))
            # find grid top-down orientation
            if (
                (acos < 0 and ddy0 > 0)
                or (acos > 0 and ddy0 < 0)
                or (
                    ddy0 == 0
                    and (np.isclose(rot, 270) and ddx0 < 0)
                    or (np.isclose(rot, 90) and ddx0 > 0)
                )
            ):
                dy = -1 * dy
        return dx, dy

    @property
    def rotation(self) -> float:
        """Return rotation of grid (degrees).

        NOTE: rotated rasters with a negative dx are not supported.
        """
        xs, ys = self.xcoords.data, self.ycoords.data
        rot = 0
        if xs.ndim == 2:
            ddx1 = xs[0, -1] - xs[0, 0]
            ddy1 = ys[0, -1] - ys[0, 0]
            if not np.isclose(ddx1, 0):
                rot = math.degrees(math.atan(ddy1 / ddx1))
            else:
                rot = -90
            if ddx1 < 0:
                rot = 180 + rot
            elif ddy1 < 0:
                rot = 360 + rot
        return rot

    @property
    def origin(self) -> tuple[float, float]:
        """Return origin of grid (x0, y0) tuple."""
        xs, ys = self.xcoords.data, self.ycoords.data
        x0, y0 = 0, 0
        dx, dy = self.res
        if xs.ndim == 1:
            x0, y0 = xs[0] - dx / 2, ys[0] - dy / 2
        elif xs.ndim == 2:
            alpha = math.radians(self.rotation)
            beta = math.atan(dx / dy)
            c = math.hypot(dx, dy) / 2.0
            a = c * math.sin(beta - alpha)
            b = c * math.cos(beta - alpha)
            x0 = xs[0, 0] - np.sign(dy) * a
            y0 = ys[0, 0] - np.sign(dy) * b
        return x0, y0

    def _check_dimensions(self) -> None:
        """Validate the number and order of dimensions."""
        dims = (self.y_dim, self.x_dim)
        da = self._obj[self.vars[0]] if isinstance(self._obj, xr.Dataset) else self._obj
        extra_dims = [dim for dim in da.dims if dim not in dims]
        if len(extra_dims) == 1:
            dims = tuple(extra_dims) + dims
            self.set_attrs(dim0=extra_dims[0])
        elif len(extra_dims) == 0:
            self._obj.coords[GEO_MAP_COORD].attrs.pop("dim0", None)
        elif len(extra_dims) > 1:
            raise ValueError("Only 2D and 3D data arrays supported.")
        if isinstance(self._obj, xr.Dataset):
            check = np.all([self._obj[name].dims == dims for name in self.vars])
        else:
            check = self._obj.dims == dims
        if check == False:
            raise ValueError(
                f"Invalid dimension order ({da.dims}). "
                f"You can use `obj.transpose({dims}) to reorder your dimensions."
            )

    def identical_grid(self, other) -> bool:
        """Return True if other has an same grid as object (crs, transform, shape)."""
        return (
            (
                self.crs is None
                or other.raster.crs is None
                or self.crs == other.raster.crs
            )
            and np.allclose(self.transform, other.raster.transform, atol=1e-06)
            and np.allclose(self.shape, other.raster.shape)
        )

    def aligned_grid(self, other) -> bool:
        """Check if other grid aligns with object grid (crs, resolution, origin).

        Other can have a smaller extent.
        """
        w, s, e, n = self.bounds
        w1, s1, e1, n1 = other.raster.bounds
        dx = (w - w1) % self.res[0]
        dy = (n - n1) % self.res[1]
        return (
            (
                self.crs is None
                or other.raster.crs is None
                or self.crs == other.raster.crs
            )
            and np.allclose(self.res, other.raster.res)
            and (np.isclose(dx, 0) or np.isclose(dx, 1))
            and (np.isclose(dy, 0) or np.isclose(dy, 1))
            and np.logical_and.reduce((w <= w1, s <= s1, e >= e1, n >= n1))
        )

    def gdal_compliant(
        self, rename_dims=True, force_sn=False
    ) -> xr.DataArray | xr.Dataset:
        """Update attributes to get GDAL compliant NetCDF files.

        Arguments
        ---------
        rename_dims: bool, optional
            If True, rename x_dim and y_dim to standard names depending on the CRS
            (x/y for projected and lat/lon for geographic).
        force_sn: bool, optional
            If True, forces the dataset to have South -> North orientation.

        Returns
        -------
        ojb_out: xr.Dataset or xr.DataArray
            GDAL compliant object
        """
        obj_out = self._obj
        crs = obj_out.raster.crs
        if (
            obj_out.raster.res[1] < 0 and force_sn
        ):  # write data with South -> North orientation
            obj_out = obj_out.raster.flipud()
        x_dim, y_dim, x_attrs, y_attrs = gis_utils.axes_attrs(crs)
        if rename_dims:
            obj_out = obj_out.rename(
                {obj_out.raster.x_dim: x_dim, obj_out.raster.y_dim: y_dim}
            )
        else:
            x_dim = obj_out.raster.x_dim
            y_dim = obj_out.raster.y_dim
        obj_out[x_dim].attrs.update(x_attrs)
        obj_out[y_dim].attrs.update(y_attrs)
        obj_out = obj_out.drop_vars(["spatial_ref"], errors="ignore")
        obj_out.rio.write_crs(crs, inplace=True)
        obj_out.rio.write_transform(obj_out.raster.transform, inplace=True)
        obj_out.raster.set_spatial_dims()

        return obj_out

    def transform_bounds(
        self, dst_crs: CRS | int | str | dict, densify_pts: int = 21
    ) -> tuple[float, float, float, float]:
        """Transform bounds from object to destination CRS.

        Optionally densifying the edges (to account for nonlinear transformations
        along these edges) and extracting the outermost bounds.

        Note: this does not account for the antimeridian.

        Arguments
        ---------
        dst_crs: CRS, str, int, or dict
            Target coordinate reference system, input to
            :py:meth:`pyproj.CRS.from_user_input`
        densify_pts: uint, optional
            Number of points to add to each edge to account for nonlinear
            edges produced by the transform process.  Large numbers will produce
            worse performance.  Default: 21 (gdal default).

        Returns
        -------
        bounds: list of float
            Outermost coordinates in target coordinate reference system.
        """
        if self.crs != dst_crs:
            bounds = rasterio.warp.transform_bounds(
                self.crs, dst_crs, *self.bounds, densify_pts=densify_pts
            )
        else:
            bounds = self.bounds
        return bounds

    def flipud(self) -> xr.DataArray | xr.Dataset:
        """Return raster flipped along y dimension."""
        y_dim = self.y_dim
        # NOTE don't use ycoords to work for rotated grids
        yrev = self._obj[y_dim].values[::-1]
        obj_filpud = self._obj.reindex({y_dim: yrev})
        # y_dim is typically a dimension without coords in rotated grids
        if y_dim not in self._obj.coords:
            obj_filpud = obj_filpud.drop_vars(y_dim)
        return obj_filpud

    def rowcol(
        self, xs, ys, mask=None, mask_outside=False, nodata=-1
    ) -> tuple[np.ndarray[int], np.ndarray[int]]:
        """Return row, col indices of x, y coordinates.

        Arguments
        ---------
        xs: ndarray of float
            x coordinates
        ys: ndarray of float
            y coordinates
        mask : ndarray of bool, optional
            data mask of valid values, by default None
        mask_outside : boolean, optional
            mask xy points outside domain (i.e. set nodata), by default False
        nodata : int, optional
            nodata value, used for output array, by default -1

        Returns
        -------
        ndarray of int
            linear indices
        """
        nrow, ncol = self.shape
        xs = np.atleast_1d(xs)
        ys = np.atleast_1d(ys)
        if mask is None:
            mask = np.logical_and(np.isfinite(xs), np.isfinite(ys))
        r = np.full(mask.shape, nodata, dtype=int)
        c = np.full(mask.shape, nodata, dtype=int)
        r[mask], c[mask] = rasterio.transform.rowcol(self.transform, xs[mask], ys[mask])
        points_inside = np.logical_and.reduce((r >= 0, r < nrow, c >= 0, c < ncol))
        if mask_outside:
            invalid = ~np.logical_and(mask, points_inside)
            r[invalid], c[invalid] = nodata, nodata
        elif np.any(points_inside[mask] == False):
            raise ValueError("Coordinates outside domain.")
        return r, c

    def xy(
        self,
        r: np.ndarray[int],
        c: np.ndarray[int],
        mask: np.ndarray[bool] = None,
        mask_outside: bool = False,
        nodata: float | int = np.nan,
    ) -> tuple[np.ndarray[float], np.ndarray[float]]:
        """Return x,y coordinates at cell center of row, col indices.

        Arguments
        ---------
        r : ndarray of int
            index of row
        c : ndarray of int
            index of column
        mask : ndarray of bool, optional
            data mask of valid values, by default None
        mask_outside : boolean, optional
            mask xy points outside domain (i.e. set nodata), by default False
        nodata : int, optional
            nodata value, used for output array, by default np.nan

        Returns
        -------
        Tuple of ndarray of float
            x, y coordinates
        """
        nrow, ncol = self.shape
        r = np.atleast_1d(r) + 0.5  # cell center
        c = np.atleast_1d(c) + 0.5
        points_inside = np.logical_and.reduce((r >= 0, r < nrow, c >= 0, c < ncol))
        if mask is None:
            mask = np.ones(r.shape, dtype=bool)  # all valid
        if mask_outside:
            mask[points_inside == False] = False
        elif np.any(points_inside[mask] == False):
            raise ValueError("Linear indices outside domain.")
        y = np.full(r.shape, nodata, dtype=np.float64)
        x = np.full(r.shape, nodata, dtype=np.float64)
        x[mask], y[mask] = self.transform * (c[mask], r[mask])
        return x, y

    def idx_to_xy(self, idx, mask=None, mask_outside=False, nodata=np.nan):
        """Return x,y coordinates at linear index.

        Arguments
        ---------
        idx : ndarray of int
            linear index
        mask : ndarray of bool, optional
            data mask of valid values, by default None
        mask_outside : boolean, optional
            mask xy points outside domain (i.e. set nodata), by default False
        nodata : int, optional
            nodata value, used for output array, by default np.nan

        Returns
        -------
        Tuple of ndarray of float
            x, y coordinates
        """
        idx = np.atleast_1d(idx)
        nrow, ncol = self.shape
        r, c = idx // ncol, idx % ncol
        return self.xy(r, c, mask=mask, mask_outside=mask_outside, nodata=nodata)

    def xy_to_idx(self, xs, ys, mask=None, mask_outside=False, nodata=-1):
        """Return linear index of x, y coordinates.

        Arguments
        ---------
        xs: ndarray of float
            x coordinates
        ys: ndarray of float
            y coordinates
        mask : ndarray of bool, optional
            data mask of valid values, by default None
        mask_outside : boolean, optional
            mask xy points outside domain (i.e. set nodata), by default False
        nodata : int, optional
            nodata value, used for output array, by default -1

        Returns
        -------
        ndarray of int
            linear indices
        """
        _, ncol = self.shape
        r, c = self.rowcol(xs, ys, mask=mask, mask_outside=mask_outside, nodata=nodata)
        mask = r != nodata
        idx = np.full(r.shape, nodata, dtype=int)
        idx[mask] = r[mask] * ncol + c[mask]
        return idx

    def sample(self, gdf, wdw=0):
        """Sample from map at point locations with optional window around the points.

        Arguments
        ---------
        gdf: geopandas.GeoDataFrame
            GeoDataFrame with Point geometries
        wdw: int
            Number of cells around point location to sample from

        Returns
        -------
        ojb_out: xr.Dataset or xr.DataArray
            Output sample data
        """
        # TODO: add method for line geometries
        if not np.all(gdf.geometry.type == "Point"):
            raise ValueError("Only point geometries accepted")

        if gdf.crs is not None and self.crs is not None and gdf.crs != self.crs:
            gdf = gdf.to_crs(self.crs)

        pnts = gdf.geometry
        r, c = self.rowcol(pnts.x.values, pnts.y.values, mask_outside=True, nodata=-1)
        if wdw > 0:
            ar_wdw = np.arange(-wdw, wdw + 1)
            rwdw = np.add.outer(r, np.repeat(ar_wdw, ar_wdw.size))
            cwdw = np.add.outer(c, np.tile(ar_wdw, ar_wdw.size))
            nrow, ncol = self.shape
            mask = np.logical_or(
                np.logical_or(rwdw < 0, rwdw >= nrow),
                np.logical_or(cwdw < 0, cwdw >= ncol),
            )
            rwdw[mask] = -1
            cwdw[mask] = -1
            ds_sel = xr.Dataset(
                {
                    "index": xr.IndexVariable("index", gdf.index.values),
                    "mask": xr.Variable(("index", "wdw"), ~mask),
                    self.x_dim: xr.Variable(("index", "wdw"), cwdw),
                    self.y_dim: xr.Variable(("index", "wdw"), rwdw),
                }
            )
        else:
            ds_sel = xr.Dataset(
                {
                    "index": xr.IndexVariable("index", gdf.index.values),
                    "mask": xr.Variable("index", np.logical_and(r != -1, c != -1)),
                    self.x_dim: xr.Variable("index", c),
                    self.y_dim: xr.Variable("index", r),
                }
            )
        obj_out = self._obj.isel(ds_sel[[self.y_dim, self.x_dim]])
        if np.any(~ds_sel["mask"]):  # mask out of domain points
            obj_out = obj_out.raster.mask(ds_sel["mask"])
        return obj_out

    def zonal_stats(self, gdf, stats, all_touched=False):
        """Calculate zonal statistics of raster samples aggregated for geometries.

        Arguments
        ---------
        gdf: geopandas.GeoDataFrame
            GeoDataFrame with geometries
        stats: list of str, callable
            Statistics to compute from raster values, options include
            {'count', 'min', 'max', 'sum', 'mean', 'std', 'median', 'q##'}.
            Multiple percentiles can be calculated using comma-seperated values,
            e.g.: 'q10,50,90'. Statistics ignore the nodata value and are applied
            along the x and y dimension. By default ['mean']
        all_touched : bool, optional
            If True, all pixels touched by geometries will used to define the sample.
            If False, only pixels whose center is within the geometry or that are
            selected by Bresenham's line algorithm will be used. By default False.

        Returns
        -------
        ojb_out: xr.Dataset
            Output dataset with a variable for each combination of input variable
            and statistic.
        """
        _ST = ["count", "min", "max", "sum", "mean", "std", "median"]

        def rmd(ds, stat):
            return {var: f"{var}_{stat}" for var in ds.raster.vars}

        def gen_zonal_stat(ds, geoms, stats, all_touched=False):
            dims = (ds.raster.y_dim, ds.raster.x_dim)
            for i, geom in enumerate(geoms):
                # add buffer to work with point geometries
                ds1 = ds.raster.clip_bbox(geom.bounds, buffer=2).raster.mask_nodata()
                if np.any(np.asarray(ds1.raster.shape) < 2):
                    continue
                mask = full(ds1.raster.coords, nodata=0, dtype=np.uint8)
                features.rasterize(
                    [(geom, 1)],
                    out_shape=mask.raster.shape,
                    fill=0,
                    transform=mask.raster.transform,
                    out=mask.data,
                    all_touched=all_touched,
                )
                ds1 = ds1.where(mask == 1)
                dss = []
                for stat in stats:
                    if stat in _ST:
                        ds1_stat = getattr(ds1, stat)(dims)
                        dss.append(ds1_stat.rename(rmd(ds1, stat)))
                    elif isinstance(stat, str) and stat.startswith("q"):
                        qs = np.array([float(q) for q in stat.strip("q").split(",")])
                        dss.append(
                            ds1.quantile(qs / 100, dims).rename(rmd(ds1, "quantile"))
                        )
                    elif callable(stat):
                        dss.append(
                            ds1.reduce(stat, dims).rename(rmd(ds1, stat.__name__))
                        )
                    else:
                        raise ValueError(f"Stat {stat} not valid.")
                yield xr.merge(dss), i

        if isinstance(stats, str):
            stats = stats.split()
        elif callable(stats):
            stats = list([stats])

        if gdf.crs is not None and self.crs is not None and gdf.crs != self.crs:
            gdf = gdf.to_crs(self.crs)
        geoms = gdf["geometry"].values

        ds = self._obj.copy()
        if isinstance(ds, xr.DataArray):
            if ds.name is None:
                ds.name = "values"
            ds = ds.to_dataset()

        out = list(gen_zonal_stat(ds, geoms, stats, all_touched))
        if len(out) == 0:
            raise IndexError("All geometries outside raster domain")

        dss, idx = zip(*out)
        ds_out = xr.concat(dss, "index")
        ds_out["index"] = xr.IndexVariable("index", gdf.index.values[np.array(idx)])

        return ds_out

    def reclassify(
        self, reclass_table: pd.DataFrame, method: str = "exact", logger=logger
    ):
        """Reclass columns in df from raster map (DataArray).

        Arguments
        ---------
        reclass_table : pd.DataFrame
            Tables with parameter names and values in columns
            and values in obj as index.
        method : str, optional
            Reclassification method. For now only 'exact' for
            one-on-one cell value mapping.
        logger:
            The logger to be used. If no logger is provided the
            default one will beused.

        Returns
        -------
        ds_out: xr.Dataset
            Output dataset with a variable for each column in reclass_table.
        """

        # Exact reclass method
        def reclass_exact(x, ddict):
            return np.vectorize(ddict.get)(x, np.nan)

        da = self._obj.copy()
        ds_out = xr.Dataset(coords=da.coords)

        keys = reclass_table.index.values
        params = reclass_table.columns
        # limit dtypes to avoid gdal errors downstream
        ddict = {"float64": np.float32, "int64": np.int32}
        dtypes = {
            c: ddict.get(str(reclass_table[c].dtype), reclass_table[c].dtype)
            for c in reclass_table.columns
        }
        reclass_table = reclass_table.astype(dtypes)
        # Get the nodata line
        nodata_ref = da.raster.nodata
        if nodata_ref is not None:
            nodata_line = reclass_table[reclass_table.index == nodata_ref]
            if nodata_line.empty:
                # None will be used
                nodata_ref = None
                logger.warning(
                    f"The nodata value {nodata_ref} is not in the reclass table."
                    "None will be used for the params."
                )
        # apply for each parameter
        for param in params:
            values = reclass_table[param].values
            d = dict(zip(keys, values))
            da_param = xr.apply_ufunc(
                reclass_exact,
                da,
                dask="parallelized",
                output_dtypes=[values.dtype],
                kwargs={"ddict": d},
            )
            nodata = (
                nodata_line.at[nodata_ref, param] if nodata_ref is not None else None
            )
            da_param.attrs.update(_FillValue=nodata)
            ds_out[param] = da_param
        return ds_out

    def clip_bbox(self, bbox, align=None, buffer=0, crs=None):
        """Clip object based on a bounding box.

        Arguments
        ---------
        bbox : array-like of floats
            (xmin, ymin, xmax, ymax) bounding box
        align : float, optional
            Resolution to align the bounding box, by default None
        buffer : int, optional
            Buffer around the bounding box expressed in resolution multiplicity,
            by default 0
        crs : CRS, int, str, optional
            crs of bbox

        Returns
        -------
        xarray.DataSet or DataArray
            Data clipped to bbox
        """
        if crs is not None:
            if not isinstance(crs, pyproj.CRS):
                crs = pyproj.CRS.from_user_input(crs)
            if crs != self.crs:
                bbox = rasterio.warp.transform_bounds(crs, self.crs, *bbox)
        w, s, e, n = bbox
        if align is not None:
            align = abs(align)
            # align to grid
            w = (w // align) * align
            s = (s // align) * align
            e = (e // align + 1) * align
            n = (n // align + 1) * align
        if self.rotation > 1:  # update bbox based on clip to rotated box
            gdf_bbox = gpd.GeoDataFrame(geometry=[box(w, s, e, n)], crs=self.crs).clip(
                self.box
            )
            xs, ys = [w, e], [s, n]
            if not np.all(gdf_bbox.is_empty):
                xs, ys = zip(*gdf_bbox.dissolve().boundary[0].coords[:])
            cs, rs = ~self.transform * (np.array(xs), np.array(ys))
            c0 = max(round(int(cs.min() - buffer)), 0)
            r0 = max(round(int(rs.min() - buffer)), 0)
            c1 = int(round(cs.max() + buffer))
            r1 = int(round(rs.max() + buffer))
            return self._obj.isel(
                {self.x_dim: slice(c0, c1), self.y_dim: slice(r0, r1)}
            )
        else:
            # TODO remove this part could also be based on row col just like the rotated
            xres, yres = self.res
            y0, y1 = (n, s) if yres < 0 else (s, n)
            x0, x1 = (e, w) if xres < 0 else (w, e)
            if buffer > 0:
                y0 -= yres * buffer
                y1 += yres * buffer
                x0 -= xres * buffer
                x1 += xres * buffer
            return self._obj.sel({self.x_dim: slice(x0, x1), self.y_dim: slice(y0, y1)})

    # TODO make consistent with clip_geom
    def clip_mask(self, mask):
        """Clip object to region with mask values greater than zero.

        Arguments
        ---------
        mask : xarray.DataArray
            Mask array.

        Returns
        -------
        xarray.DataSet or DataArray
            Data clipped to mask.
        """
        if not isinstance(mask, xr.DataArray):
            raise ValueError("Mask should be xarray.DataArray type.")
        if not mask.raster.shape == self.shape:
            raise ValueError("Mask shape invalid.")
        mask_bin = (mask.values != 0).astype(np.uint8)
        if not np.any(mask_bin):
            raise ValueError("Invalid mask.")
        row_slice, col_slice = ndimage.find_objects(mask_bin)[0]
        self._obj.coords["mask"] = xr.Variable(self.dims, mask_bin)
        return self._obj.isel({self.x_dim: col_slice, self.y_dim: row_slice})

    def clip_geom(self, geom, align=None, buffer=0, mask=False):
        """Clip object to bounding box of the geometry and add 'mask' coordinate.

        Arguments
        ---------
        geom : geopandas.GeoDataFrame/Series,
            A geometry defining the area of interest.
        align : float, optional
            Resolution to align the bounding box, by default None
        buffer : int, optional
            Buffer around the bounding box expressed in resolution multiplicity,
            by default 0
        mask: bool, optional
            Mask values outside geometry with the raster nodata value

        Returns
        -------
        xarray.DataSet or DataArray
            Data clipped to geometry
        """
        # TODO make common geom to gdf with correct crs parsing
        if not hasattr(geom, "crs"):
            raise ValueError("geom should be geopandas GeoDataFrame object.")
        bbox = geom.total_bounds
        if geom.crs is not None and self.crs is not None and geom.crs != self.crs:
            bbox = rasterio.warp.transform_bounds(geom.crs, self.crs, *bbox)
        obj_clip = self.clip_bbox(bbox, align=align, buffer=buffer)
        obj_clip.coords["mask"] = obj_clip.raster.geometry_mask(geom)  # TODO remove!
        if mask:
            obj_clip = obj_clip.raster.mask(obj_clip.coords["mask"])
        return obj_clip

    def rasterize(
        self,
        gdf,
        col_name="index",
        nodata=0,
        all_touched=False,
        dtype=None,
        sindex=False,
        **kwargs,
    ):
        """Return an object with input geometry values burned in.

        Arguments
        ---------
        gdf : geopandas.GeoDataFrame
            GeoDataFrame of shapes and values to burn.
        col_name : str, optional
            GeoDataFrame column name to use for burning, by default 'index'.
        nodata : int or float, optional
            Used as fill value for all areas not covered by input geometries.
            0 by default.
        all_touched : bool, optional
            If True, all pixels touched by geometries will be burned in. If false, only
            pixels whose center is within the polygon or that are selected by
            Bresenham's line algorithm will be burned in.
        dtype : numpy dtype, optional
            Used as data type for results, by default it is derived from values.
        sindex : bool, optional
            Create a spatial index to select overlapping geometries before rasterizing,
            by default False.
        kwargs : optional
            Additional keyword arguments to pass to `features.rasterize`.

        Returns
        -------
        xarray.DataArray
            DataArray with burned geometries

        Raises
        ------
        ValueError
            If no geometries are found inside the bounding box.
        """
        if gdf.crs is not None and self.crs is not None and gdf.crs != self.crs:
            gdf = gdf.to_crs(self.crs)

        if sindex:
            idx = list(gdf.sindex.intersection(self.bounds))
            gdf = gdf.iloc[idx, :]

        if len(gdf.index) > 0:
            geoms = gdf.geometry.values
            values = gdf.reset_index()[col_name].values
            dtype = values.dtype if dtype is None else dtype
            if dtype == np.int64:
                dtype = np.int32  # max integer accuracy accepted
            shapes = list(zip(geoms, values))
            raster = np.full(self.shape, nodata, dtype=dtype)
            features.rasterize(
                shapes,
                out_shape=self.shape,
                fill=nodata,
                transform=self.transform,
                out=raster,
                all_touched=all_touched,
                **kwargs,
            )
        else:
            raise ValueError("No shapes found within raster bounding box")
        attrs = self._obj.attrs.copy()
        da_out = xr.DataArray(
            name=col_name, dims=self.dims, coords=self.coords, data=raster, attrs=attrs
        )
        da_out.raster.set_nodata(nodata)
        da_out.raster.set_attrs(**self.attrs)
        return da_out

    def rasterize_geometry(
        self,
        gdf: gpd.GeoDataFrame,
        method: Optional[str] = "fraction",
        mask_name: Optional[str] = None,
        name: Optional[str] = None,
        nodata: Optional[Union[int, float]] = -1,
        keep_geom_type: Optional[bool] = False,
    ) -> xr.DataArray:
        """Return an object with the fraction of the grid cells covered by geometry.

        Arguments
        ---------
        gdf : geopandas.GeoDataFrame
            GeoDataFrame of shapes to burn.
        method : str, optional
            Method to burn in the geometry, either 'fraction' (default) or 'area'.
        mask_name : str, optional
            Name of the mask variable in self to use for calculating the fraction of
            area covered by the geometry. By default None for no masking.
        name : str, optional
            Name of the output DataArray. If None, the method name is used.
        nodata : int or float, optional
            Used as fill value for all areas not covered by input geometries.
            By default -1.
        keep_geom_type : bool
            Only maintain geometries of the same type if true, otherwise
            keep geometries, regardless of their remaining type.
            False by default

        Returns
        -------
        da_out: xarray.DataArray
            DataArray with burned geometries
        """
        ds_like = self._obj.copy()
        # Create vector grid (for calculating fraction and storage per grid cell)
        logger.debug(
            "Creating vector grid for calculating coverage fraction per grid cell"
        )
        gdf["geometry"] = gdf.geometry.buffer(0)  # fix potential geometry errors
        gdf_grid_all = ds_like.raster.vector_grid()
        if mask_name is None:
            gdf_grid = gdf_grid_all
        else:
            msktn = ds_like[mask_name]
            idx_valid = np.where(msktn.values.flatten() != msktn.raster.nodata)[0]
            gdf_grid = gdf_grid_all.loc[idx_valid]

        # intersect the gdf data with the grid
        gdf = gdf.to_crs(gdf_grid.crs)
        gdf_intersect = gdf.overlay(
            gdf_grid, how="intersection", keep_geom_type=keep_geom_type
        )

        # find the best UTM CRS for area computation
        if gdf_intersect.crs.is_geographic:
            crs_utm = gis_utils.parse_crs(
                "utm", gdf_intersect.to_crs(4326).total_bounds
            )
        else:
            crs_utm = gdf_intersect.crs

        # compute area using same crs for frac
        gdf_intersect = gdf_intersect.to_crs(crs_utm)
        gdf_intersect["area"] = gdf_intersect.area
        # convert to point (easier for stats)
        gdf_intersect["geometry"] = gdf_intersect.representative_point()

        # Rasterize area column with sum
        da_area = ds_like.raster.rasterize(
            gdf_intersect,
            col_name="area",
            nodata=0,
            all_touched=True,
            merge_alg=MergeAlg.add,
        )

        if method == "area":
            da_out = da_area
        else:  # fraction
            # Mask grid cells that actually do intersect with the geometry
            idx_area = np.where(da_area.values.flatten() != da_area.raster.nodata)[0]
            gdf_grid = gdf_grid_all.loc[idx_area]
            # Convert to frac using gdf grid in same crs
            # (area error when using ds_like.raster.area_grid)
            gdf_grid = gdf_grid.to_crs(crs_utm)
            gdf_grid["area"] = gdf_grid.area
            da_gridarea = ds_like.raster.rasterize(
                gdf_grid, col_name="area", nodata=0, all_touched=False
            )

            da_out = da_area / da_gridarea
            # As not all da_gridarea were computed, cover with zeros
            da_out = da_out.fillna(0)
            da_out.name = "fraction"

        da_out.raster.set_crs(ds_like.raster.crs)
        da_out.raster.set_nodata(nodata)
        # Rename da_area
        if name is not None:
            da_out.name = name

        return da_out

    def geometry_mask(self, gdf, all_touched=False, invert=False, **kwargs):
        """Return a grid with True values where shapes overlap pixels.

        Arguments
        ---------
        gdf : geopandas.GeoDataFrame
            GeoDataFrame of shapes and values to burn.
        all_touched : bool, optional
            If True, all pixels touched by geometries will masked. If false, only
            pixels whose center is within the polygon or that are selected by
            Bresenham's line algorithm will be burned in. By default False.
        invert : bool, optional
            If True, the mask will be False where shapes overlap pixels,
            by default False
        kwargs : optional
            Additional keyword arguments to pass to `features.rasterize`.


        Returns
        -------
        xarray.DataArray
            Geometry mask
        """
        gdf1 = gdf.copy()
        gdf1["mask"] = np.full(gdf.index.size, (not invert), dtype=np.uint8)
        da_out = self.rasterize(
            gdf1,
            col_name="mask",
            all_touched=all_touched,
            nodata=np.uint8(invert),
            **kwargs,
        )
        # remove nodata value before converting to boolean
        da_out.attrs.pop("_FillValue", None)
        return da_out.astype(bool)

    def vector_grid(self, geom_type: str = "polygon") -> gpd.GeoDataFrame:
        """Return a vector representation of the grid.

        Parameters
        ----------
        geom_type : str, optional
            Type of geometry to return, by default 'polygon'
            Available options are 'polygon', 'line', 'point'

        Returns
        -------
        geopandas.GeoDataFrame
            GeoDataFrame with grid geometries
        """
        if not hasattr(shapely, "from_ragged_array"):
            raise ImportError("the vector_grid method requires shapely 2.0+")
        nrow, ncol = self.shape
        transform = self.transform
        if geom_type.lower().startswith("polygon"):
            # build a flattened list of coordinates for each cell
            dr = np.array([0, 0, 1, 1, 0])
            dc = np.array([0, 1, 1, 0, 0])
            ii, jj = np.meshgrid(np.arange(0, nrow), np.arange(0, ncol))
            coords = np.empty((nrow * ncol * 5, 2), dtype=np.float64)
            # order of cells: first rows, then cols
            coords[:, 0], coords[:, 1] = transform * (
                (jj.T[:, :, None] + dr[None, None, :]).ravel(),
                (ii.T[:, :, None] + dc[None, None, :]).ravel(),
            )
            # offsets of the first coordinate of each cell, index of cells
            offsets = (
                np.arange(0, nrow * ncol * 5 + 1, 5, dtype=np.int32),
                np.arange(nrow * ncol + 1, dtype=np.int32),
            )
            # build the geometry array in a fast way
            geoms = shapely.from_ragged_array(3, coords, offsets)  # type 3 is polygon
        elif geom_type.lower().startswith("line"):  # line or linestring
            geoms = []
            # horizontal lines
            for i in range(nrow + 1):
                xs, ys = transform * (np.array([0, ncol]), np.array([i, i]))
                geoms.append(LineString(zip(xs, ys)))
            for i in range(ncol + 1):
                xs, ys = transform * (np.array([i, i]), np.array([0, nrow]))
                geoms.append(LineString(zip(xs, ys)))
        elif geom_type.lower().startswith("point"):
            x, y = gis_utils.affine_to_meshgrid(transform, (nrow, ncol))
            geoms = gpd.points_from_xy(x.ravel(), y.ravel())
        else:
            raise ValueError(f"geom_type {geom_type} not recognized")
        return gpd.GeoDataFrame(geometry=geoms, crs=self.crs)

    def area_grid(self, dtype=np.float32):
        """Return the grid cell area [m2].

        Returns
        -------
        da_area : xarray.DataArray
            Grid cell surface area [m2].
        """
        if self.rotation > 0:
            raise NotImplementedError(
                "area_grid has not yet been implemented for rotated grids."
            )
        if self.crs.is_geographic:
            data = gis_utils.reggrid_area(self.ycoords.values, self.xcoords.values)
        elif self.crs.is_projected:
            ucf = rasterio.crs.CRS.from_user_input(self.crs).linear_units_factor[1]
            data = np.full(self.shape, abs(self.res[0] * self.res[0]) * ucf**2)
        da_area = xr.DataArray(
            data=data.astype(dtype), coords=self.coords, dims=self.dims
        )
        da_area.raster.set_nodata(0)
        da_area.raster.set_crs(self.crs)
        da_area.attrs.update(unit="m2")
        return da_area.rename("area")

    def density_grid(self):
        """Return the density in [unit/m2] of raster(s).

        The cell areas are calculated using
        :py:meth:`~hydromt.raster.XRasterBase.area_grid`.

        Returns
        -------
        ds_out: xarray.DataArray or xarray.DataSet
            The density in [unit/m2] of the raster.
        """
        # Create a grid that contains the area in m2 per grid cell.
        if self.crs.is_geographic:
            area = self.area_grid()

        elif self.crs.is_projected:
            ucf = rasterio.crs.CRS.from_user_input(self.crs).linear_units_factor[1]
            area = abs(self.res[0] * self.res[0]) * ucf**2

        # Create a grid that contains the density in unit/m2 per grid cell.
        unit = self._obj.attrs.get("unit", "")
        ds_out = self._obj / area
        ds_out.attrs.update(unit=f"{unit}.m-2")
        return ds_out

    def _dst_transform(
        self,
        dst_crs=None,
        dst_res=None,
        dst_transform=None,
        dst_width=None,
        dst_height=None,
        align=False,
    ):
        xres, yres = self.res
        # NOTE dst_tranform may get overwritten here?!
        if dst_transform is None or dst_width is None or dst_height is None:
            (
                dst_transform,
                dst_width,
                dst_height,
            ) = rasterio.warp.calculate_default_transform(
                self.crs,
                dst_crs,
                self.width,
                self.height,
                *self.internal_bounds,
                resolution=dst_res,
                dst_width=dst_width,
                dst_height=dst_height,
            )
        if align:
            dst_transform, dst_width, dst_height = rasterio.warp.aligned_target(
                dst_transform, dst_width, dst_height, dst_res
            )
        return dst_transform, dst_width, dst_height

    def _dst_crs(self, dst_crs=None):
        # check CRS and transform set destination crs if missing
        if self.crs is None:
            raise ValueError("CRS is missing. Use set_crs function to resolve.")
        if dst_crs == "utm":
            # make sure bounds are in EPSG:4326
            dst_crs = gis_utils.utm_crs(self.box.to_crs(4326).total_bounds)
        else:
            dst_crs = CRS.from_user_input(dst_crs) if dst_crs is not None else self.crs
        return dst_crs

    def nearest_index(
        self,
        dst_crs=None,
        dst_res=None,
        dst_transform=None,
        dst_width=None,
        dst_height=None,
        align=False,
    ):
        """Prepare nearest index mapping for reprojection of a gridded timeseries file.

        Powered by pyproj and k-d tree lookup. Index mappings typically are used
        in reprojection workflows of time series, or combinations of time series.

        ... Note: Is used by :py:meth:`~hydromt.raster.RasterDataArray.reproject` if
        method equals 'nearest_index'

        Arguments
        ---------
        dst_crs: int, dict, or str, optional
            Target CRS. Accepts EPSG codes (int or str);
            proj (str or dict) or wkt (str).
            "utm" is accepted and will return the centroid utm zone CRS.
        dst_res: tuple (x resolution, y resolution) or float, optional
            Target resolution, in units of the target CRS.
        dst_transform: affine.Affine(), optional
            Target affine transformation. Will be calculated if None.
        dst_width: int, optional
            Output file width in pixels. Can't be used together with resolution dst_res.
        dst_height: int, optional
            Output file height in lines. Can't be used together with resolution dst_res.
        align: bool, optional
            If True, align the target transform to the resolution.

        Returns
        -------
        index: xarray.DataArray of intp
            DataArray with flat indices of the source DataArray.

        Raises
        ------
        ValueError
            If the destination grid and CRS are not valid.

        Notes
        -----
        - The method is powered by pyproj and k-d tree lookup.
        - | The index mappings are typically used in reprojection workflows of
          | time series or combinations of time series.
        """
        # parse and check destination grid and CRS
        dst_crs = self._dst_crs(dst_crs)
        dst_transform, dst_width, dst_height = self._dst_transform(
            dst_crs, dst_res, dst_transform, dst_width, dst_height, align
        )
        # Transform the destination grid points to the source CRS.
        reproj2src = pyproj.transformer.Transformer.from_crs(
            crs_from=dst_crs, crs_to=self.crs, always_xy=True
        )
        # Create destination coordinate pairs in source CRS.
        dst_xx, dst_yy = gis_utils.affine_to_meshgrid(
            dst_transform, (dst_height, dst_width)
        )
        dst_yy, dst_xx = dst_yy.ravel(), dst_xx.ravel()
        dst_xx_reproj, dst_yy_reproj = reproj2src.transform(xx=dst_xx, yy=dst_yy)
        dst_coords_reproj = np.vstack([dst_xx_reproj, dst_yy_reproj]).transpose()
        # Create source coordinate pairs.
        src_yy, src_xx = self.ycoords.values, self.xcoords.values
        if src_yy.ndim == 1:
            src_yy, src_xx = np.meshgrid(src_yy, src_xx, indexing="ij")
        src_yy, src_xx = src_yy.ravel(), src_xx.ravel()
        src_coords = np.vstack([src_xx, src_yy]).transpose()
        # Build a KD-tree with the source grid cell center coordinate pairs.
        # For each destination grid cell coordinate pair, search for the nearest
        # source grid cell in the KD-tree.
        # TODO: benchmark against RTree or S2Index https://github.com/benbovy/pys2index
        tree = cKDTree(src_coords)
        _, indices = tree.query(dst_coords_reproj)
        # filter destination cells with center outside source bbox
        # TODO filter for the rotated case
        w, s, e, n = self.bounds
        valid = np.logical_and(
            np.logical_and(dst_xx_reproj > w, dst_xx_reproj < e),
            np.logical_and(dst_yy_reproj > s, dst_yy_reproj < n),
        )
        indices[~valid] = -1  # nodata value
        # create 2D remapping dataset
        index = xr.DataArray(
            data=indices.reshape((dst_height, dst_width)),
            dims=(self.y_dim, self.x_dim),
            coords=gis_utils.affine_to_coords(
                transform=dst_transform,
                shape=(dst_height, dst_width),
                x_dim=self.x_dim,
                y_dim=self.y_dim,
            ),
        )
        index.raster.set_crs(dst_crs)
        index.raster.set_nodata(-1)
        return index


@xr.register_dataarray_accessor("raster")
class RasterDataArray(XRasterBase):

    """GIS extension for xarray.DataArray."""

    def __init__(self, xarray_obj):
        """Initiallize the object based on the provided xarray object."""
        super(RasterDataArray, self).__init__(xarray_obj)

    @staticmethod
    def from_numpy(data, transform, nodata=None, attrs={}, crs=None):
        """Transform a 2D/3D numpy array into a DataArray with geospatial attributes.

        The data dimensions should have the y and x on the second last
        and last dimensions.

        Arguments
        ---------
        data : numpy.array, 2-dimensional
            values to parse into DataArray
        transform : affine transform
            Two dimensional affine transform for 2D linear mapping
        nodata : float or int, optional
            nodata value
        attrs : dict, optional
            additional attributes
        crs: int, dict, or str, optional
            Coordinate Reference System. Accepts EPSG codes (int or str);
            proj (str or dict) or wkt (str)

        Returns
        -------
        da : RasterDataArray
            xarray.DataArray with geospatial information
        """
        nrow, ncol = data.shape[-2:]
        dims = ("y", "x")
        if len(data.shape) == 3:
            dims = ("dim0",) + dims
        elif len(data.shape) != 2:
            raise ValueError("Only 2D and 3D arrays supported")
        da = xr.DataArray(
            data,
            dims=dims,
            coords=gis_utils.affine_to_coords(transform, (nrow, ncol)),
        )
        da.raster.set_spatial_dims(x_dim="x", y_dim="y")
        da.raster.set_nodata(nodata=nodata)  # set  _FillValue attr
        if attrs:
            da.attrs.update(attrs)
        if crs is not None:
            da.raster.set_crs(input_crs=crs)
        return da

    @property
    def nodata(self):
        """Nodata value of the DataArray."""
        # first check attrs, then encoding
        nodata = self._obj.rio.nodata
        if nodata is None:
            nodata = self._obj.rio.encoded_nodata
            if nodata is not None:
                self.set_nodata(nodata)
        return nodata

    def set_nodata(self, nodata=None, logger=logger):
        """Set the nodata value as CF compliant attribute of the DataArray.

        Arguments
        ---------
        nodata: float, integer
            Nodata value for the DataArray.
            If the nodata property and argument are both None, the _FillValue
            attribute will be removed.
        logger:
            The logger to use.
        """
        if nodata is None:
            nodata = self._obj.rio.nodata
            if nodata is None:
                nodata = self._obj.rio.encoded_nodata
        # Only numerical nodata values are supported
        if np.issubdtype(type(nodata), np.number):
            # python naitive types don't play very nice
            if isinstance(nodata, float):
                nodata_cast = np.float32(nodata)
            elif isinstance(nodata, int):
                nodata_cast = np.int32(nodata)
            else:
                nodata_cast = nodata

            # cast to float since using int causes inconsistent casting
            self._obj.rio.set_nodata(nodata_cast, inplace=True)
            self._obj.rio.write_nodata(nodata_cast, inplace=True)
        else:
            logger.warning("No numerical nodata value found, skipping set_nodata")
            self._obj.attrs.pop("_FillValue", None)

    def mask_nodata(self, fill_value=np.nan):
        """Mask nodata values with fill_value (default np.nan).

        Note that masking with np.nan will change integer dtypes to float.
        """
        _da = self._obj
        if self.nodata is not None and self.nodata != fill_value:
            mask = _da.notnull() if np.isnan(self.nodata) else _da != self.nodata
            _da = _da.where(mask, fill_value)
            _da.raster.set_nodata(fill_value)
        return _da

    def mask(self, mask, logger=logger):
        """Mask cells where mask equals False with the data nodata value.

        A warning is raised if no the data has no nodata value.
        """
        if self.nodata is not None:
            da_masked = self._obj.where(mask != 0, self.nodata)
        else:
            logger.warning("Nodata value missing, skipping mask")
            da_masked = self._obj
        return da_masked

    def _reproject(
        self,
        dst_crs,
        dst_transform,
        dst_width,
        dst_height,
        dst_nodata=np.nan,
        method="nearest",
    ):
        """Reproject a DataArray, powered by :py:meth:`rasterio.warp.reproject`."""
        resampling = getattr(Resampling, method, None)
        if resampling is None:
            raise ValueError(f"Resampling method unknown: {method}.")
        # create new DataArray for output
        dst_coords = {
            d: self._obj.coords[d]
            for d in self._obj.dims
            if d not in [self.x_dim, self.y_dim]
        }
        coords = gis_utils.affine_to_coords(
            dst_transform, (dst_height, dst_width), y_dim=self.y_dim, x_dim=self.x_dim
        )
        dst_coords.update(coords)
        da_reproject = full(
            dst_coords,
            nodata=dst_nodata,
            dtype=self._obj.dtype,
            name=self._obj.name,
            attrs=self._obj.attrs,
            crs=dst_crs,
            shape=(dst_height, dst_width)
            if self.dim0 is None
            else (self._obj.shape[0], dst_height, dst_width),
            dims=self.dims if self.dim0 is None else (self.dim0, *self.dims),
        )
        # apply rasterio warp reproject
        rasterio.warp.reproject(
            source=self._obj.load().data,
            destination=da_reproject.data,
            src_transform=self.transform,
            src_crs=self.crs,
            src_nodata=self.nodata,
            dst_transform=dst_transform,
            dst_crs=dst_crs,
            dst_nodata=da_reproject.raster.nodata,
            resampling=resampling,
        )
        return da_reproject

    def _reindex2d(self, index, dst_nodata=np.nan):
        """Return reindexed (reprojected) object."""
        # create new DataArray for output
        dst_coords = {d: self._obj.coords[d] for d in self._obj.dims}
        ys, xs = index.raster.ycoords, index.raster.xcoords
        dst_coords.update({self.y_dim: ys, self.x_dim: xs})
        da_reproject = full(
            dst_coords,
            nodata=dst_nodata,
            dtype=self._obj.dtype,
            name=self._obj.name,
            attrs=self._obj.attrs,
            crs=index.raster.crs,
            shape=index.raster.shape
            if self.dim0 is None
            else (self._obj.shape[0], *index.raster.shape),
            dims=self.dims if self.dim0 is None else (self.dim0, *self.dims),
        )
        # reproject by indexing
        shape2d = (self._obj.shape[0] if self.dim0 else 1, self.size)
        src_data = self._obj.load().data.reshape(shape2d)
        idxs = index.values
        valid = idxs >= 0
        if self.dim0:
            da_reproject.data[:, valid] = src_data[:, idxs[valid]]
        else:
            da_reproject.data[valid] = src_data[:, idxs[valid]].squeeze()
        return da_reproject

    def reproject(
        self,
        dst_crs=None,
        dst_res=None,
        dst_transform=None,
        dst_width=None,
        dst_height=None,
        dst_nodata=None,
        method="nearest",
        align=False,
    ):
        """Reproject a DataArray with geospatial coordinates.

        Powered by :py:meth:`rasterio.warp.reproject`.

        Arguments
        ---------
        dst_crs: int, dict, or str, optional
            Target CRS. Accepts EPSG codes (int or str); proj (str or dict) or wkt (str)
            "utm" is accepted and will return the centroid utm zone CRS
        dst_res: tuple (x resolution, y resolution) or float, optional
            Target resolution, in units of target CRS.
        dst_transform: affine.Affine(), optional
            Target affine transformation. Will be calculated if None.
        dst_width: int, optional
            Output file width in pixels. Can't be used together with resolution dst_res.
        dst_height: int, optional
            Output file height in lines. Can't be used together with resolution dst_res.
        dst_nodata: int or float, optional
            The nodata value used to initialize the destination; it will
            remain in all areas not covered by the reprojected source. If None, the
            source nodata value will be used.
        method: str, optional
            See rasterio.warp.reproject for existing methods, by default nearest.
            Additionally "nearest_index" can be used for KDTree based downsampling.
        align: boolean, optional
            If True, align target transform to resolution

        Returns
        -------
        da_reproject : xarray.DataArray
            A reprojected DataArray.
        """

        def _reproj(da, **kwargs):
            return da.raster._reproject(**kwargs)

        # parse and check destination grid and crs
        dst_crs = self._dst_crs(dst_crs)
        dst_transform, dst_width, dst_height = self._dst_transform(
            dst_crs, dst_res, dst_transform, dst_width, dst_height, align
        )
        reproj_kwargs = dict(
            dst_crs=dst_crs,
            dst_transform=dst_transform,
            dst_width=dst_width,
            dst_height=dst_height,
        )
        # gdal resampling method with exception for index based resampling
        method = method.lower()
        if method == "nearest_index":
            index = self.nearest_index(**reproj_kwargs)
            return self.reindex2d(index, dst_nodata)
        # update reproject settings
        if dst_nodata is None:
            dst_nodata = self.nodata if self.nodata is not None else np.nan
        reproj_kwargs.update(method=method, dst_nodata=dst_nodata)
        if self._obj.chunks is None:
            da_reproj = _reproj(self._obj, **reproj_kwargs)
        else:
            # create template with dask data
            dst_coords = {
                d: self._obj.coords[d]
                for d in self._obj.dims
                if d not in [self.x_dim, self.y_dim]
            }
            coords = gis_utils.affine_to_coords(
                dst_transform,
                (dst_height, dst_width),
                x_dim=self.x_dim,
                y_dim=self.y_dim,
            )
            dst_coords.update(coords)
            da_temp = full(
                dst_coords,
                nodata=dst_nodata,
                dtype=self._obj.dtype,
                name=self._obj.name,
                attrs=self._obj.attrs,
                crs=dst_crs,
                lazy=True,
                shape=(dst_height, dst_width)
                if self.dim0 is None
                else (self._obj.shape[0], dst_height, dst_width),
                dims=self.dims if self.dim0 is None else (self.dim0, *self.dims),
            )
            # chunk time and set reset chunks on other dims
            chunksize = max(self._obj.chunks[0])
            chunks = {d: chunksize if d == self.dim0 else -1 for d in self._obj.dims}
            _da = self._obj.chunk(chunks)
            da_temp = da_temp.chunk(chunks)
            da_reproj = _da.map_blocks(_reproj, kwargs=reproj_kwargs, template=da_temp)
        da_reproj.raster.set_crs(dst_crs)
        return da_reproj.raster.reset_spatial_dims_attrs()

    def reproject_like(self, other, method="nearest"):
        """Reproject a object to match the grid of ``other``.

        Arguments
        ---------
        other : xarray.DataArray or Dataset
            DataArray of the target resolution and projection.
        method : str, optional
            See :py:meth:`~hydromt.raster.RasterDataArray.reproject` for existing
            methods, by default 'nearest'.

        Returns
        -------
        da : xarray.DataArray
            Reprojected object.
        """
        # clip first; then reproject
        da = self._obj
        if self.aligned_grid(other):
            da = self.clip_bbox(other.raster.bounds)
        elif not self.identical_grid(other):
            da = self.reproject(
                dst_crs=other.raster.crs,
                dst_transform=other.raster.transform,
                dst_width=other.raster.width,
                dst_height=other.raster.height,
                method=method,
            )
        if (
            da.raster.x_dim != other.raster.x_dim
            or da.raster.y_dim != other.raster.y_dim
        ):
            # overwrite spatial dimension names which might have been changed
            rm = {
                da.raster.x_dim: other.raster.x_dim,
                da.raster.y_dim: other.raster.y_dim,
            }
            da = da.rename(rm)
            da.raster.set_spatial_dims(
                x_dim=other.raster.x_dim, y_dim=other.raster.y_dim
            )
        # make sure coordinates are identical!
        xcoords, ycoords = other.raster.xcoords, other.raster.ycoords
        da[xcoords.name] = xcoords
        da[ycoords.name] = ycoords
        return da

    def reindex2d(self, index, dst_nodata=None):
        """Return reprojected DataArray object based on simple reindexing.

        Use linear indices in ``index``, which can be calculated with
        :py:meth:`~hydromt.raster.RasterDataArray.nearest_index`.

        This is typically used to downscale time series data.

        Arguments
        ---------
        index: xarray.DataArray of intp
            DataArray with flat indices of source DataArray
        dst_nodata: int or float, optional
            The nodata value used to initialize the destination; it will
            remain in all areas not covered by the reprojected source. If None, the
            source nodata value will be used.

        Returns
        -------
        da_reproject : xarray.DataArray
            The reindexed DataArray.
        """

        def _reindex2d(da, index, dst_nodata):
            return da.raster._reindex2d(index=index, dst_nodata=dst_nodata)

        if dst_nodata is None:
            dst_nodata = self.nodata if self.nodata is not None else np.nan
        kwargs = dict(index=index, dst_nodata=dst_nodata)
        if self._obj.chunks is None:
            da_reproj = _reindex2d(self._obj, **kwargs)
        else:
            # create template with dask data
            dst_coords = {d: self._obj.coords[d] for d in self._obj.dims}
            ys, xs = index.raster.ycoords, index.raster.xcoords
            dst_coords.update({self.y_dim: ys, self.x_dim: xs})
            da_temp = full(
                dst_coords,
                nodata=dst_nodata,
                dtype=self._obj.dtype,
                name=self._obj.name,
                attrs=self._obj.attrs,
                crs=index.raster.crs,
                lazy=True,
                shape=index.raster.shape
                if self.dim0 is None
                else (self._obj.shape[0], *index.raster.shape),
                dims=self.dims if self.dim0 is None else (self.dim0, *self.dims),
            )
            # chunk along first dim
            chunksize = max(self._obj.chunks[0])
            chunks = {d: chunksize if d == self.dim0 else -1 for d in self._obj.dims}
            _da = self._obj.chunk(chunks)
            da_temp = da_temp.chunk(chunks)
            # map blocks
            da_reproj = _da.map_blocks(_reindex2d, kwargs=kwargs, template=da_temp)
        da_reproj.raster.set_nodata(dst_nodata)
        return da_reproj.raster.reset_spatial_dims_attrs()

    def _interpolate_na(
        self, src_data: np.ndarray, method: str = "nearest", extrapolate=False, **kwargs
    ) -> np.ndarray:
        """Return interpolated array."""
        data_isnan = True if self.nodata is None else np.isnan(self.nodata)
        mask = ~np.isnan(src_data) if data_isnan else src_data != self.nodata
        if not mask.any() or mask.all():
            return src_data
        if not (method == "rio_idw" and not extrapolate):
            # get valid cells D4-neighboring nodata cells to setup triangulation
            valid = np.logical_and(mask, ndimage.binary_dilation(~mask))
            xs, ys = self.xcoords.values, self.ycoords.values
            if xs.ndim == 1:
                xs, ys = np.meshgrid(xs, ys)
        if method == "rio_idw":
            # NOTE: modifies src_data inplace
            interp_data = rasterio.fill.fillnodata(src_data.copy(), mask, **kwargs)
        else:
            # interpolate data at nodata cells only
            interp_data = src_data.copy()
            interp_data[~mask] = griddata(
                points=(xs[valid], ys[valid]),
                values=src_data[valid],
                xi=(xs[~mask], ys[~mask]),
                method=method,
                fill_value=self.nodata,
            )
        mask = ~np.isnan(interp_data) if data_isnan else src_data != self.nodata
        if extrapolate and not np.all(mask):
            # extrapolate data at remaining nodata cells based on nearest neighbor
            interp_data[~mask] = griddata(
                points=(xs[mask], ys[mask]),
                values=interp_data[mask],
                xi=(xs[~mask], ys[~mask]),
                method="nearest",
                fill_value=self.nodata,
            )
        return interp_data

    def interpolate_na(
        self, method: str = "nearest", extrapolate: bool = False, **kwargs
    ):
        """Interpolate missing data.

        Arguments
        ---------
        method: {'linear', 'nearest', 'cubic', 'rio_idw'}, optional
            {'linear', 'nearest', 'cubic'} use :py:meth:`scipy.interpolate.griddata`;
            'rio_idw' applies inverse distance weighting based on
            :py:meth:`rasterio.fill.fillnodata`. Default is 'nearest'.
        extrapolate: bool, optional
            If True, extrapolate data at remaining nodata cells after interpolation
            based on nearest neighbor.
        **kwargs:
            Additional key-word arguments are passed to
            :py:meth:`rasterio.fill.fillnodata`, only used in
            combination with `method='rio_idw'`

        Returns
        -------
        xarray.DataArray
            Filled object
        """
        dim0 = self.dim0
        kwargs.update(dict(method=method, extrapolate=extrapolate))
        if dim0:
            interp_data = np.empty(self._obj.shape, dtype=self._obj.dtype)
            for i, (_, sub_xds) in enumerate(self._obj.groupby(dim0)):
                interp_data[i, ...] = self._interpolate_na(
                    sub_xds.load().data, **kwargs
                )
        else:
            interp_data = self._interpolate_na(self._obj.load().data, **kwargs)
        interp_array = xr.DataArray(
            name=self._obj.name,
            dims=self._obj.dims,
            coords=self._obj.coords,
            data=interp_data,
            attrs=self._obj.attrs,
        )
        interp_array.raster.set_nodata(self.nodata)
        interp_array.raster.set_crs(self.crs)
        return interp_array

    def to_xyz_tiles(
        self, root: str, tile_size: int, zoom_levels: list, driver="GTiff", **kwargs
    ):
        """Export rasterdataset to tiles in a xyz structure.

        Parameters
        ----------
        root : str
            Path where the database will be saved
            Database yml will be put one directory above
        tile_size : int
            Number of pixels per tile in one direction
        zoom_levels : list
            Zoom levels to be put in the database
        driver : str, optional
            GDAL driver (e.g., 'GTiff' for geotif files), or 'netcdf4' for netcdf files.
        **kwargs
            Key-word arguments to write raster files
        """
        mName = os.path.normpath(os.path.basename(root))

        def create_folder(path):
            if not os.path.exists(path):
                os.makedirs(path)

        def tile_window(shape, px):
            """Yield (left, upper, width, height)."""
            nr, nc = shape
            lu = product(range(0, nc, px), range(0, nr, px))

            ## create the window
            for l, u in lu:
                h = min(px, nr - u)
                w = min(px, nc - l)
                yield (l, u, w, h)

        vrt_fn = None
        prev = 0
        nodata = self.nodata
        obj = self._obj.copy()
        zls = {}
        for zl in zoom_levels:
            diff = zl - prev
            pxzl = tile_size * (2 ** (diff))

            # read data from previous zoomlevel
            if vrt_fn is not None:
                obj = xr.open_dataarray(vrt_fn, engine="rasterio").squeeze(
                    "band", drop=True
                )
            x_dim, y_dim = obj.raster.x_dim, obj.raster.y_dim
            obj = obj.chunk({x_dim: pxzl, y_dim: pxzl})
            dst_res = abs(obj.raster.res[-1]) * (2 ** (diff))

            if pxzl > min(obj.shape):
                logger.warning(
                    f"Tiles at zoomlevel {zl} smaller than tile_size {tile_size}"
                )

            # Write the raster paths to a text file
            sd = join(root, f"{zl}")
            create_folder(sd)
            txt_path = join(sd, "filelist.txt")
            file = open(txt_path, "w")

            for l, u, w, h in tile_window(obj.shape, pxzl):
                col = int(np.ceil(l / pxzl))
                row = int(np.ceil(u / pxzl))
                ssd = join(sd, f"{col}")

                create_folder(ssd)

                # create temp tile
                temp = obj[u : u + h, l : l + w]
                if zl != 0:
                    temp = temp.coarsen(
                        {x_dim: 2**diff, y_dim: 2**diff}, boundary="pad"
                    ).mean()
                temp.raster.set_nodata(nodata)

                if driver == "netcdf4":
                    path = join(ssd, f"{row}.nc")
                    temp = temp.raster.gdal_compliant()
                    temp.to_netcdf(path, engine="netcdf4", **kwargs)
                elif driver in gis_utils.GDAL_EXT_CODE_MAP:
                    ext = gis_utils.GDAL_EXT_CODE_MAP.get(driver)
                    path = join(ssd, f"{row}.{ext}")
                    temp.raster.to_raster(path, driver=driver, **kwargs)
                else:
                    raise ValueError(f"Unkown file driver {driver}")

                file.write(f"{path}\n")

                del temp

            file.close()
            # Create a vrt using GDAL
            vrt_fn = join(root, f"{mName}_zl{zl}.vrt")
            gis_utils.create_vrt(vrt_fn, file_list_path=txt_path)
            prev = zl
            zls.update({zl: float(dst_res)})
            del obj

        # Write a quick data catalog yaml
        yml = {
            "crs": self.crs.to_epsg(),
            "data_type": "RasterDataset",
            "driver": "raster",
            "path": f"{mName}_zl{{zoom_level}}.vrt",
            "zoom_levels": zls,
        }
        with open(join(root, f"{mName}.yml"), "w") as f:
            yaml.dump({mName: yml}, f, default_flow_style=False, sort_keys=False)

<<<<<<< HEAD
    def to_osm(
        self,
        root: str,
        zl: int,
        bbox: tuple = (),
    ):
        """Generate tiles from raster according to the osm scheme

        Parameters
        ----------
        root : str
            Path to folder where the database will be created
        zl : int
            Maximum zoom level of the database
            Everyting is generated incrementally up until this level
            E.g. zl = 8, levels generated: 0 to 7
        bbox : tuple, optional
            Bounding Box in the objects crs

        """

        assert self._obj.ndim == 2, "Only 2d datasets are accepted..."
        obj = self._obj.copy()
        obj = obj.transpose(self.y_dim, self.x_dim)
        obj = obj.raster.reproject(dst_crs=3857)

        mName = os.path.normpath(os.path.basename(root))

        def create_folder(path):
            if not os.path.exists(path):
                os.makedirs(path)

        def transform_res(dres, transformer):
            return transformer.transform(0, dres)[0]

        create_folder(root)

        dres = abs(self._obj.raster.res[0])
        if bbox:
            minx, miny, maxx, maxy = bbox
        else:
            minx, miny, maxx, maxy = self._obj.raster.transform_bounds(
                dst_crs=self._obj.raster.crs
            )

        transformer = pyproj.Transformer.from_crs(self._obj.raster.crs.to_epsg(), 3857)
        minx, miny = map(
            max, zip(transformer.transform(miny, minx), [-20037508.34] * 2)
        )
        maxx, maxy = map(min, zip(transformer.transform(maxy, maxx), [20037508.34] * 2))

        dres = transform_res(dres, transformer)
        nzl = int(np.ceil((np.log10((20037508.34 * 2) / (dres * 256)) / np.log10(2))))

        if zl > nzl:
            zl = nzl

        def tile_window(zl, minx, miny, maxx, maxy):
            # Basic stuff
            dx = (20037508.34 * 2) / (2**zl)
            # Origin displacement
            odx = np.floor(abs(-20037508.34 - minx) / dx)
            ody = np.floor(abs(20037508.34 - maxy) / dx)

            # Set the new origin
            minx = -20037508.34 + odx * dx
            maxy = 20037508.34 - ody * dx

            # Create window generator
            lu = product(np.arange(minx, maxx, dx), np.arange(maxy, miny, -dx))
            for l, u in lu:
                col = int(odx + (l - minx) / dx)
                row = int(ody + (maxy - u) / dx)
                yield Affine(dx / 256, 0, l, 0, -dx / 256, u), col, row

        for zlvl in range(zl):
            sd = f"{root}\\{zlvl}"
            create_folder(sd)
            file = open(f"{sd}\\filelist.txt", "w")

            for transform, col, row in tile_window(zlvl, minx, miny, maxx, maxy):
                ssd = f"{sd}\\{col}"
                create_folder(ssd)

                temp = obj.load()
                temp = temp.raster.reproject(
                    dst_transform=transform,
                    dst_crs=3857,
                    dst_width=256,
                    dst_height=256,
                )

                temp.raster.to_raster(f"{ssd}\\{row}.tif", driver="GTiff")

                file.write(f"{ssd}\\{row}.tif\n")

                del temp

            file.close()

            gis_utils.create_vrt(sd, mName)
        # Write a quick yaml for the database
        with open(f"{root}\\..\\{mName}.yml", "w") as w:
            w.write(f"{mName}:\n")
            crs = 3857
            w.write(f"  crs: {crs}\n")
            w.write("  data_type: RasterDataset\n")
            w.write("  driver: raster\n")
            w.write(f"  path: {mName}/{{zoom_level}}/{mName}.vrt\n")

=======
>>>>>>> 5df29479
    def to_raster(
        self,
        raster_path,
        driver="GTiff",
        dtype=None,
        tags=None,
        windowed=False,
        mask=False,
        logger=logger,
        **profile_kwargs,
    ):
        """Write DataArray object to a gdal-writable raster file.

        Arguments
        ---------
        raster_path: str
            The path to output the raster to.
        driver: str, optional
            The name of the GDAL/rasterio driver to use to export the raster.
            Default is "GTiff".
        dtype: str, optional
            The data type to write the raster to. Default is the datasets dtype.
        tags: dict, optional
            A dictionary of tags to write to the raster.
        windowed: bool, optional
            If True, it will write using the windows of the output raster.
            Default is False.
        mask: bool, optional
            If True, set nodata values where 'mask' coordinate equals False.
        **profile_kwargs:
            Additional keyword arguments to pass into writing the raster. The
            nodata, transform, crs, count, width, and height attributes
            are ignored.
        logger : logger object, optional
            The logger object used for logging messages. If not provided, the default
            logger will be used.

        """
        for k in ["height", "width", "count", "transform"]:
            if k in profile_kwargs:
                msg = f"{k} will be set based on the DataArray, remove the argument"
                raise ValueError(msg)
        da_out = self._obj
        # set nodata, mask, crs and dtype
        if "nodata" in profile_kwargs:
            da_out.raster.set_nodata(profile_kwargs.pop("nodata"))
        nodata = da_out.raster.nodata
        if nodata is not None and not np.isnan(nodata):
            da_out = da_out.fillna(nodata)
        elif nodata is None:
            logger.warning(f"nodata value missing for {raster_path}")
        if mask and "mask" in da_out.coords and nodata is not None:
            da_out = da_out.where(da_out.coords["mask"] != 0, nodata)
        if dtype is not None:
            da_out = da_out.astype(dtype)
        if "crs" in profile_kwargs:
            da_out.raster.set_crs(profile_kwargs.pop("crs"))
        # check dimensionality
        dim0 = da_out.raster.dim0
        count = 1
        if dim0 is not None:
            count = da_out[dim0].size
            da_out = da_out.sortby(dim0)
        # write
        if driver.lower() == "pcraster" and _compat.HAS_PCRASTER:
            for i in range(count):
                if dim0:
                    bname = basename(raster_path).split(".")[0]
                    bname = f"{bname[:8]:8s}".replace(" ", "0")
                    raster_path = join(dirname(raster_path), f"{bname}.{i+1:03d}")
                    data = da_out.isel({dim0: i}).load().squeeze().data
                else:
                    data = da_out.load().data
                gis_utils.write_map(
                    data,
                    raster_path,
                    crs=da_out.raster.crs,
                    transform=da_out.raster.transform,
                    nodata=nodata,
                    **profile_kwargs,
                )
        else:
            profile = dict(
                driver=driver,
                height=da_out.raster.height,
                width=da_out.raster.width,
                count=count,
                dtype=str(da_out.dtype),
                crs=da_out.raster.crs,
                transform=da_out.raster.transform,
                nodata=nodata,
                **profile_kwargs,
            )
            with rasterio.open(raster_path, "w", **profile) as dst:
                if windowed:
                    window_iter = dst.block_windows(1)
                else:
                    window_iter = [(None, None)]
                for _, window in window_iter:
                    if window is not None:
                        row_slice, col_slice = window.toslices()
                        sel = {self.x_dim: col_slice, self.y_dim: row_slice}
                        data = da_out.isel(sel).load().values
                    else:
                        data = da_out.load().values
                    if data.ndim == 2:
                        dst.write(data, 1, window=window)
                    else:
                        dst.write(data, window=window)
                if tags is not None:
                    dst.update_tags(**tags)

    def vectorize(self, connectivity=8):
        """Return geometry of grouped pixels with the same value in a DataArray object.

        Arguments
        ---------
        connectivity : int, optional
            Use 4 or 8 pixel connectivity for grouping pixels into features,
            by default 8

        Returns
        -------
        gdf : geopandas.GeoDataFrame
            Geometry of grouped pixels.
        """
        data = self._obj.values
        data_isnan = True if self.nodata is None else np.isnan(self.nodata)
        mask = ~np.isnan(data) if data_isnan else data != self.nodata
        feats_gen = features.shapes(
            data,
            mask=mask,
            transform=self.transform,
            connectivity=connectivity,
        )
        feats = [
            {"geometry": geom, "properties": {"value": idx}}
            for geom, idx in list(feats_gen)
        ]
        if len(feats) == 0:  # return empty GeoDataFrame
            return gpd.GeoDataFrame()
        crs = self.crs
        if crs is None and crs.to_epsg() is not None:
            crs = crs.to_epsg()  # not all CRS have an EPSG code
        gdf = gpd.GeoDataFrame.from_features(feats, crs=crs)
        gdf.index = gdf.index.astype(self._obj.dtype)
        return gdf


@xr.register_dataset_accessor("raster")
class RasterDataset(XRasterBase):

    """GIS extension for :class:`xarray.Dataset`."""

    @property
    def vars(self):
        """list: Returns non-coordinate varibles."""
        return list(self._obj.data_vars.keys())

    def mask_nodata(self):
        """Mask nodata values with np.nan.

        Note this will change integer dtypes to float.
        """
        ds_out = self._obj
        for var in self.vars:
            ds_out[var] = ds_out[var].raster.mask_nodata()
        return ds_out

    def mask(self, mask):
        """Mask cells where mask equals False with the data nodata value.

        A warning is raised if no the data has no nodata value.
        """
        ds_out = self._obj
        for var in self.vars:
            ds_out[var] = ds_out[var].raster.mask(mask)
        return ds_out

    @staticmethod
    def from_numpy(data_vars, transform, attrs=None, crs=None):
        """Transform multiple numpy arrays to a Dataset object.

        The arrays should have identical shape.

        Arguments
        ---------
        data_vars: - dict-like
            A mapping from variable names to numpy arrays. The following notations
            are accepted:

            * {var_name: array-like}
            * {var_name: (array-like, nodata)}
            * {var_name: (array-like, nodata, attrs)}
        transform : affine transform
            Two dimensional affine transform for 2D linear mapping
        attrs : dict, optional
            additional global attributes
        crs: int, dict, or str, optional
            Coordinate Reference System. Accepts EPSG codes (int or str);
            proj (str or dict)

        Returns
        -------
        ds : xr.Dataset
            Dataset of data_vars arrays
        """
        da_lst = list()
        for i, (name, data) in enumerate(data_vars.items()):
            args = ()
            if isinstance(data, tuple):
                data, args = data[0], data[1:]
            da = RasterDataArray.from_numpy(data, transform, *args)
            da.name = name
            if i > 0 and da.shape[-2:] != da_lst[0].shape[-2:]:
                raise xr.MergeError("Data shapes do not match.")
            da_lst.append(da)
        ds = xr.merge(da_lst)
        if attrs is not None:
            ds.attrs.update(attrs)
        if crs is not None:
            ds.raster.set_crs(input_crs=crs)
            ds = ds.raster.reset_spatial_dims_attrs()
        return ds

    def reproject(
        self,
        dst_crs=None,
        dst_res=None,
        dst_transform=None,
        dst_width=None,
        dst_height=None,
        method="nearest",
        align=False,
    ):
        """Reproject a Dataset object, powered by :py:meth:`rasterio.warp.reproject`.

        Arguments
        ---------
        dst_crs: int, dict, or str, optional
            Target CRS. Accepts EPSG codes (int or str); proj (str or dict) or wkt (str)
            "utm" is accepted and will return the centroid utm zone CRS
        dst_res: tuple (x resolution, y resolution) or float, optional
            Target resolution, in units of target CRS.
        dst_transform: affine.Affine(), optional
            Target affine transformation. Will be calculated if None.
        dst_height: int, optional
            Output file size in pixels and lines. Cannot be used together with
            resolution (dst_res).
        dst_width: int, optional
            Output file size in pixels and lines. Cannot be used together with
            resolution (dst_res).
        method: str, optional
            See :py:meth:`rasterio.warp.reproject` for existing methods,
            by default nearest. Additionally "nearest_index" can be used
            for KDTree based downsampling.
        align: boolean, optional
            If True, align target transform to resolution

        Returns
        -------
        ds_out : xarray.Dataset
            A reprojected Dataset.
        """
        reproj_kwargs = dict(
            dst_crs=dst_crs,
            dst_res=dst_res,
            dst_transform=dst_transform,
            dst_width=dst_width,
            dst_height=dst_height,
            align=align,
        )
        if isinstance(method, str) and method == "nearest_index":
            index = self.nearest_index(**reproj_kwargs)  # reuse same index !
            ds = self.reindex2d(index)
        else:
            if isinstance(method, str):
                method = {var: method for var in self.vars}
            elif not isinstance(method, dict):
                raise ValueError("Method should be a dictionary mapping or string.")
            ds = xr.Dataset(attrs=self._obj.attrs)
            for var in method:
                ds[var] = self._obj[var].raster.reproject(
                    method=method[var], **reproj_kwargs
                )
        return ds

    def interpolate_na(self, method: str = "nearest", **kwargs):
        """Interpolate missing data.

        Arguments
        ---------
        method: {'linear', 'nearest', 'cubic', 'rio_idw'}, optional
            {'linear', 'nearest', 'cubic'} use :py:meth:`scipy.interpolate.griddata`;
            'rio_idw' applies inverse distance weighting based on
            :py:meth:`rasterio.fill.fillnodata`.
        **kwargs:
            Additional key-word arguments are passed to
            :py:meth:`rasterio.fill.fillnodata`, only used in combination
            with `method='rio_idw'`

        Returns
        -------
        xarray.Dataset
            Filled object
        """
        ds_out = xr.Dataset(attrs=self._obj.attrs)
        for var in self.vars:
            ds_out[var] = self._obj[var].raster.interpolate_na(method=method, **kwargs)
        return ds_out

    def reproject_like(self, other, method="nearest"):
        """Reproject to match the resolution, projection, and region of ``other``.

        Arguments
        ---------
        other: :xarray.DataArray of Dataset
            DataArray of the target resolution and projection.
        method: dict, optional
            Reproject method mapping. If a string is provided all variables are
            reprojecte with the same method. See
            :py:meth:`~hydromt.raster.RasterDataArray.reproject` for existing methods,
            by default nearest.

        Returns
        -------
        ds_out : xarray.Dataset
            Reprojected Dataset
        """
        ds = self._obj
        if self.aligned_grid(other):
            ds = self.clip_bbox(other.raster.bounds)
        elif not self.identical_grid(other):
            ds = self.reproject(
                dst_crs=other.raster.crs,
                dst_transform=other.raster.transform,
                dst_width=other.raster.width,
                dst_height=other.raster.height,
                method=method,
            )
        if (
            ds.raster.x_dim != other.raster.x_dim
            or ds.raster.y_dim != other.raster.y_dim
        ):
            # overwrite spatial dimension names which might have been changed
            rm = {
                ds.raster.x_dim: other.raster.x_dim,
                ds.raster.y_dim: other.raster.y_dim,
            }
            ds = ds.rename(rm)
            ds.raster.set_spatial_dims(
                x_dim=other.raster.x_dim, y_dim=other.raster.y_dim
            )
        # make sure coordinates are identical!
        xcoords, ycoords = other.raster.xcoords, other.raster.ycoords
        ds[xcoords.name] = xcoords
        ds[ycoords.name] = ycoords
        return ds

    def reindex2d(self, index):
        """Return reprojected Dataset based on simple reindexing.

        Uses linear indices in ``index``, which can be calculated with
        :py:meth:`~hydromt.raster.RasterDataArray.nearest_index`.

        Arguments
        ---------
        index: xarray.DataArray of intp
            DataArray with flat indices of source DataArray

        Returns
        -------
        ds_out : xarray.Dataset
            The reindexed dataset
        """
        ds_out = xr.Dataset(attrs=self._obj.attrs)
        for var in self.vars:
            ds_out[var] = self._obj[var].raster.reindex2d(index=index)
        return ds_out

    def to_mapstack(
        self,
        root,
        driver="GTiff",
        dtype=None,
        tags=None,
        windowed=False,
        mask=False,
        prefix="",
        postfix="",
        pcr_vs_map=gis_utils.PCR_VS_MAP,
        logger=logger,
        **profile_kwargs,
    ):
        """Write the Dataset object to one gdal-writable raster files per variable.

        The files are written to the ``root`` directory using the following filename
        ``<prefix><variable_name><postfix>.<ext>``.

        Arguments
        ---------
        root : str
            The path to output the raster to. It is created if it does not yet exist.
        driver : str, optional
            The name of the GDAL/rasterio driver to use to export the raster.
            Default is "GTiff".
        dtype : str, optional
            The data type to write the raster to. Default is the datasets dtype.
        tags : dict, optional
            A dictionary of tags to write to the raster.
        windowed : bool, optional
            If True, it will write using the windows of the output raster.
            Default is False.
        mask: bool
            Whether to apply the mask to the tasterisation.
        prefix : str, optional
            Prefix to filenames in mapstack
        postfix : str, optional
            Postfix to filenames in mapstack
        pcr_vs_map : dict, optional
            Only for PCRaster driver: <variable name> : <PCRaster type> key-value pairs
            e.g.: {'dem': 'scalar'}, see https://www.gdal.org/frmt_various.html#PCRaster
        **profile_kwargs:
            Additional keyword arguments to pass into writing the raster. The
            nodata, transform, crs, count, width, and height attributes
            are ignored.
        logger : logger object, optional
            The logger object used for logging messages. If not provided, the default
            logger will be used.

        """
        if driver not in gis_utils.GDAL_EXT_CODE_MAP:
            raise ValueError(f"Extension unknown for driver: {driver}")
        ext = gis_utils.GDAL_EXT_CODE_MAP.get(driver)
        if not isdir(root):
            os.makedirs(root)
        with tempfile.TemporaryDirectory() as tmpdir:
            if driver == "PCRaster" and _compat.HAS_PCRASTER:
                clone_path = gis_utils.write_clone(
                    tmpdir,
                    gdal_transform=self.transform.to_gdal(),
                    wkt_projection=None if self.crs is None else self.crs.to_wkt(),
                    shape=self.shape,
                )
                profile_kwargs.update({"clone_path": clone_path})
            for var in self.vars:
                if "/" in var:
                    # variables with in subfolders
                    folders = "/".join(var.split("/")[:-1])
                    if not isdir(join(root, folders)):
                        os.makedirs(join(root, folders))
                    var0 = var.split("/")[-1]
                    raster_path = join(root, folders, f"{prefix}{var0}{postfix}.{ext}")
                else:
                    raster_path = join(root, f"{prefix}{var}{postfix}.{ext}")
                if driver == "PCRaster":
                    profile_kwargs.update({"pcr_vs": pcr_vs_map.get(var, "scalar")})
                self._obj[var].raster.to_raster(
                    raster_path,
                    driver=driver,
                    dtype=dtype,
                    tags=tags,
                    windowed=windowed,
                    mask=mask,
                    logger=logger,
                    **profile_kwargs,
                )<|MERGE_RESOLUTION|>--- conflicted
+++ resolved
@@ -2233,7 +2233,6 @@
         with open(join(root, f"{mName}.yml"), "w") as f:
             yaml.dump({mName: yml}, f, default_flow_style=False, sort_keys=False)
 
-<<<<<<< HEAD
     def to_osm(
         self,
         root: str,
@@ -2344,8 +2343,6 @@
             w.write("  driver: raster\n")
             w.write(f"  path: {mName}/{{zoom_level}}/{mName}.vrt\n")
 
-=======
->>>>>>> 5df29479
     def to_raster(
         self,
         raster_path,
