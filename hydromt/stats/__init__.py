--- conflicted
+++ resolved
@@ -1,34 +1,6 @@
 # -*- coding: utf-8 -*-
 """HydroMT statistics."""
 
-<<<<<<< HEAD
 from .skills import *
 from .extremes import *
-from .design_events import *
-=======
-from .skills import (
-    bias,
-    kge,
-    kge_2012,
-    kge_non_parametric,
-    kge_non_parametric_flood,
-    pearson_correlation,
-    percentual_bias,
-    rmse,
-    rsquared,
-    spearman_rank_correlation,
-)
-
-__all__ = [
-    "bias",
-    "kge",
-    "kge_2012",
-    "kge_non_parametric",
-    "kge_non_parametric_flood",
-    "pearson_correlation",
-    "percentual_bias",
-    "rmse",
-    "rsquared",
-    "spearman_rank_correlation",
-]
->>>>>>> 400a17b5
+from .design_events import *