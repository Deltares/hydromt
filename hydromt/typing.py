--- conflicted
+++ resolved
@@ -5,7 +5,6 @@
 from pathlib import Path
 from typing import Any, Dict, List, Literal, Tuple, TypedDict, Union
 
-<<<<<<< HEAD
 import geopandas as gpd
 from dateutil.parser import parse
 from pydantic.functional_validators import AfterValidator, BeforeValidator
@@ -49,9 +48,6 @@
 GeoDatasetSource = Union[str, Path]
 RasterDatasetSource = Union[str, Path]
 Bbox = Annotated[Tuple[float, float, float, float], _validate_bbox]
-=======
-from geopandas import GeoDataFrame, GeoSeries
-from xarray import DataArray, Dataset
 
 StrPath = Union[str, Path]
 GeoDataframeSource = StrPath
@@ -60,7 +56,6 @@
 DatasetSource = StrPath
 
 Bbox = Tuple[float, float, float, float]
->>>>>>> 679f6e43
 Crs = int
 TotalBounds = Tuple[Bbox, Crs]
 TimeRange = Annotated[
@@ -90,7 +85,7 @@
     "intersects", "within", "contains", "overlaps", "crosses", "touches"
 ]
 
-Geom = Union[GeoDataFrame, GeoSeries]
+Geom = Union[gpd.GeoDataFrame, gpd.GeoSeries]
 
 Data = Union[Dataset, DataArray]
 
