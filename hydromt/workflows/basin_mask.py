--- conflicted
+++ resolved
@@ -14,222 +14,10 @@
 
 from hydromt.data_adapter import GeoDataFrameAdapter
 from hydromt.gis.flw import basin_map, flwdir_from_da, outlet_map, stream_map
-<<<<<<< HEAD
-
-if _compat.HAS_XUGRID:
-    import xugrid as xu
 
 logger = logging.getLogger(__name__)
 
-__all__ = ["get_basin_geometry", "parse_region"]
-
-
-def parse_region(region, logger=logger, data_catalog=None):
-    """Check and return parsed region arguments.
-
-    Parameters
-    ----------
-    region : dict
-        Dictionary describing region of interest.
-
-        For an exact clip of the region:
-
-        * {'bbox': [xmin, ymin, xmax, ymax]}
-
-        * {'geom': /path/to/polygon_geometry}
-
-        For a region based of another models grid:
-
-        * {'<model_name>': root}
-
-        For a region based of the grid of a raster file:
-
-        * {'grid': /path/to/raster}
-
-        For a region based on a mesh grid of a mesh file:
-
-        * {'mesh': /path/to/mesh}
-
-        Entire basin can be defined based on an ID, one or multiple point location
-        (x, y), or a region of interest (bounding box or geometry) for which the
-        basin IDs are looked up. The basins withint the area of interest can be further
-        filtered to only include basins with their outlet within the area of interest
-        ('outlets': true) of stream threshold arguments (e.g.: 'uparea': 1000).
-
-        Common use-cases include:
-
-        * {'basin': ID}
-
-        * {'basin': [ID1, ID2, ..]}
-
-        * {'basin': [x, y]}
-
-        * {'basin': [[x1, x2, ..], [y1, y2, ..]]}
-
-        * {'basin': /path/to/point_geometry}
-
-        * {'basin': [xmin, ymin, xmax, ymax]}
-
-        * {'basin': [xmin, ymin, xmax, ymax], 'outlets': true}
-
-        * {'basin': [xmin, ymin, xmax, ymax], '<variable>': threshold}
-
-        Subbasins are defined by its outlet locations and include all area upstream
-        from these points. The outlet locations can be passed as xy coordinate pairs,
-        but also derived from the most downstream cell(s) within a area of interest
-        defined by a bounding box or geometry, optionally refined by stream threshold
-        arguments.
-
-        The method can be speed up by providing an additional ``bounds`` argument which
-        should contain all upstream cell. If cells upstream of the subbasin are not
-        within the provide bounds a warning will be raised. Common use-cases include:
-
-        * {'subbasin': [x, y], '<variable>': threshold}
-
-        * {
-            'subbasin': [[x1, x2, ..], [y1, y2, ..]],
-            '<variable>': threshold, 'bounds': [xmin, ymin, xmax, ymax]
-            }
-
-        * {'subbasin': /path/to/point_geometry, '<variable>': threshold}
-
-        * {'subbasin': [xmin, ymin, xmax, ymax], '<variable>': threshold}
-
-        * {'subbasin': /path/to/polygon_geometry, '<variable>': threshold}
-
-        Interbasins are similar to subbasins but are bounded by a bounding box or
-        geometry and do not include all upstream area. Common use-cases include:
-
-        * {'interbasin': [xmin, ymin, xmax, ymax], '<variable>': threshold}
-
-        * {'interbasin': [xmin, ymin, xmax, ymax], 'xy': [x, y]}
-
-        * {'interbasin': /path/to/polygon_geometry, 'outlets': true}
-    logger:
-        The logger to use.
-
-    Returns
-    -------
-    kind : {'basin', 'subbasin', 'interbasin', 'geom', 'bbox', 'grid'}
-        region kind
-    kwargs : dict
-        parsed region json
-    """
-    if data_catalog is None:
-        data_catalog = DataCatalog()
-    kwargs = region.copy()
-    # NOTE: the order is important to prioritize the arguments
-    options = {
-        "basin": ["basid", "geom", "bbox", "xy"],
-        "subbasin": ["geom", "bbox", "xy"],
-        "interbasin": ["geom", "bbox", "xy"],  # FIXME remove interbasin & xy combi?
-        "outlet": ["geom", "bbox"],  # deprecated!
-        "geom": ["geom"],
-        "bbox": ["bbox"],
-        "grid": ["RasterDataArray"],
-        "mesh": ["UgridDataArray"],
-    }
-    kind = next(iter(kwargs))  # first key of region
-    value0 = kwargs.pop(kind)
-    from hydromt.models import MODELS  # temporary solution to circular imports
-
-    if kind in MODELS:
-        model_class = MODELS.load(kind)
-        kwargs = dict(mod=model_class(root=value0, mode="r", logger=logger))
-        kind = "model"
-    elif kind == "grid":
-        kwargs = {"grid": data_catalog.get_rasterdataset(value0, driver_kwargs=kwargs)}
-    elif kind == "mesh":
-        if _compat.HAS_XUGRID:
-            if isinstance(value0, (str, Path)) and isfile(value0):
-                kwarg = dict(mesh=xu.open_dataset(value0))
-            elif isinstance(value0, (xu.UgridDataset, xu.UgridDataArray)):
-                kwarg = dict(mesh=value0)
-            elif isinstance(value0, (xu.Ugrid1d, xu.Ugrid2d)):
-                kwarg = dict(
-                    mesh=xu.UgridDataset(value0.to_dataset(optional_attributes=True))
-                )
-            else:
-                raise ValueError(
-                    f"Unrecognised type {type(value0)}."
-                    "Should be a path, data catalog key or xugrid object."
-                )
-            kwargs.update(kwarg)
-        else:
-            raise ImportError("xugrid is required to read mesh files.")
-    elif kind not in options:
-        k_lst = '", "'.join(list(options.keys()) + list(MODELS))
-        raise ValueError(f'Region key "{kind}" not understood, select from "{k_lst}"')
-    else:
-        kwarg = _parse_region_value(value0, data_catalog=data_catalog)
-        if len(kwarg) == 0 or next(iter(kwarg)) not in options[kind]:
-            v_lst = '", "'.join(list(options[kind]))
-            raise ValueError(
-                f'Region value "{value0}" for kind={kind} not understood, '
-                f'provide one of "{v_lst}"'
-            )
-        kwargs.update(kwarg)
-    kwargs_str = dict()
-    for k, v in kwargs.items():
-        if isinstance(v, gpd.GeoDataFrame):
-            v = f"GeoDataFrame {v.total_bounds} (crs = {v.crs})"
-        elif isinstance(v, xr.DataArray):
-            v = f"DataArray {v.raster.bounds} (crs = {v.raster.crs})"
-        kwargs_str.update({k: v})
-    logger.debug(f"Parsed region (kind={kind}): {str(kwargs_str)}")
-    return kind, kwargs
-
-
-def _parse_region_value(value, data_catalog):
-    kwarg = {}
-    if isinstance(value, np.ndarray):
-        value = value.tolist()  # array to list
-
-    if isinstance(value, list):
-        if np.all([isinstance(p0, int) and abs(p0) > 180 for p0 in value]):  # all int
-            kwarg = dict(basid=value)
-        elif len(value) == 4:  # 4 floats
-            kwarg = dict(bbox=value)
-        elif len(value) == 2:  # 2 floats
-            kwarg = dict(xy=value)
-    elif isinstance(value, tuple) and len(value) == 2:  # tuple of x and y coords
-        kwarg = dict(xy=value)
-    elif isinstance(value, int):  # single int
-        kwarg = dict(basid=value)
-    elif isinstance(value, (str, Path)) and isdir(value):
-        kwarg = dict(root=value)
-    elif isinstance(value, (str, Path)):
-        geom = data_catalog.get_geodataframe(value)
-        kwarg = dict(geom=geom)
-    elif isinstance(value, gpd.GeoDataFrame):  # geometry
-        kwarg = dict(geom=value)
-    else:
-        raise ValueError(f"Region value {value} not understood.")
-
-    if "geom" in kwarg and np.all(kwarg["geom"].geometry.type == "Point"):
-        xy = (
-            kwarg["geom"].geometry.x.values,
-            kwarg["geom"].geometry.y.values,
-        )
-        kwarg = dict(xy=xy)
-    return kwarg
-
-
-def _check_size(ds, logger=logger, threshold=12e3**2):
-    # warning for large domain
-    if (
-        np.multiply(*ds.raster.shape) > threshold
-    ):  # 12e3 ** 2 > 10x10 degree at 3 arcsec
-        logger.warning(
-            "Loading very large spatial domain to derive a subbasin. "
-            "Provide initial 'bounds' if this takes too long."
-        )
-=======
-
-logger = logging.getLogger(__name__)
-
 __all__ = ["get_basin_geometry"]
->>>>>>> 2afb033d
 
 
 def get_basin_geometry(
