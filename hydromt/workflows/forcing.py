import pandas as pd
import xarray as xr
import xarray.core.resample
import numpy as np
import re
import logging
from typing import Union

from .._compat import HAS_PYET

if HAS_PYET:
    import pyet

logger = logging.getLogger(__name__)


def precip(
    precip,
    da_like,
    clim=None,
    freq=None,
    reproj_method="nearest_index",
    resample_kwargs={},
    logger=logger,
):
    """Lazy reprojection of precipitation to model grid and resampling of time dimension to frequency.

    Parameters
    ----------
    precip: xarray.DataArray
        DataArray of precipitation forcing [mm]
    da_like: xarray.DataArray or Dataset
        DataArray of the target resolution and projection.
    clim: xarray.DataArray
        DataArray of monthly precipitation climatology. If provided this is used to
        to correct the precip downscaling.
    freq: str, Timedelta
        output frequency of time dimension
    reproj_method: str, optional
        Method for spatital reprojection of precip, by default 'nearest_index'
    resample_kwargs:
        Additional key-word arguments (e.g. label, closed) for time resampling method

    Returns
    --------
    p_out: xarray.DataArray (lazy)
        processed precipitation forcing
    """
    if precip.raster.dim0 != "time":
        raise ValueError(f'First precip dim should be "time", not {precip.raster.dim0}')
    # downscale precip (lazy); global min of zero
    p_out = np.fmax(precip.raster.reproject_like(da_like, method=reproj_method), 0)
    # correct precip based on high-res monthly climatology
    if clim is not None:
        # make sure first dim is month
        if clim.raster.dim0 != "month":
            clim = clim.rename({clim.raster.dim0: "month"})
        if not clim["month"].size == 12:
            raise ValueError("Precip climatology does not contain 12 months.")
        # set missings to NaN
        clim = clim.raster.mask_nodata()
        # calculate downscaling multiplication factor
        clim_coarse = clim.raster.reproject_like(
            precip, method="average"
        ).raster.reproject_like(da_like, method="average")
        clim_fine = clim.raster.reproject_like(da_like, method="average")
        p_mult = xr.where(clim_coarse > 0, clim_fine / clim_coarse, 1.0).fillna(1.0)
        # multiply with monthly multiplication factor
        p_out = p_out.groupby("time.month") * p_mult
    # resample time
    p_out.name = "precip"
    p_out.attrs.update(unit="mm")
    if freq is not None:
        resample_kwargs.update(upsampling="bfill", downsampling="sum", logger=logger)
        p_out = resample_time(p_out, freq, conserve_mass=True, **resample_kwargs)
    return p_out


# use dem_model (from staticmaps) and dem_forcing (meteo) in ini file
def temp(
    temp,
    dem_model,
    dem_forcing=None,
    lapse_correction=True,
    freq=None,
    reproj_method="nearest_index",
    lapse_rate=-0.0065,
    resample_kwargs={},
    logger=logger,
):
    """Lazy reprojection of temperature to model grid using lapse_rate for downscaling,
    and resampling of time dimension to frequency.

    Parameters
    ----------
    temp: xarray.DataArray
        DataArray of temperature forcing [°C]
    dem_model: xarray.DataArray
        DataArray of the target resolution and projection, contains elevation
        data
    dem_forcing: xarray.DataArray
        DataArray of elevation at forcing resolution. If provided this is used
        with `dem_model` to correct the temperature downscaling using a lapse rate
    lapse_correction : bool, optional
        If True, temperature is correctured based on lapse rate, by default True.
    freq: str, Timedelta
        output frequency of timedimension
    reproj_method: str, optional
        Method for spatital reprojection of precip, by default 'nearest_index'
    lapse_rate: float, optional
        lapse rate of temperature [C m-1] (default: -0.0065)
    resample_kwargs:
        Additional key-word arguments (e.g. label, closed) for time resampling method

    Returns
    --------
    t_out: xarray.DataArray (lazy)
        processed temperature forcing
    """
    if temp.raster.dim0 != "time":
        raise ValueError(f'First temp dim should be "time", not {temp.raster.dim0}')
    # apply lapse rate
    if lapse_correction:
        # if dem_forcing is not provided, reproject dem_model
        dem_model = dem_model.raster.mask_nodata()
        if dem_forcing is None:
            dem_forcing = dem_model.raster.reproject_like(temp, "average")
            if np.any(np.isnan(dem_forcing)):
                logger.warning(
                    "Temperature lapse rate could be computed for some (edge) cells. "
                    "Consider providing a full coverage dem_forcing."
                )
        else:
            # assume nans in dem_forcing occur above the ocean only -> set to zero
            dem_forcing = dem_forcing.raster.mask_nodata().fillna(0)
            dem_forcing = dem_forcing.raster.reproject_like(temp, "average")
        # compute temperature at quasi MSL
        t_add_sea_level = temp_correction(dem_forcing, lapse_rate=lapse_rate)
        temp = temp - t_add_sea_level
    # downscale temperature (lazy) and add zeros with mask to mask areas outside AOI
    t_out = temp.raster.reproject_like(dem_model, method=reproj_method)
    if lapse_correction:
        # correct temperature based on high-res DEM
        # calculate downscaling addition
        t_add_elevation = temp_correction(dem_model, lapse_rate=lapse_rate)
        t_out = t_out + t_add_elevation
    # resample time
    t_out.name = "temp"
    t_out.attrs.update(unit="degree C.")
    if freq is not None:
        resample_kwargs.update(upsampling="bfill", downsampling="mean", logger=logger)
        t_out = resample_time(t_out, freq, conserve_mass=False, **resample_kwargs)
    return t_out


def press(
    press,
    dem_model,
    lapse_correction=True,
    freq=None,
    reproj_method="nearest_index",
    lapse_rate=-0.0065,
    resample_kwargs={},
    logger=logger,
):
    """Lazy reprojection of pressure to model grid and resampling of time dimension to frequency.

    Parameters
    ----------
    press: xarray.DataArray
        DataArray of pressure forcing [hPa]
    dem_model: xarray.DataArray
        DataArray of the target resolution and projection, contains elevation
        data
    lapse_correction: str, optional
       If True 'dem_model` is used to correct the pressure with the `lapse_rate`.
    freq: str, Timedelta
        output frequency of timedimension
    reproj_method: str, optional
        Method for spatital reprojection of precip, by default 'nearest_index'
    lapse_rate: float, optional
        lapse rate of temperature [C m-1] (default: -0.0065)
    resample_kwargs:
        Additional key-word arguments (e.g. label, closed) for time resampling method

    Returns
    --------
    press_out: xarray.DataArray (lazy)
        processed pressure forcing
    """
    if press.raster.dim0 != "time":
        raise ValueError(f'First press dim should be "time", not {press.raster.dim0}')
    # downscale pressure (lazy)
    press_out = press.raster.reproject_like(dem_model, method=reproj_method)
    # correct temperature based on high-res DEM
    if lapse_correction:
        # calculate downscaling addition
        press_factor = press_correction(dem_model, lapse_rate=lapse_rate)
        press_out = press_out * press_factor
    # resample time
    press_out.name = "press"
    press_out.attrs.update(unit="hPa")
    if freq is not None:
        resample_kwargs.update(upsampling="bfill", downsampling="mean", logger=logger)
        press_out = resample_time(
            press_out, freq, conserve_mass=False, **resample_kwargs
        )
    return press_out


def wind(
    da_model: Union[xr.DataArray, xr.Dataset],
    wind: xr.DataArray = None,
    wind_u: xr.DataArray = None,
    wind_v: xr.DataArray = None,
    altitude: float = 10,
    altitude_correction: bool = False,
    freq: pd.Timedelta = None,
    reproj_method: str = "nearest_index",
    resample_kwargs: dict = {},
    logger=logger,
):
<<<<<<< HEAD
=======
    """Lazy reprojection of wind speed to model grid and resampling of time dimension to frequency.

    Either provide wind speed directly or both wind_u and wind_v components.

    Parameters
    ----------
    wind: xarray.DataArray
        DataArray of wind speed forcing [m s-1]
    wind_u: xarray.DataArray
        DataArray of U component of wind speed forcing [m s-1]
    wind_v: xarray.DataArray
        DataArray of V component of wind speed forcing [m s-1]
    da_model: xarray.DataArray
        DataArray of the target resolution and projection
    altitude: float, optional
        ALtitude of wind speed data. By default 10m.
    altitude_correction: str, optional
       If True wind speed is re-calculated to wind speed at 2 meters using original `altitude`.
    freq: str, Timedelta
        output frequency of timedimension
    reproj_method: str, optional
        Method for spatital reprojection of precip, by default 'nearest_index'
    resample_kwargs:
        Additional key-word arguments (e.g. label, closed) for time resampling method

    Returns
    --------
    wind_out: xarray.DataArray (lazy)
        processed wind forcing
    """
    if wind_u is not None and wind_v is not None:
        wind = np.sqrt(np.power(wind_u, 2) + np.power(wind_v, 2))
    elif wind is None:
        raise ValueError("Either wind or wind_u and wind_v varibales must be supplied.")

    if wind.raster.dim0 != "time":
        raise ValueError(f'First wind dim should be "time", not {wind.raster.dim0}')

    # compute wind at 2 meters altitude
    if altitude_correction:
        wind = wind * (4.87 / np.log((67.8 * altitude) - 5.42))
    # downscale wind (lazy)
    wind_out = wind.raster.reproject_like(da_model, method=reproj_method)
    # resample time
    wind_out.name = "wind"
    wind_out.attrs.update(unit="m s-1")
    if freq is not None:
        resample_kwargs.update(upsampling="bfill", downsampling="mean", logger=logger)
        wind_out = resample_time(wind_out, freq, conserve_mass=False, **resample_kwargs)
    return wind_out


def pet(
    ds: xarray.Dataset,
    temp: xarray.DataArray,
    dem_model: xarray.DataArray,
    method: str = "debruin",
    press_correction: bool = False,
    wind_correction: bool = True,
    wind_altitude: float = 10,
    reproj_method: str = "nearest_index",
    # lapse_rate: float=-0.0065,
    freq: str = None,
    resample_kwargs: dict = {},
    logger=logger,
) -> xarray.DataArray:
>>>>>>> 4e89c051
    """Determines reference evapotranspiration (lazy reprojection on model grid and resampling of time dimension to frequency).

    Parameters
    ----------
    ds : xarray.Dataset
        Dataset with climate variables: pressure [hPa], global radiation [W m-2], TOA incident solar radiation [W m-2], wind [m s-1]

        * Required variables: {"temp", "press" or "press_msl", "kin"}
        * additional variables for debruin: {"kout"}
        * additional variables for penman-monteith_rh_simple: {"temp_min", "temp_max", "wind" or "wind_u"+"wind_v", "rh"}
        * additional variables for penman-monteith_tdew: {"temp_min", "temp_max", "wind" or "wind_u"+"wind_v", "temp_dew"}
    temp : xarray.DataArray
        DataArray with temperature on model grid resolution [°C]
    dem_model : xarray.DataArray
        DataArray of the target resolution and projection, contains elevation
        data
    method : {'debruin', 'makkink', "penman-monteith_rh_simple", "penman-monteith_tdew"}
        Potential evapotranspiration method.
        if penman-monteith is used, requires the installation of the pyet package.
    press_correction : bool, default False
        If True pressure is corrected, based on elevation data of `dem_model`
    wind_altitude: float, optional
        ALtitude of wind speed data. By default 10m.
    wind_correction: str, optional
       If True wind speed is re-calculated to wind speed at 2 meters using original `wind_altitude`.
    freq : str, Timedelta, default None
        output frequency of timedimension
    resample_kwargs:
        Additional key-word arguments (e.g. label, closed) for time resampling method

    Returns
    --------
    pet_out : xarray.DataArray (lazy)
        reference evapotranspiration
    """
    # # resample in time
    if temp.raster.dim0 != "time" or ds.raster.dim0 != "time":
        raise ValueError(f'First dimension of input variables should be "time"')
    # make sure temp and ds align both temporally and spatially
    if not np.all(temp["time"].values == ds["time"].values):
        raise ValueError("All input variables have same time index.")
    if not temp.raster.identical_grid(dem_model):
        raise ValueError("Temp variable should be on model grid.")

    # resample input to model grid
    ds = ds.raster.reproject_like(dem_model, method=reproj_method)

    # Process bands like 'pressure' and 'wind'
    if press_correction:
        ds["press"] = press(
            ds["press_msl"],
            dem_model,
            lapse_correction=press_correction,
            freq=None,  # do not change freq of press, put pet_out later
            reproj_method=reproj_method,
        )
    else:
        if "press_msl" in ds:
            ds = ds.rename({"press_msl": "press"})
        elif HAS_PYET:
            # calculate pressure from elevation [kPa]
            ds["press"] = pyet.calc_press(dem_model)
            # convert to hPa to be consistent with press function calculation:
            ds["press"] = ds["press"] * 10
        else:
            raise ModuleNotFoundError(
                "If 'press' is supplied and 'press_correction' is not used, the pyet package must be installed."
            )

    timestep = to_timedelta(ds).total_seconds()
    if method == "debruin":
        pet_out = pet_debruin(
            temp,
            ds["press"],
            ds["kin"],
            ds["kout"],
            timestep=timestep,
        )
    elif method == "makkink":
        pet_out = pet_makkink(temp, ds["press"], ds["kin"], timestep=timestep)
    elif "penman-monteith" in method:
        logger.info("Calculating Penman-Monteith ref evaporation")
        # Add wind
        # compute wind from u and v components at 10m (for era5)
        if ("wind10_u" in ds.data_vars) & ("wind10_v" in ds.data_vars):
            ds["wind"] = wind(
                da_model=dem_model,
                wind_u=ds["wind10_u"],
                wind_v=ds["wind10_v"],
                altitude=wind_altitude,
                altitude_correction=wind_correction,
            )
        else:
            ds["wind"] = wind(
                da_model=dem_model,
                wind=ds["wind"],
                altitude=wind_altitude,
                altitude_correction=wind_correction,
            )
        if method == "penman-monteith_rh_simple":
            pet_out = pm_fao56(
                temp["temp"],
                temp["temp_max"],
                temp["temp_min"],
                ds["press"],
                ds["kin"],
                ds["wind"],
                ds["rh"],
                dem_model,
                "rh",
            )
        elif method == "penman-monteith_tdew":
            pet_out = pm_fao56(
                temp["temp"],
                temp["temp_max"],
                temp["temp_min"],
                ds["press"],
                ds["kin"],
                ds["wind"],
                ds["temp_dew"],
                dem_model,
                "temp_dew",
            )
        else:
            methods = [
                "debruin",
                "makking",
                "penman-monteith_rh_simple",
                "penman-monteith_tdew",
            ]
            raise ValueError(f"Unknown pet method, select from {methods}")

    # resample in time
    pet_out.name = "pet"
    pet_out.attrs.update(unit="mm")
    if freq is not None:
        resample_kwargs.update(upsampling="bfill", downsampling="sum", logger=logger)
        pet_out = resample_time(pet_out, freq, conserve_mass=True, **resample_kwargs)
    return pet_out


def press_correction(
    dem_model, g=9.80665, R_air=8.3144621, Mo=0.0289644, lapse_rate=-0.0065
):
    """Pressure correction based on elevation lapse_rate.

    Parameters
    ----------
    dem_model : xarray.DataArray
        DataArray with high res lat/lon axis and elevation data
    g : float, default 9.80665
        gravitational constant [m s-2]
    R_air : float, default 8.3144621
        specific gas constant for dry air [J mol-1 K-1]
    Mo : float, default 0.0289644
        molecular weight of gas [g / mol]
    LapseRate : float, deafult -0.0065
        lapse rate of temperature [C m-1]

    Returns
    -------
    press_fact : xarray.DataArray
        pressure correction factor
    """
    # constant
    pow = g * Mo / (R_air * lapse_rate)
    press_fact = np.power(288.15 / (288.15 + lapse_rate * dem_model), pow).fillna(1.0)
    return press_fact


def temp_correction(dem, lapse_rate=-0.0065):
    """Temperature correction based on elevation data.

    Parameters
    ----------
    dem : xarray.DataArray
        DataArray with elevation
    lapse_rate : float, default -0.0065
        lapse rate of temperature [°C m-1]

    Returns
    -------
    temp_add : xarray.DataArray
        temperature addition
    """

    temp_add = (dem * lapse_rate).fillna(0)

    return temp_add


def pet_debruin(
    temp, press, k_in, k_ext, timestep=86400, cp=1005.0, beta=20.0, Cs=110.0
):
    """Determines De Bruin (2016) reference evapotranspiration.

    Parameters
    ----------
    temp : xarray.DataArray
        DataArray with temperature [°C]
    press : xarray.DataArray
        pressure at surface [hPa]
    k_in : xarray.DataArray
        global (=short wave incoming) radiation [W m-2]
    k_ext : xarray.DataArray}
        TOA incident solar radiation [W m-2]
    timestep : int, default 86400
        seconds per timestep
    cp : float, default 1005.0
        standard cp [J kg-1 K-1]
    beta : float, default 20.0
        correction constant [W m-2]
    Cs : float, default 110.0
        emperical constant [W m-2]

    Returns
    -------
    pet : xarray.DataArray
        reference evapotranspiration
    """
    # saturation and actual vapour pressure at given temperature [Pa]
    esat = 6.112 * np.exp((17.67 * temp) / (temp + 243.5))
    # slope of vapour pressure curve
    slope = esat * (17.269 / (temp + 243.5)) * (1.0 - (temp / (temp + 243.5)))
    # compute latent heat of vapourization [J kg-1]
    lam = (2.502 * 10**6) - (2250.0 * temp)
    gamma = (cp * press) / (0.622 * lam)
    # compute ref. evaporation (with global radiation, therefore calling it potential)
    # in J m-2 over whole period
    ep_joule = (
        (slope / (slope + gamma))
        * (((1.0 - 0.23) * k_in) - (Cs * (k_in / (k_ext + 0.00001))))
    ) + beta
    ep_joule = xr.where(k_ext == 0.0, 0.0, ep_joule)
    pet = ((ep_joule / lam) * timestep).astype(np.float32)
    pet = xr.where(pet > 0.0, pet, 0.0)
    return pet


def pet_makkink(temp, press, k_in, timestep=86400, cp=1005.0):
    """Determnines Makkink reference evapotranspiration.

    Parameters
    ----------
    temp : xarray.DataArray
        DataArray with temperature [°C]
    press : xarray.DataArray
        DataArray with pressure [hPa]
    k_in : xarray.DataArray
        DataArray with global radiation [W m-2]
    timestep : int, default 86400
        seconds per timestep
    cp : float, default 1005.0
        standard cp [J kg-1 K-1]

    Returns
    --------
    pet : xarray.DataArray (lazy)
        reference evapotranspiration
    """
    # saturation and actual vapour pressure at given temperature [Pa]
    esat = 6.112 * np.exp((17.67 * temp) / (temp + 243.5))
    # slope of vapour pressure curve
    slope = esat * (17.269 / (temp + 243.5)) * (1.0 - (temp / (temp + 243.5)))
    # compute latent heat of vapourization [J kg-1]
    lam = (2.502 * 10**6) - (2250.0 * temp)
    gamma = (cp * press) / (0.622 * lam)

    ep_joule = 0.65 * slope / (slope + gamma) * k_in
    pet = ((ep_joule / lam) * timestep).astype(np.float32)
    pet = xr.where(pet > 0.0, pet, 0.0)
    return pet


def pm_fao56(
    temp: xarray.DataArray,
    temp_max: xarray.DataArray,
    temp_min: xarray.DataArray,
    press: xarray.DataArray,
    kin: xarray.DataArray,
    wind: xarray.DataArray,
    temp_dew: xarray.DataArray,
    dem: xarray.DataArray,
    var: str = "temp_dew",
) -> xarray.DataArray:
    """
    Estimate daily reference evapotranspiration (ETo) from a hypothetical
    short grass reference surface using the FAO-56 Penman-Monteith equation.

    Actual vapor pressure is derived either from relative humidity or dewpoint temperature (depending on var_for_avp_name).

    Based on equation 6 in Allen et al (1998) and using the functions provided by the pyet package ()

    Parameters
    ----------
    temp : xarray.DataArray
        DataArray with daily temperature [°C]
    temp_max : xarray.DataArray
        DataArray with maximum daily temperature [°C]
    temp_min : xarray.DataArray
        DataArray with minimum daily temperature [°C]
    press : xarray.DataArray
        DataArray with pressure [hPa]
    kin : xarray.DataArray
        DataArray with global radiation [W m-2]
    wind : xarray.DataArray
        DataArray with wind speed at 2m above the surface [m s-1]
    temp_dew : xarray.DataArray
        DataArray with either temp_dew (dewpoint temperature at 2m above surface [°C]) or rh (relative humidity [%]) to estimate actual vapor pressure
    dem : xarray.DataArray
        DataArray with elevation at model resolution [m]
    var : str, optional
        String with variable name used to estimate actual vapor pressure (chose from ["temp_dew", "rh"])

    Returns
    -------
    xarray.DataArray
        DataArray with the estimated daily reference evapotranspiration pet [mm d-1]

    Raises
    ------
    ModuleNotFoundError
        In case the pyet module is not installed

    """
    # Small check for libraries
    if not HAS_PYET:
        raise ModuleNotFoundError("Penman-Monteith FAO-56 requires the 'pyet' library")

    # Precalculated variables:
    lat = kin[kin.raster.y_dim] * (np.pi / 180)  # latitude in radians

    # Vapor pressure
    svp = pyet.calc_e0(tmean=temp)

    if var == "temp_dew":
        avp = pyet.calc_e0(tmean=temp_dew)
    elif var == "rh":
        avp = pyet.calc_e0(tmax=temp_max, tmin=temp_min, rh=temp_dew)

    # Net radiation
    dates = pyet.utils.get_index(kin)
    er = pyet.extraterrestrial_r(
        dates, lat
    )  # Extraterrestrial daily radiation [MJ m-2 d-1]
    csr = pyet.calc_rso(er, dem)  # Clear-sky solar radiation [MJ m-2 day-1]

    # Net shortwave radiation [MJ m-2 d-1]
    swr = pyet.calc_rad_short(kin * (86400 / 1e6))

    # Net longwave radiation [MJ m-2 d-1]
    lwr = pyet.calc_rad_long(
        kin * (86400 / 1e6), tmax=temp_max, tmin=temp_min, rso=csr, ea=avp
    )
    nr = swr - lwr  # daily net radiation

    # Penman Monteith FAO-56
    gamma = pyet.calc_psy(press / 10)  # psychrometric constant
    dlt = pyet.calc_vpc(
        temp
    )  # Slope of saturation vapour pressure curve at air Temperature [kPa °C-1].

    gamma1 = gamma * (1 + 0.34 * wind)

    den = dlt + gamma1
    num1 = (0.408 * dlt * (nr - 0)) / den
    num2 = (gamma * (svp - avp) * 900 * wind / (temp + 273.15)) / den
    pet = num1 + num2
    pet = pyet.utils.clip_zeros(pet, True)

    return pet.rename("pet")


def resample_time(
    da,
    freq,
    label="right",
    closed="right",
    upsampling="bfill",
    downsampling="mean",
    conserve_mass=True,
    logger=logger,
):
    """Resample data to destination frequency.
    Skip if input data already at output frequency.

    Parameters
    ----------
    da: xarray.DataArray
        Input data
    freq: str, pd.timedelta
        Output frequency.
    label: {'left', 'right'}, optional
        Side of each interval to use for labeling. By default 'right'.
    closed: {'left', 'right'}, optional
        Side of each interval to treat as closed. By default 'right'.
    upsampling, downsampling: str, optional
        Resampling method if output frequency is higher, lower (resp.) compared
        to input frequency.
    conserve_mass: bool, optional
        If True multiply output with relative change in frequency to conserve mass

    Returns
    --------
    pet : xarray.DataArray
        Resampled data.
    """
    da_out = da
    dfreq = delta_freq(da, freq)
    if not np.isclose(dfreq, 1.0):
        resample = upsampling if dfreq < 1 else downsampling
        pre = "up" if dfreq < 1 else "down"
        logger.debug(
            f"{pre}sampling {da.name} using {resample}; conserve mass: {conserve_mass}"
        )
        if not hasattr(xr.core.resample.DataArrayResample, resample):
            raise ValueError(f"unknown resampling option {resample}")
        da_resampled = da.resample(time=freq, skipna=True, label=label, closed=closed)
        da_out = getattr(da_resampled, resample)()
        if conserve_mass:
            da_out = da_out * min(dfreq, 1)

    return da_out


def delta_freq(da_or_freq, da_or_freq1):
    """Returns the relative difference between the dataset mean timestep and destination freq
    <1 : upsampling
    1 : same
    >1 : downsampling
    """
    return to_timedelta(da_or_freq1) / to_timedelta(da_or_freq)


def to_timedelta(da_or_freq):
    if isinstance(da_or_freq, (xr.DataArray, xr.Dataset)):
        freq = da_to_timedelta(da_or_freq)
    else:
        freq = freq_to_timedelta(da_or_freq)
    return freq


def da_to_timedelta(da):
    return pd.to_timedelta(np.diff(da.time).mean())


def freq_to_timedelta(freq):
    # Add '1' to freq that doesn't have any digit
    if isinstance(freq, str) and not bool(re.search(r"\d", freq)):
        freq = "1{}".format(freq)

    # Convert str to datetime.timedelta
    return pd.to_timedelta(freq)<|MERGE_RESOLUTION|>--- conflicted
+++ resolved
@@ -220,8 +220,6 @@
     resample_kwargs: dict = {},
     logger=logger,
 ):
-<<<<<<< HEAD
-=======
     """Lazy reprojection of wind speed to model grid and resampling of time dimension to frequency.
 
     Either provide wind speed directly or both wind_u and wind_v components.
@@ -288,7 +286,6 @@
     resample_kwargs: dict = {},
     logger=logger,
 ) -> xarray.DataArray:
->>>>>>> 4e89c051
     """Determines reference evapotranspiration (lazy reprojection on model grid and resampling of time dimension to frequency).
 
     Parameters
