--- conflicted
+++ resolved
@@ -11,14 +11,8 @@
 from shapely.geometry import box
 from xugrid.ugrid import conventions
 
-<<<<<<< HEAD
-from .. import gis_utils
-from ..raster import GEO_MAP_COORD
-=======
 from hydromt.gis import utils
 from hydromt.gis.raster import GEO_MAP_COORD
-from hydromt.workflows.basin_mask import parse_region
->>>>>>> bf2e8e07
 
 logger = logging.getLogger(__name__)
 
@@ -80,7 +74,6 @@
     mesh2d : xu.UgridDataset
         Generated mesh2d.
     """  # noqa: E501
-
     if kind != "mesh":
         if not isinstance(res, (int, float)):
             raise ValueError("res argument required for kind 'bbox', 'geom'")
