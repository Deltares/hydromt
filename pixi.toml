[project]
name = "hydromt"
version = "0.1.0"
description = "Add a short description here"
authors = ["Sam Vente <savente93@gmail.com>"]
channels = ["conda-forge"]
platforms = ["linux-64", "win-64"]

[tasks]

install = { depends-on = ["install-hydromt", "install-pre-commit"] }
install-hydromt = "pip install --no-deps --editable ."
install-pre-commit = "pre-commit install"

lint = { cmd = ["pre-commit", "run", "--all"] }

docker-build-min = { cmd = [
	"docker",
	"build",
	"-t",
	"deltares/hydromt:min",
	"--target=min",
	"--build-arg",
	"PIXIENV=min-py311",
	".",
] }
docker-build-full = { cmd = [
	"docker",
	"build",
	"-t",
	"deltares/hydromt:full",
	"--target=full",
	"--build-arg",
	"PIXIENV=full-py311",
	".",
] }
docker-build-slim = { cmd = [
	"docker",
	"build",
	"-t",
	"deltares/hydromt:slim",
	"--target=slim",
	"--build-arg",
	"PIXIENV=slim-py311",
	".",
] }
docker-build-latest = { cmd = [
	"docker",
	"build",
	"-t",
	"deltares/hydromt:latest",
	"--target=slim",
	"--build-arg",
	"PIXIENV=slim-py311",
	".",
] }

docker-publish-min = { cmd = [
<<<<<<< HEAD
	"docker",
	"push",
	"deltares/hydromt:min",
], depends-on = [
	"docker-build-min",
] }
docker-publish-slim = { cmd = [
	"docker",
	"push",
	"deltares/hydromt:slim",
], depends-on = [
	"docker-build-slim",
] }
docker-publish-latest = { cmd = [
	"docker",
	"push",
	"deltares/hydromt:latest",
], depends-on = [
	"docker-build-latest",
] }
docker-publish-full = { cmd = [
	"docker",
	"push",
	"deltares/hydromt:full",
], depends-on = [
	"docker-build-full",
] }
docker-publish = { depends-on = [
	"docker-publish-min",
	"docker-publish-slim",
	"docker-publish-latest",
	"docker-publish-full",
] }
docker-clean = { cmd = ["docker", "system", "prune", "-f"] }

doctest = { cmd = [
	"sphinx-build",
	"-M",
	"doctest",
	"docs",
	"docs/_build",
	"-W",
] }
docs-build = { cmd = [
	"sphinx-build",
	"-M",
	"html",
	"docs",
	"docs/_build",
	"-W",
], depends-on = [
	"doctest",
] }
docs = { depends-on = ["docs-build"] } # alias
doc = { depends-on = ["docs-build"] } # alias
=======
  "docker",
  "push",
  "deltares/hydromt:min",
], depends-on = [
  "docker-build-min",
] }
docker-publish-slim = { cmd = [
  "docker",
  "push",
  "deltares/hydromt:slim",
], depends-on = [
  "docker-build-slim",
] }
docker-publish-latest = { cmd = [
  "docker",
  "push",
  "deltares/hydromt:latest",
], depends-on = [
  "docker-build-latest",
] }
docker-publish-full = { cmd = [
  "docker",
  "push",
  "deltares/hydromt:full",
], depends-on = [
  "docker-build-full",
] }
docker-publish = { depends-on = [
  "docker-publish-min",
  "docker-publish-slim",
  "docker-publish-latest",
  "docker-publish-full",
] }
docker-clean = { cmd = ["docker", "system", "prune", "-f"] }

html = { cmd = ["sphinx-build", "-M", "html", "docs", "docs/_build", "-W"] }
docs = { depends-on = ["html"] }
doc = { depends-on = ["html"] }
>>>>>>> 8b241157
serve = { cmd = ["python", "-m", "http.server", "-d", "docs/_build/html"] }


pypi = { depends-on = [
<<<<<<< HEAD
	"pypi-git-clean",
	"pypi-git-restore",
	"pypi-flit-build",
	"pypi-twine",
=======
  "pypi-git-clean",
  "pypi-git-restore",
  "pypi-flit-build",
  "pypi-twine",
>>>>>>> 8b241157
] }
pypi-git-clean = { cmd = ["git", "clean", "-xdf"] }
pypi-git-resore = { cmd = ["git", "restore", "-SW", "."] }
pypi-flit-build = { cmd = ["flit", "build"] }
pypi-twine = { cmd = ["python", "-m", "twine", "check", "dist/*"] }

# clean
clean = { depends-on = [
<<<<<<< HEAD
	"clean-dist",
	"clean-docs-generated",
	"clean-docs-build",
	"clean-docs-exmaples",
=======
  # "clean-env-files",
  "clean-dist",
  "clean-docs-generated",
  "clean-docs-build",
  "clean-docs-exmaples",
>>>>>>> 8b241157
] }
clean-dist = { cmd = ["rm", "-rf", "dist"] }
clean-docs-generated = { cmd = ["rm", "-rf", "docs/_generated"] }
clean-docs-build = { cmd = ["rm", "-rf", "docs/_build"] }
clean-docs-exmaples = { cmd = ["rm", "-rf", "docs/examples"] }

test = { cmd = ["pytest"] }
test-lf = { cmd = ["pytest", "--lf", "--tb=short"] }
test-err-warn = { cmd = ["pytest", "--tb=short", "-W", "error"] }
test-cov = { cmd = [
	"pytest",
	"--verbose",
	"--cov=hydromt",
	"--cov-report",
	"xml",
] }

<<<<<<< HEAD
mypy = "mypy ."

[dependencies]
=======
[pypi-dependencies]
>>>>>>> 8b241157
affine = "*"
bottleneck = "*"
click = "*"
dask = "*"
fsspec = "*"
geopandas = ">=0.10"
importlib_metadata = "*"
mercantile = "*"
netcdf4 = "*"
numba = "*"
<<<<<<< HEAD
numpy = ">=1.23, <2"
=======
numpy = "*"
>>>>>>> 8b241157
packaging = "*"
pandas = "*"
pip = "*"
pooch = "*"
pyarrow = "<16"
pydantic = "~=2.4"
pydantic-settings = "~=2.2"
pyflwdir = ">=0.5.4"
pyogrio = ">=0.6"
pyproj = "*"
pystac = "*"
pyyaml = "*"
rasterio = "<1.4.0"
requests = "*"
rioxarray = "*"
scipy = "*"
shapely = ">=2.0.0"
tomli = "*"
tomli-w = "*"
universal_pathlib = ">=0.2"
xarray = "*"
xmltodict = "*"
zarr = "*"
<<<<<<< HEAD
xugrid = ">=0.9.0"
=======
# add editable self install
hydromt = { path = ".", editable = true }
>>>>>>> 8b241157

[feature.py39.dependencies]
python = "~=3.9"

[feature.py310.dependencies]
python = "~=3.10"

[feature.py311.dependencies]
python = "~=3.11"

[feature.io.pypi-dependencies]
gcsfs = ">=2023.12.1"
openpyxl = "*"
fastparquet = "*"
pillow = "*"
<<<<<<< HEAD
rio-vrt = "0.2.0"
=======
rio-vrt = "==0.2.0"
>>>>>>> 8b241157
s3fs = "*"

[feature.extra.pypi-dependencies]
matplotlib = "*"
pyet = "*"
xugrid = ">=0.9.0"

[feature.dev.pypi-dependencies]
black = "*"
flit = "*"
mypy = "*"
pandas-stubs = "*"
pip = ">=23.1.2"
pre-commit = "*"
ruff = "*"
twine = "*"
types-openpyxl = "*"
types-PyYAML = "*"
types-Pillow = "*"
types-requests = "*"

[feature.dev.pypi-dependencies]
types-xmltodict = "*"

<<<<<<< HEAD
[feature.test.dependencies]
pytest = ">=8"
=======
[feature.test.pypi-dependencies]
pytest = ">=2.7.3"
>>>>>>> 8b241157
pytest-cov = "*"
pytest-mock = "*"
pytest-timeout = "*"

[feature.doc.pypi-dependencies]
nbsphinx = "*"
pydata-sphinx-theme = ">=0.15.2"
sphinx = "*"
sphinx_autosummary_accessors = "*"
sphinx_design = "*"
sphinx-click = "*"

[feature.examples.pypi-dependencies]
cartopy = "*"
jupyterlab = "*"
notebook = "*"

[environments]
default = { features = [
	"py39",
	"io",
	"extra",
	"dev",
	"test",
	"doc",
	"examples",
], solve-group = "py39" }
full-py311 = { features = [
	"py311",
	"io",
	"extra",
	"dev",
	"test",
	"doc",
	"examples",
], solve-group = "py311" }
slim-py311 = { features = [
	"py311",
	"io",
	"extra",
	"examples",
], solve-group = "py311" }
min-py311 = { features = ["py311"], solve-group = "py311" }
full-py310 = { features = [
	"py310",
	"io",
	"extra",
	"dev",
	"test",
	"doc",
	"examples",
], solve-group = "py310" }
slim-py310 = { features = [
	"py310",
	"io",
	"extra",
	"examples",
], solve-group = "py310" }
min-py310 = { features = ["py310"], solve-group = "py310" }
full-py39 = { features = [
	"py39",
	"io",
	"extra",
	"dev",
	"test",
	"doc",
	"examples",
], solve-group = "py39" }
slim-py39 = { features = [
	"py39",
	"io",
	"extra",
	"examples",
], solve-group = "py39" }
min-py39 = { features = ["py39"], solve-group = "py39" }<|MERGE_RESOLUTION|>--- conflicted
+++ resolved
@@ -8,8 +8,7 @@
 
 [tasks]
 
-install = { depends-on = ["install-hydromt", "install-pre-commit"] }
-install-hydromt = "pip install --no-deps --editable ."
+install = { depends-on = ["install-pre-commit"] }
 install-pre-commit = "pre-commit install"
 
 lint = { cmd = ["pre-commit", "run", "--all"] }
@@ -56,7 +55,6 @@
 ] }
 
 docker-publish-min = { cmd = [
-<<<<<<< HEAD
 	"docker",
 	"push",
 	"deltares/hydromt:min",
@@ -112,61 +110,14 @@
 ] }
 docs = { depends-on = ["docs-build"] } # alias
 doc = { depends-on = ["docs-build"] } # alias
-=======
-  "docker",
-  "push",
-  "deltares/hydromt:min",
-], depends-on = [
-  "docker-build-min",
-] }
-docker-publish-slim = { cmd = [
-  "docker",
-  "push",
-  "deltares/hydromt:slim",
-], depends-on = [
-  "docker-build-slim",
-] }
-docker-publish-latest = { cmd = [
-  "docker",
-  "push",
-  "deltares/hydromt:latest",
-], depends-on = [
-  "docker-build-latest",
-] }
-docker-publish-full = { cmd = [
-  "docker",
-  "push",
-  "deltares/hydromt:full",
-], depends-on = [
-  "docker-build-full",
-] }
-docker-publish = { depends-on = [
-  "docker-publish-min",
-  "docker-publish-slim",
-  "docker-publish-latest",
-  "docker-publish-full",
-] }
-docker-clean = { cmd = ["docker", "system", "prune", "-f"] }
-
-html = { cmd = ["sphinx-build", "-M", "html", "docs", "docs/_build", "-W"] }
-docs = { depends-on = ["html"] }
-doc = { depends-on = ["html"] }
->>>>>>> 8b241157
 serve = { cmd = ["python", "-m", "http.server", "-d", "docs/_build/html"] }
 
 
 pypi = { depends-on = [
-<<<<<<< HEAD
 	"pypi-git-clean",
 	"pypi-git-restore",
 	"pypi-flit-build",
 	"pypi-twine",
-=======
-  "pypi-git-clean",
-  "pypi-git-restore",
-  "pypi-flit-build",
-  "pypi-twine",
->>>>>>> 8b241157
 ] }
 pypi-git-clean = { cmd = ["git", "clean", "-xdf"] }
 pypi-git-resore = { cmd = ["git", "restore", "-SW", "."] }
@@ -175,18 +126,10 @@
 
 # clean
 clean = { depends-on = [
-<<<<<<< HEAD
 	"clean-dist",
 	"clean-docs-generated",
 	"clean-docs-build",
 	"clean-docs-exmaples",
-=======
-  # "clean-env-files",
-  "clean-dist",
-  "clean-docs-generated",
-  "clean-docs-build",
-  "clean-docs-exmaples",
->>>>>>> 8b241157
 ] }
 clean-dist = { cmd = ["rm", "-rf", "dist"] }
 clean-docs-generated = { cmd = ["rm", "-rf", "docs/_generated"] }
@@ -204,13 +147,9 @@
 	"xml",
 ] }
 
-<<<<<<< HEAD
 mypy = "mypy ."
 
 [dependencies]
-=======
-[pypi-dependencies]
->>>>>>> 8b241157
 affine = "*"
 bottleneck = "*"
 click = "*"
@@ -221,11 +160,7 @@
 mercantile = "*"
 netcdf4 = "*"
 numba = "*"
-<<<<<<< HEAD
-numpy = ">=1.23, <2"
-=======
 numpy = "*"
->>>>>>> 8b241157
 packaging = "*"
 pandas = "*"
 pip = "*"
@@ -238,7 +173,7 @@
 pyproj = "*"
 pystac = "*"
 pyyaml = "*"
-rasterio = "<1.4.0"
+rasterio = "*"
 requests = "*"
 rioxarray = "*"
 scipy = "*"
@@ -249,12 +184,12 @@
 xarray = "*"
 xmltodict = "*"
 zarr = "*"
-<<<<<<< HEAD
 xugrid = ">=0.9.0"
-=======
+
+[pypi-dependencies]
 # add editable self install
 hydromt = { path = ".", editable = true }
->>>>>>> 8b241157
+
 
 [feature.py39.dependencies]
 python = "~=3.9"
@@ -265,24 +200,20 @@
 [feature.py311.dependencies]
 python = "~=3.11"
 
-[feature.io.pypi-dependencies]
+[feature.io.dependencies]
 gcsfs = ">=2023.12.1"
 openpyxl = "*"
 fastparquet = "*"
 pillow = "*"
-<<<<<<< HEAD
-rio-vrt = "0.2.0"
-=======
 rio-vrt = "==0.2.0"
->>>>>>> 8b241157
 s3fs = "*"
 
-[feature.extra.pypi-dependencies]
+[feature.extra.dependencies]
 matplotlib = "*"
 pyet = "*"
 xugrid = ">=0.9.0"
 
-[feature.dev.pypi-dependencies]
+[feature.dev.dependencies]
 black = "*"
 flit = "*"
 mypy = "*"
@@ -299,26 +230,23 @@
 [feature.dev.pypi-dependencies]
 types-xmltodict = "*"
 
-<<<<<<< HEAD
 [feature.test.dependencies]
 pytest = ">=8"
-=======
-[feature.test.pypi-dependencies]
-pytest = ">=2.7.3"
->>>>>>> 8b241157
 pytest-cov = "*"
 pytest-mock = "*"
 pytest-timeout = "*"
 
-[feature.doc.pypi-dependencies]
+[feature.doc.dependencies]
 nbsphinx = "*"
 pydata-sphinx-theme = ">=0.15.2"
 sphinx = "*"
+
+[feature.doc.pypi-dependencies]
 sphinx_autosummary_accessors = "*"
 sphinx_design = "*"
 sphinx-click = "*"
 
-[feature.examples.pypi-dependencies]
+[feature.examples.dependencies]
 cartopy = "*"
 jupyterlab = "*"
 notebook = "*"
