--- conflicted
+++ resolved
@@ -1,96 +1,95 @@
-<<<<<<< HEAD
-[project]
-name = "hydromt"
-version = "0.1.0"
-description = "Add a short description here"
-authors = ["Sam Vente <savente93@gmail.com>"]
-channels = ["conda-forge"]
-platforms = ["linux-64", "win-64"]
-
-[tasks]
-
-install = { depends_on = ["install-hydromt", "install-pre-commit"] }
-install-hydromt = "pip install --no-deps --editable ."
-install-pre-commit = "pre-commit install"
-
-lint = { cmd = ["pre-commit", "run", "--all"] }
-
-docker-build-min = { cmd = [
-  "docker",
-  "build",
-  "-t",
-  "deltares/hydromt:min",
-  "--target=min",
-  "--build-arg",
-  "PIXIENV=min-py311",
-  ".",
-] }
-docker-build-full = { cmd = [
-  "docker",
-  "build",
-  "-t",
-  "deltares/hydromt:full",
-  "--target=full",
-  "--build-arg",
-  "PIXIENV=full-py311",
-  ".",
-] }
-docker-build-slim = { cmd = [
-  "docker",
-  "build",
-  "-t",
-  "deltares/hydromt:slim",
-  "--target=slim",
-  "--build-arg",
-  "PIXIENV=slim-py311",
-  ".",
-] }
-docker-build-latest = { cmd = [
-  "docker",
-  "build",
-  "-t",
-  "deltares/hydromt:latest",
-  "--target=slim",
-  "--build-arg",
-  "PIXIENV=slim-py311",
-  ".",
-] }
-
-docker-publish-min = { cmd = [
-  "docker",
-  "push",
-  "deltares/hydromt:min",
-], depends_on = [
-  "docker-build-min",
-] }
-docker-publish-slim = { cmd = [
-  "docker",
-  "push",
-  "deltares/hydromt:slim",
-], depends_on = [
-  "docker-build-slim",
-] }
-docker-publish-latest = { cmd = [
-  "docker",
-  "push",
-  "deltares/hydromt:latest",
-], depends_on = [
-  "docker-build-latest",
-] }
-docker-publish-full = { cmd = [
-  "docker",
-  "push",
-  "deltares/hydromt:full",
-], depends_on = [
-  "docker-build-full",
-] }
-docker-publish = { depends_on = [
-  "docker-publish-min",
-  "docker-publish-slim",
-  "docker-publish-latest",
-  "docker-publish-full",
-] }
-docker-clean = { cmd = ["docker", "system", "prune", "-f"] }
+	[project]
+	name = "hydromt"
+	version = "0.1.0"
+	description = "Add a short description here"
+	authors = ["Sam Vente <savente93@gmail.com>"]
+	channels = ["conda-forge"]
+	platforms = ["linux-64", "win-64"]
+
+	[tasks]
+
+	install = { depends_on = ["install-hydromt", "install-pre-commit"] }
+	install-hydromt = "pip install --no-deps --editable ."
+	install-pre-commit = "pre-commit install"
+
+	lint = { cmd = ["pre-commit", "run", "--all"] }
+
+	docker-build-min = { cmd = [
+	  "docker",
+	  "build",
+	  "-t",
+	  "deltares/hydromt:min",
+	  "--target=min",
+	  "--build-arg",
+	  "PIXIENV=min-py311",
+	  ".",
+	] }
+	docker-build-full = { cmd = [
+	  "docker",
+	  "build",
+	  "-t",
+	  "deltares/hydromt:full",
+	  "--target=full",
+	  "--build-arg",
+	  "PIXIENV=full-py311",
+	  ".",
+	] }
+	docker-build-slim = { cmd = [
+	  "docker",
+	  "build",
+	  "-t",
+	  "deltares/hydromt:slim",
+	  "--target=slim",
+	  "--build-arg",
+	  "PIXIENV=slim-py311",
+	  ".",
+	] }
+	docker-build-latest = { cmd = [
+	  "docker",
+	  "build",
+	  "-t",
+	  "deltares/hydromt:latest",
+	  "--target=slim",
+	  "--build-arg",
+	  "PIXIENV=slim-py311",
+	  ".",
+	] }
+
+	docker-publish-min = { cmd = [
+	  "docker",
+	  "push",
+	  "deltares/hydromt:min",
+	], depends_on = [
+	  "docker-build-min",
+	] }
+	docker-publish-slim = { cmd = [
+	  "docker",
+	  "push",
+	  "deltares/hydromt:slim",
+	], depends_on = [
+	  "docker-build-slim",
+	] }
+	docker-publish-latest = { cmd = [
+	  "docker",
+	  "push",
+	  "deltares/hydromt:latest",
+	], depends_on = [
+	  "docker-build-latest",
+	] }
+	docker-publish-full = { cmd = [
+	  "docker",
+	  "push",
+	  "deltares/hydromt:full",
+	], depends_on = [
+	  "docker-build-full",
+	] }
+	docker-publish = { depends_on = [
+	  "docker-publish-min",
+	  "docker-publish-slim",
+	  "docker-publish-latest",
+	  "docker-publish-full",
+	] }
+	docker-clean = { cmd = ["docker", "system", "prune", "-f"] }
 
 doctest = { cmd = ["sphinx-build","-M", "doctest", "docs", "docs/_build", "-W"] }
 docs-build = { cmd = ["sphinx-build", "-M", "html", "docs", "docs/_build", "-W"], depends_on = ["doctest"] }
@@ -99,30 +98,30 @@
 serve = { cmd = ["python", "-m", "http.server", "-d", "docs/_build/html"] }
 
 
-pypi = { depends_on = [
-  "pypi-git-clean",
-  "pypi-git-restore",
-  "pypi-flit-build",
-  "pypi-twine",
-] }
-pypi-git-clean = { cmd = ["git", "clean", "-xdf"] }
-pypi-git-resore = { cmd = ["git", "restore", "-SW", "."] }
-pypi-flit-build = { cmd = ["flit", "build"] }
-pypi-twine = { cmd = ["python", "-m", "twine", "check", "dist/*"] }
-
-# clean
-clean = { depends_on = [
-  # "clean-env-files",
-  "clean-dist",
-  "clean-docs-generated",
-  "clean-docs-build",
-  "clean-docs-exmaples",
-] }
-# clean-env-files = { cmd = ["rm", "-f", "*environment.yml"] }
-clean-dist = { cmd = ["rm", "-rf", "dist"] }
-clean-docs-generated = { cmd = ["rm", "-rf", "docs/_generated"] }
-clean-docs-build = { cmd = ["rm", "-rf", "docs/_build"] }
-clean-docs-exmaples = { cmd = ["rm", "-rf", "docs/examples"] }
+	pypi = { depends_on = [
+	  "pypi-git-clean",
+	  "pypi-git-restore",
+	  "pypi-flit-build",
+	  "pypi-twine",
+	] }
+	pypi-git-clean = { cmd = ["git", "clean", "-xdf"] }
+	pypi-git-resore = { cmd = ["git", "restore", "-SW", "."] }
+	pypi-flit-build = { cmd = ["flit", "build"] }
+	pypi-twine = { cmd = ["python", "-m", "twine", "check", "dist/*"] }
+
+	# clean
+	clean = { depends_on = [
+	  # "clean-env-files",
+	  "clean-dist",
+	  "clean-docs-generated",
+	  "clean-docs-build",
+	  "clean-docs-exmaples",
+	] }
+	# clean-env-files = { cmd = ["rm", "-f", "*environment.yml"] }
+	clean-dist = { cmd = ["rm", "-rf", "dist"] }
+	clean-docs-generated = { cmd = ["rm", "-rf", "docs/_generated"] }
+	clean-docs-build = { cmd = ["rm", "-rf", "docs/_build"] }
+	clean-docs-exmaples = { cmd = ["rm", "-rf", "docs/examples"] }
 
 test = { cmd = ["pytest"] }
 test-lf = { cmd = ["pytest", "--lf", "--tb=short"] }
@@ -149,162 +148,11 @@
 netcdf4 = "*"
 numba = "*"
 numpy = ">=1.23, <2"
-=======
-	[project]
-	name = "hydromt"
-	version = "0.1.0"
-	description = "Add a short description here"
-	authors = ["Sam Vente <savente93@gmail.com>"]
-	channels = ["conda-forge"]
-	platforms = ["linux-64", "win-64"]
-
-	[tasks]
-
-	install = { depends_on = ["install-hydromt", "install-pre-commit"] }
-	install-hydromt = "pip install --no-deps --editable ."
-	install-pre-commit = "pre-commit install"
-
-	lint = { cmd = ["pre-commit", "run", "--all"] }
-
-	docker-build-min = { cmd = [
-	  "docker",
-	  "build",
-	  "-t",
-	  "deltares/hydromt:min",
-	  "--target=min",
-	  "--build-arg",
-	  "PIXIENV=min-py311",
-	  ".",
-	] }
-	docker-build-full = { cmd = [
-	  "docker",
-	  "build",
-	  "-t",
-	  "deltares/hydromt:full",
-	  "--target=full",
-	  "--build-arg",
-	  "PIXIENV=full-py311",
-	  ".",
-	] }
-	docker-build-slim = { cmd = [
-	  "docker",
-	  "build",
-	  "-t",
-	  "deltares/hydromt:slim",
-	  "--target=slim",
-	  "--build-arg",
-	  "PIXIENV=slim-py311",
-	  ".",
-	] }
-	docker-build-latest = { cmd = [
-	  "docker",
-	  "build",
-	  "-t",
-	  "deltares/hydromt:latest",
-	  "--target=slim",
-	  "--build-arg",
-	  "PIXIENV=slim-py311",
-	  ".",
-	] }
-
-	docker-publish-min = { cmd = [
-	  "docker",
-	  "push",
-	  "deltares/hydromt:min",
-	], depends_on = [
-	  "docker-build-min",
-	] }
-	docker-publish-slim = { cmd = [
-	  "docker",
-	  "push",
-	  "deltares/hydromt:slim",
-	], depends_on = [
-	  "docker-build-slim",
-	] }
-	docker-publish-latest = { cmd = [
-	  "docker",
-	  "push",
-	  "deltares/hydromt:latest",
-	], depends_on = [
-	  "docker-build-latest",
-	] }
-	docker-publish-full = { cmd = [
-	  "docker",
-	  "push",
-	  "deltares/hydromt:full",
-	], depends_on = [
-	  "docker-build-full",
-	] }
-	docker-publish = { depends_on = [
-	  "docker-publish-min",
-	  "docker-publish-slim",
-	  "docker-publish-latest",
-	  "docker-publish-full",
-	] }
-	docker-clean = { cmd = ["docker", "system", "prune", "-f"] }
-
-	html = { cmd = ["sphinx-build", "-M", "html", "docs", "docs/_build", "-W"] }
-	docs = { depends_on = ["html"] }
-	doc = { depends_on = ["html"] }
-	serve = { cmd = ["python", "-m", "http.server", "-d", "docs/_build/html"] }
-
-
-	pypi = { depends_on = [
-	  "pypi-git-clean",
-	  "pypi-git-restore",
-	  "pypi-flit-build",
-	  "pypi-twine",
-	] }
-	pypi-git-clean = { cmd = ["git", "clean", "-xdf"] }
-	pypi-git-resore = { cmd = ["git", "restore", "-SW", "."] }
-	pypi-flit-build = { cmd = ["flit", "build"] }
-	pypi-twine = { cmd = ["python", "-m", "twine", "check", "dist/*"] }
-
-	# clean
-	clean = { depends_on = [
-	  # "clean-env-files",
-	  "clean-dist",
-	  "clean-docs-generated",
-	  "clean-docs-build",
-	  "clean-docs-exmaples",
-	] }
-	# clean-env-files = { cmd = ["rm", "-f", "*environment.yml"] }
-	clean-dist = { cmd = ["rm", "-rf", "dist"] }
-	clean-docs-generated = { cmd = ["rm", "-rf", "docs/_generated"] }
-	clean-docs-build = { cmd = ["rm", "-rf", "docs/_build"] }
-	clean-docs-exmaples = { cmd = ["rm", "-rf", "docs/examples"] }
-
-	test = { cmd = ["pytest"] }
-	test-lf = { cmd = ["pytest", "--lf", "--tb=short"] }
-	test-cov = { cmd = [
-	  "pytest",
-	  "--verbose",
-	  "--cov=hydromt",
-	  "--cov-report",
-	  "xml",
-	] }
-
-	[dependencies]
-	affine = "*"
-	bottleneck = "*"
-	click = "*"
-	dask = "*"
-	fsspec = "*"
-	geopandas = ">=0.10"
-	importlib_metadata = "*"
-	mercantile = "*"
-	netcdf4 = "*"
-	numba = "*"
-	numpy = ">=1.23, <2"
->>>>>>> a707d444
 packaging = "*"
 pandas = "*"
 pip = "*"
 pooch = "*"
-<<<<<<< HEAD
 pyarrow = "<16"
-=======
->>>>>>> a707d444
 pydantic = "~=2.4"
 pydantic-settings = "~=2.2"
 pyflwdir = ">=0.5.4"
@@ -345,10 +193,7 @@
 [feature.extra.dependencies]
 matplotlib = "*"
 pyet = "*"
-<<<<<<< HEAD
-=======
 xugrid = ">=0.9.0"
->>>>>>> a707d444
 
 [feature.dev.dependencies]
 black = "*"
