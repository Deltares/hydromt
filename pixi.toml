--- conflicted
+++ resolved
@@ -1,12 +1,3 @@
-<<<<<<< HEAD
-[project]
-name = "hydromt"
-version = "0.1.0"
-description = "Automated and reproducible model building and analysis."
-authors = ["Sam Vente <savente93@gmail.com>"]
-channels = ["conda-forge"]
-platforms = ["linux-64", "win-64"]
-=======
 	[project]
 	name = "hydromt"
 	version = "0.1.0"
@@ -14,7 +5,6 @@
 	authors = ["Sam Vente <savente93@gmail.com>"]
 	channels = ["conda-forge"]
 	platforms = ["linux-64", "win-64"]
->>>>>>> 5eb0cc31
 
 	[tasks]
 
@@ -132,7 +122,6 @@
 	clean-docs-build = { cmd = ["rm", "-rf", "docs/_build"] }
 	clean-docs-exmaples = { cmd = ["rm", "-rf", "docs/examples"] }
 
-<<<<<<< HEAD
 test = { cmd = ["pytest"] }
 test-lf = { cmd = ["pytest", "--lf", "--tb=short"] }
 test-err-warn = { cmd = ["pytest", "--tb=short", "-W", "error"] }
@@ -143,17 +132,6 @@
   "--cov-report",
   "xml",
 ] }
-=======
-	test = { cmd = ["pytest"] }
-	test-lf = { cmd = ["pytest", "--lf", "--tb=short"] }
-	test-cov = { cmd = [
-	  "pytest",
-	  "--verbose",
-	  "--cov=hydromt",
-	  "--cov-report",
-	  "xml",
-	] }
->>>>>>> 5eb0cc31
 
 	[dependencies]
 	affine = "*"
