[build-system]
requires = ["flit_core >=3.4.0,<4"]
build-backend = "flit_core.buildapi"

[project]
name = "hydromt"
authors = [
  { name = "Dirk Eilander", email = "dirk.eilander@deltares.nl" },
  { name = "Hélène Boisgontier", email = "helene.boisgontier@deltares.nl" },
  { name = "Sam Vente", email = "sam.vente@deltares.nl" },
]
dependencies = [
  "affine",                 # Spatial rasterers affine transformations (bbox pixel coalision)
  "bottleneck",             # Spearmen rank computation
  "click",                  # CLI configuration
  "dask",                   # lazy computing
  "fsspec",                 # general file systems utilities
  "geopandas>=0.10",        # pandas but geo, wraps fiona and shapely
  "importlib_metadata",     # entrypoints backport
  "mercantile",             # tile handling
  "netcdf4",                # netcfd IO
  "numba",                  # speed up computations (used in e.g. stats)
  "numpy>=1.23",            # pin necessary to ensure compatability with C headers
  "packaging",              # compare versions of hydromt
  "pandas",                 # Dataframes
  "pydantic~=2.4",          # Validation
  "pyflwdir>=0.5.4",        # Hight models and derivatives
  "pyogrio>=0.6",           # io for geopandas dataframes
  "pyproj",                 # projections for Coordinate reference systems
  "pystac",                 # STAC integration
  "pyyaml",                 # yaml interface
  "rasterio",               # raster wrapper around gdal
  "requests",               # donwload stuff
  "rioxarray",              # wraps rasterio and xarray. Almost superceded by hydromt/raster.py
  "scipy",                  # scientific utilities
  "shapely>=2.0.0",         # geometry transforms
  "tomli",                  # parsing toml files
  "tomli-w",                # writing toml files
  "universal_pathlib>=0.2", # provides path compatability between different filesystems
  "xarray",                 # ndim data arrays
  "xmltodict",              # xml parser also used to read VRT
  "zarr",                   # zarr
]

requires-python = ">=3.9"
readme = "README.rst"
classifiers = [
  "Development Status :: 5 - Production/Stable",
  "Intended Audience :: Developers",
  "Intended Audience :: Science/Research",
  "Topic :: Scientific/Engineering :: Hydrology",
  "License :: OSI Approved :: MIT License",
  "Programming Language :: Python :: 3",
]
dynamic = ['version', 'description']

[project.optional-dependencies]
io = [
  "gcsfs>=2023.12.1", # google cloud file system
  "openpyxl",         # excel IO
  "fastparquet",      # parquet IO
  "pillow",           # image IO
  "rio-vrt",          # write VRT files
  "s3fs",             # S3 file system
]
extra = [
  "matplotlib",    # plotting; required for slippy tiles
  "pyet",          # calc evapotraspiration, quite well used, used in all wflow models but domain specific
  "xugrid>=0.6.5", # xarray wrapper for mesh processing
]
dev = [
  "black",       # linting
  "flit",        # needed to publish to pypi
  "pip>=23.1.2", # needed for recursive dependencies
  "pre-commit",  # linting
  "ruff",        # linting
  "twine",       # needed to publish to pypi
]
test = [
  "pytest>=2.7.3",  # testing framework
  "pytest-cov",     # test coverage
  "pytest-mock",    # mocking
  "pytest-timeout", # darn hanging tests
  "xugrid",
]
doc = [
  "hydromt[examples,extra]",      # examples are included in the docs
  "nbsphinx",                     # build notebooks in docs
  "pydata-sphinx-theme>=0.15.2",  # theme
  "sphinx_autosummary_accessors", # doc layout
  "sphinx",                       # build docks
  "sphinx_design",                # doc layout
  "sphinx-click",                 # click integration
]
examples = [
  "cartopy",    # plotting examples
  "jupyterlab", # run examples in jupyter notebook
  "notebook",   # jupyter integration
]

full = ["hydromt[io,extra,dev,test,doc,examples]"]
slim = ["hydromt[io,extra,examples]"]

[project.urls]
Documentation = "https://deltares.github.io/hydromt"
Source = "https://github.com/Deltares/hydromt"

[project.scripts]
hydromt = "hydromt.cli.main:main"

[project.entry-points."hydromt.components"]
core = "hydromt.components"

[project.entry-points."hydromt.models"]
core = "hydromt.models"

<<<<<<< HEAD
=======
[tool.setuptools.dynamic]
description = { file = "hydromt/__init__.py" }

>>>>>>> 53e3fd14
[tool.ruff]
line-length = 88
target-version = "py39"
exclude = ["docs"]

[tool.ruff.lint]
# enable pydocstyle (E), pyflake (F) and isort (I), pytest-style (PT), bugbear (B)
select = ["E", "F", "I", "PT", "D", "B", "ICN", "TID"]
ignore-init-module-imports = true
ignore = ["D211", "D213", 'D206', 'E501', "E741", "D105", "E712", "B904"]

[tool.ruff.lint.per-file-ignores]
"tests/**" = ["D100", "D101", "D102", "D103", "D104"]
"hydromt/__init__.py" = ["E402", "F401", "F403"]
"hydromt/models/__init__.py" = ["F401"]
"hydromt/_compat.py" = ["F401"]
"tests/conftest.py" = ["E402"]

[tool.ruff.lint.pydocstyle]
convention = "numpy"

[tool.flit.sdist]
include = ["hydromt"]
exclude = ["docs", "examples", "envs", "tests", "binder", ".github"]

[tool.pytest.ini_options]
addopts = "--ff "
testpaths = ["tests"]
markers = ["integration: marks tests as being integration tests"]

filterwarnings = [
  # "ignore:rasterio.errors.NotGeoreferencedWarning",                        # upstream issue with rasterio, see https://github.com/rasterio/rasterio/issues/2497
  "ignore:Detected a customized `__new__` method in subclass:DeprecationWarning", #upstream error in universal_pathlib see https://github.com/fsspec/universal_pathlib?tab=readme-ov-file#migrating-to-v020
]<|MERGE_RESOLUTION|>--- conflicted
+++ resolved
@@ -114,12 +114,9 @@
 [project.entry-points."hydromt.models"]
 core = "hydromt.models"
 
-<<<<<<< HEAD
-=======
 [tool.setuptools.dynamic]
 description = { file = "hydromt/__init__.py" }
 
->>>>>>> 53e3fd14
 [tool.ruff]
 line-length = 88
 target-version = "py39"
