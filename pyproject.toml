--- conflicted
+++ resolved
@@ -108,18 +108,6 @@
 [project.scripts]
 hydromt = "hydromt.cli.main:main"
 
-<<<<<<< HEAD
-=======
-[tool.make_env]
-channels = ["conda-forge"]
-deps_not_in_conda = [
-  "sphinx_autosummary_accessors",
-  "sphinx_design",
-  "sphinx-click",
-]
-
-
->>>>>>> 32243f0c
 [tool.ruff]
 line-length = 88
 target-version = "py39"
