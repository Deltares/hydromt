--- conflicted
+++ resolved
@@ -21,13 +21,11 @@
   "netcdf4",                # netcfd IO
   "numba",                  # speed up computations (used in e.g. stats)
   "numpy>=1.23, <2",        # pin necessary to ensure compatability with C headers
+  "numpy>=1.23, <2",        # pin necessary to ensure compatability with C headers
   "packaging",              # compare versions of hydromt
   "pandas",                 # Dataframes
   "pooch",                  # data fetching
-<<<<<<< HEAD
   "pyarrow<16",             # prevents incompat with pandas.
-=======
->>>>>>> a707d444
   "pydantic~=2.4",          # Validation
   "pydantic-settings~=2.2", # Settings Management
   "pyflwdir>=0.5.4",        # Hight models and derivatives
@@ -43,11 +41,7 @@
   "tomli",                  # parsing toml files
   "tomli-w",                # writing toml files
   "universal_pathlib>=0.2", # provides path compatability between different filesystems
-<<<<<<< HEAD
-  "xarray==2024.3.0",       # ndim data arrays
-=======
   "xarray",                  # ndim data arrays
->>>>>>> a707d444
   "xmltodict",              # xml parser also used to read VRT
   "xugrid>=0.9.0",          # xarray wrapper for mesh processing
   "zarr",                   # zarr
@@ -75,14 +69,9 @@
   "s3fs",             # S3 file system
 ]
 extra = [
-<<<<<<< HEAD
-  "matplotlib", # plotting; required for slippy tiles
-  "pyet",       # calc evapotraspiration, quite well used, used in all wflow models but domain specific
-=======
   "matplotlib",    # plotting; required for slippy tiles
   "pyet",          # calc evapotraspiration, quite well used, used in all wflow models but domain specific
   "xugrid>=0.9.0", # xarray wrapper for mesh processing
->>>>>>> a707d444
 ]
 dev = [
   "flit",        # needed to publish to pypi
@@ -147,15 +136,8 @@
 
 [tool.ruff.lint]
 # enable pydocstyle (E), pyflake (F) and isort (I), pytest-style (PT), bugbear (B)
-<<<<<<< HEAD
 select = ["E", "F", "I", "PT", "D", "B", "ICN", "TID"]
-ignore = ["D211", "D213", 'D206', 'E501', "E741", "D105", "E712", "B904"]
-=======
-select = ["E", "F", "I", "PT", "D", "B"]
-ignore-init-module-imports = true
 ignore = ["D211", "D213", "D206", "E501", "E741", "D105", "E712", "B904"]
-exclude = ["docs"]
->>>>>>> a707d444
 
 [tool.ruff.lint.per-file-ignores]
 "tests/**" = ["D100", "D101", "D102", "D103", "D104"]
