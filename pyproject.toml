[build-system]
requires = ["flit_core >=3.4.0,<4"]
build-backend = "flit_core.buildapi"

[project]
name = "hydromt"
authors = [
  { name = "Dirk Eilander", email = "dirk.eilander@deltares.nl" },
  { name = "Hélène Boisgontier", email = "helene.boisgontier@deltares.nl" },
  { name = "Sam Vente", email = "sam.vente@deltares.nl" },
]
dependencies = [
  "affine",                 # Spatial rasterers affine transformations (bbox pixel coalision)
  "bottleneck",             # Spearmen rank computation
  "click",                  # CLI configuration
  "dask",                   # lazy computing
  "fsspec",                 # general file systems utilities
  "geopandas>=0.10",        # pandas but geo, wraps fiona and shapely
  "importlib_metadata",     # entrypoints backport
  "mercantile",             # tile handling
  "netcdf4",                # netcfd IO
  "numba",                  # speed up computations (used in e.g. stats)
  "numpy>=1.23",            # pin necessary to ensure compatability with C headers
  "packaging",              # compare versions of hydromt
  "pandas",                 # Dataframes
  "pydantic~=2.4",          # Validation
  "pyflwdir>=0.5.4",        # Hight models and derivatives
  "pyogrio>=0.6",           # io for geopandas dataframes
  "pyproj",                 # projections for Coordinate reference systems
  "pystac",                 # STAC integration
  "pyyaml",                 # yaml interface
  "rasterio",               # raster wrapper around gdal
  "requests",               # donwload stuff
  "rioxarray",              # wraps rasterio and xarray. Almost superceded by hydromt/raster.py
  "scipy",                  # scientific utilities
  "shapely>=2.0.0",         # geometry transforms
  "tomli",                  # parsing toml files
  "tomli-w",                # writing toml files
  "universal_pathlib>=0.2", # provides path compatability between different filesystems
  "xarray",                 # ndim data arrays
  "xmltodict",              # xml parser also used to read VRT
  "zarr",                   # zarr
]

requires-python = ">=3.9"
readme = "README.rst"
classifiers = [
  "Development Status :: 5 - Production/Stable",
  "Intended Audience :: Developers",
  "Intended Audience :: Science/Research",
  "Topic :: Scientific/Engineering :: Hydrology",
  "License :: OSI Approved :: MIT License",
  "Programming Language :: Python :: 3",
]
dynamic = ['version', 'description']

[project.optional-dependencies]
io = [
  "gcsfs>=2023.12.1", # google cloud file system
  "openpyxl",         # excel IO
  "fastparquet",      # parquet IO
  "pillow",           # image IO
  "rio-vrt",          # write VRT files
  "s3fs",             # S3 file system
]
extra = [
  "matplotlib",    # plotting; required for slippy tiles
  "pyet",          # calc evapotraspiration, quite well used, used in all wflow models but domain specific
  "xugrid>=0.6.5", # xarray wrapper for mesh processing
]
dev = [
  "black",       # linting
  "flit",        # needed to publish to pypi
  "pip>=23.1.2", # needed for recursive dependencies
  "pre-commit",  # linting
  "ruff",        # linting
  "twine",       # needed to publish to pypi
]
test = [
<<<<<<< HEAD
  "pytest>=2.7.3",       # testing framework
  "pytest-cov",          # test coverage
  "pytest-mock",         # mocking
  "pytest-timeout",      # darn hanging tests
=======
  "polyfactory>=2", # factory for pydantic models
  "pytest>=2.7.3",  # testing framework
  "pytest-cov",     # test coverage
  "pytest-mock",    # mocking
  "pytest-timeout", # darn hanging tests
>>>>>>> 2afb033d
  "xugrid",
]
doc = [
  "hydromt[examples,extra]",      # examples are included in the docs
  "nbsphinx",                     # build notebooks in docs
  "pydata-sphinx-theme>=0.15.2",  # theme
  "sphinx_autosummary_accessors", # doc layout
  "sphinx",                       # build docks
  "sphinx_design",                # doc layout
  "sphinx-click",                 # click integration
]
examples = [
  "cartopy",    # plotting examples
  "jupyterlab", # run examples in jupyter notebook
  "notebook",   # jupyter integration
]

full = ["hydromt[io,extra,dev,test,doc,examples]"]
slim = ["hydromt[io,extra,examples]"]

[project.urls]
Documentation = "https://deltares.github.io/hydromt"
Source = "https://github.com/Deltares/hydromt"

[project.scripts]
hydromt = "hydromt.cli.main:main"

[tool.ruff]
line-length = 88
target-version = "py39"
exclude = ["docs"]

[tool.ruff.lint]
# enable pydocstyle (E), pyflake (F) and isort (I), pytest-style (PT), bugbear (B)
select = ["E", "F", "I", "PT", "D", "B", "ICN", "TID"]
ignore-init-module-imports = true
ignore = ["D211", "D213", 'D206', 'E501', "E741", "D105", "E712", "B904"]

[tool.ruff.lint.per-file-ignores]
"tests/**" = ["D100", "D101", "D102", "D103", "D104"]
"hydromt/__init__.py" = ["E402", "F401", "F403"]
"hydromt/models/__init__.py" = ["F401"]
"hydromt/_compat.py" = ["F401"]
"tests/conftest.py" = ["E402"]

[tool.ruff.lint.pydocstyle]
convention = "numpy"

[tool.flit.sdist]
include = ["hydromt"]
exclude = ["docs", "examples", "envs", "tests", "binder", ".github"]

[tool.pytest.ini_options]
addopts = "--ff "
testpaths = ["tests"]
markers = ["integration: marks tests as being integration tests"]

filterwarnings = [
  "ignore:.*staticmaps:DeprecationWarning", # our own deprecation, will be removed soon
  # "ignore:rasterio.errors.NotGeoreferencedWarning",                        # upstream issue with rasterio, see https://github.com/rasterio/rasterio/issues/2497
  "ignore:Detected a customized `__new__` method in subclass:DeprecationWarning", #upstream error in universal_pathlib see https://github.com/fsspec/universal_pathlib?tab=readme-ov-file#migrating-to-v020
]<|MERGE_RESOLUTION|>--- conflicted
+++ resolved
@@ -77,18 +77,10 @@
   "twine",       # needed to publish to pypi
 ]
 test = [
-<<<<<<< HEAD
   "pytest>=2.7.3",       # testing framework
   "pytest-cov",          # test coverage
   "pytest-mock",         # mocking
   "pytest-timeout",      # darn hanging tests
-=======
-  "polyfactory>=2", # factory for pydantic models
-  "pytest>=2.7.3",  # testing framework
-  "pytest-cov",     # test coverage
-  "pytest-mock",    # mocking
-  "pytest-timeout", # darn hanging tests
->>>>>>> 2afb033d
   "xugrid",
 ]
 doc = [
