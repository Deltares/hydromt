--- conflicted
+++ resolved
@@ -24,10 +24,7 @@
   "packaging",              # compare versions of hydromt
   "pandas",                 # Dataframes
   "pooch",                  # data fetching
-<<<<<<< HEAD
-=======
   "pyarrow<16",             # prevents incompat with pandas.
->>>>>>> 0184864c
   "pydantic~=2.4",          # Validation
   "pydantic-settings~=2.2", # Settings Management
   "pyflwdir>=0.5.4",        # Hight models and derivatives
@@ -71,14 +68,8 @@
   "s3fs",             # S3 file system
 ]
 extra = [
-<<<<<<< HEAD
-  "matplotlib",    # plotting; required for slippy tiles
-  "pyet",          # calc evapotraspiration, quite well used, used in all wflow models but domain specific
-  "xugrid>=0.9.0", # xarray wrapper for mesh processing
-=======
   "matplotlib", # plotting; required for slippy tiles
   "pyet",       # calc evapotraspiration, quite well used, used in all wflow models but domain specific
->>>>>>> 0184864c
 ]
 dev = [
   "flit",        # needed to publish to pypi
