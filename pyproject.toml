[build-system]
requires = ["flit_core >=3.4.0,<4"]
build-backend = "flit_core.buildapi"

[project]
name = "hydromt"
authors = [
  { name = "Dirk Eilander", email = "dirk.eilander@deltares.nl" },
  { name = "Hélène Boisgontier", email = "helene.boisgontier@deltares.nl" },
  { name = "Sam Vente", email = "sam.vente@deltares.nl" },
]
dependencies = [
<<<<<<< HEAD
  "affine",            # Spatial rasterers affine transformations (bbox pixel coalision)
  "bottleneck",        # Spearmen rank computation
  "click",             # CLI configuration
  "dask",              # lazy computing
  "entrypoints",       # Provide access for Plugins
  "geopandas>=0.10",   # pandas but geo, wraps fiona and shapely
  "gdal>=3.1",         # enable geospacial data manipulation, both  raster and victor
  "numba",             # speed up computations (used in e.g. stats)
  "numpy>=1.20",       # pin necessary to ensure compatability with C headers
  "netcdf4",           # netcfd IO
  "packaging",         # compare versions of hydromt
  "rioxarray",         # wraps rasterio and xarray. Almost superceded by hydromt/raster.py
  "pandas",            # Dataframes
  "pyflwdir>=0.5.4",   # Hight models and derivatives
  "pyproj",            # projections for Coordinate reference systems
  "rasterio",          # raster wrapper around gdal
  "shapely>=2.0.0",    # geometry transforms
  "scipy",             # scientific utilities
  "tomli",             # parsing toml files
  "tomli-w",           # writing toml files
  "xarray",            # ndim data
  "universal_pathlib", # provides path compatability between different filesystems
  "xmltodict",         # xml parser also used to read VRT
  "zarr",              # zarr
=======
    "affine",            # Spatial rasterers affine transformations (bbox pixel coalision)
    "bottleneck",        # Spearmen rank computation
    "click",             # CLI configuration
    "dask",              # lazy computing
    "entrypoints",       # Provide access for Plugins
    "fsspec",            # general file systems utilities
    "geopandas>=0.10",   # pandas but geo, wraps fiona and shapely
    "gdal>=3.1",         # enable geospacial data manipulation, both  raster and victor
    "numba",             # speed up computations (used in e.g. stats)
    "numpy>=1.20",       # pin necessary to ensure compatability with C headers
    "netcdf4",           # netcfd IO
    "packaging",         # compare versions of hydromt
    "rioxarray",         # wraps rasterio and xarray. Almost superceded by hydromt/raster.py
    "pandas",            # Dataframes
    "pyflwdir>=0.5.4",   # Hight models and derivatives
    "pyproj",            # projections for Coordinate reference systems
    "rasterio",          # raster wrapper around gdal
    "shapely>=2.0.0",    # geometry transforms
    "scipy",             # scientific utilities
    "tomli",             # parsing toml files
    "tomli-w",           # writing toml files
    "xarray",            # ndim data
    "universal_pathlib", # provides path compatability between different filesystems
    "xmltodict",         # xml parser also used to read VRT
    "zarr",              # zarr
>>>>>>> 7438afdf
]

requires-python = ">=3.9"
readme = "README.rst"
classifiers = [
  "Development Status :: 5 - Production/Stable",
  "Intended Audience :: Developers",
  "Intended Audience :: Science/Research",
  "Topic :: Scientific/Engineering :: Hydrology",
  "License :: OSI Approved :: MIT License",
  "Programming Language :: Python :: 3",
]
dynamic = ['version', 'description']

[project.optional-dependencies]
io = [
<<<<<<< HEAD
  "s3fs",             # S3 file system
  "gcsfs",            # google cloud file system
  "openpyxl",         # excel IO
  "requests",         # donwload stuff
  "fsspec==2023.5.0", # enable cloud file systems likg GCS and S3
=======
    "s3fs",             # S3 file system
    "gcsfs",            # google cloud file system
    "openpyxl",         # excel IO
    "requests",         # donwload stuff
>>>>>>> 7438afdf
]
extra = [
  "xugrid", # xarray wrapper for mesh processing
  "pyet",   # calc evapotraspiration, quite well used, used in all wflow models but domain specific
]
dev = [
  "black",       # linting
  "ruff",        # linting
  "pre-commit",  # linting
  "pip>=23.1.2", # needed for recursive dependencies
  "flit",        # needed to publish to pypi
  "twine",       # needed to publish to pypi
]
test = [
  "pytest>=2.7.3",  # testing framework
  "pytest-cov",     # test coverage
  "pytest-mock",    # mocking
  "pytest-timeout", # darn hanging tests
  "xugrid",
]
doc = [
  "nbsphinx",                     # build notebooks in docs
  "pydata-sphinx-theme",          # theme
  "sphinx",                       # build docks
  "sphinx_design",                # doc layout
  "sphinx_autosummary_accessors", # doc layout
  "hydromt[examples,extra]",      # examples are included in the docs
]
examples = [
  "jupyterlab",      # run examples in jupyter notebook
  "cartopy",         # plotting examples
  "matplotlib-base", # plotting
  "notebook",        # jupyter integration
]

full = ["hydromt[io,extra,dev,test,doc,examples]"]
slim = ["hydromt[io,extra,examples]"]

[project.urls]
Documentation = "https://deltares.github.io/hydromt"
Source = "https://github.com/Deltares/hydromt"

[project.scripts]
hydromt = "hydromt.cli.main:main"

[tool.make_env]
channels = ["conda-forge"]
deps_not_in_conda = ["sphinx_autosummary_accessors", "sphinx_design", "pyet"]

[tool.black]
line-length = 88
target-version = ['py39']

[tool.ruff]
line-length = 88

# enable pydocstyle (E), pyflake (F) and isort (I), pytest-style (PT), bugbear (B)
select = ["E", "F", "I", "PT", "D", "B"]
ignore-init-module-imports = true
ignore = ["D211", "D213", "E741", "D105", "E712", "B904"]
exclude = ["docs"]

[tool.ruff.per-file-ignores]
"tests/**" = ["D103", "D100", "D104"]
"hydromt/__init__.py" = ["E402", "F401", "F403"]
"hydromt/workflows/__init__.py" = ["F403"]
"hydromt/stats/__init__.py" = ["F403"]
"hydromt/models/__init__.py" = ["F403", "F401", "F405"]
"hydromt/_compat.py" = ["F401"]
"tests/conftest.py" = ["E402"]

[tool.ruff.pydocstyle]
convention = "numpy"

[tool.flit.sdist]
include = ["hydromt"]
exclude = ["docs", "examples", "envs", "tests", "binder", ".github"]

[tool.pytest.ini_options]
addopts = "--ff --timeout=120 "
testpaths = ["tests"]

filterwarnings = [
  "ignore:distutils Version classes are deprecated:DeprecationWarning",
  "ignore:getargs:DeprecationWarning",                                     # The 'u' format is deprecated. Use 'U' instead.
  "ignore:The *staticgeoms:DeprecationWarning",
  "ignore:The *staticmaps:DeprecationWarning",
  "ignore:The set_staticmaps:DeprecationWarning",
  "ignore:Adding a predefined data catalog:DeprecationWarning",
  "ignore:Shapely 2.0 is installed:UserWarning",
  "ignore:rasterio.errors.NotGeoreferencedWarning",                        # upstream issue with rasterio, see https://github.com/rasterio/rasterio/issues/2497
  "ignore:.*isinstance:numba.core.errors.NumbaExperimentalFeatureWarning", # soon to be solved upstream. see https://github.com/numba/numba/pull/8911
]<|MERGE_RESOLUTION|>--- conflicted
+++ resolved
@@ -10,32 +10,6 @@
   { name = "Sam Vente", email = "sam.vente@deltares.nl" },
 ]
 dependencies = [
-<<<<<<< HEAD
-  "affine",            # Spatial rasterers affine transformations (bbox pixel coalision)
-  "bottleneck",        # Spearmen rank computation
-  "click",             # CLI configuration
-  "dask",              # lazy computing
-  "entrypoints",       # Provide access for Plugins
-  "geopandas>=0.10",   # pandas but geo, wraps fiona and shapely
-  "gdal>=3.1",         # enable geospacial data manipulation, both  raster and victor
-  "numba",             # speed up computations (used in e.g. stats)
-  "numpy>=1.20",       # pin necessary to ensure compatability with C headers
-  "netcdf4",           # netcfd IO
-  "packaging",         # compare versions of hydromt
-  "rioxarray",         # wraps rasterio and xarray. Almost superceded by hydromt/raster.py
-  "pandas",            # Dataframes
-  "pyflwdir>=0.5.4",   # Hight models and derivatives
-  "pyproj",            # projections for Coordinate reference systems
-  "rasterio",          # raster wrapper around gdal
-  "shapely>=2.0.0",    # geometry transforms
-  "scipy",             # scientific utilities
-  "tomli",             # parsing toml files
-  "tomli-w",           # writing toml files
-  "xarray",            # ndim data
-  "universal_pathlib", # provides path compatability between different filesystems
-  "xmltodict",         # xml parser also used to read VRT
-  "zarr",              # zarr
-=======
     "affine",            # Spatial rasterers affine transformations (bbox pixel coalision)
     "bottleneck",        # Spearmen rank computation
     "click",             # CLI configuration
@@ -61,7 +35,6 @@
     "universal_pathlib", # provides path compatability between different filesystems
     "xmltodict",         # xml parser also used to read VRT
     "zarr",              # zarr
->>>>>>> 7438afdf
 ]
 
 requires-python = ">=3.9"
@@ -78,18 +51,10 @@
 
 [project.optional-dependencies]
 io = [
-<<<<<<< HEAD
-  "s3fs",             # S3 file system
-  "gcsfs",            # google cloud file system
-  "openpyxl",         # excel IO
-  "requests",         # donwload stuff
-  "fsspec==2023.5.0", # enable cloud file systems likg GCS and S3
-=======
     "s3fs",             # S3 file system
     "gcsfs",            # google cloud file system
     "openpyxl",         # excel IO
     "requests",         # donwload stuff
->>>>>>> 7438afdf
 ]
 extra = [
   "xugrid", # xarray wrapper for mesh processing
