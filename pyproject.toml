[build-system]
requires = ["flit_core >=3.4.0,<4"]
build-backend = "flit_core.buildapi"

[project]
name = "hydromt"
authors = [
	{ name = "Dirk Eilander", email = "dirk.eilander@deltares.nl" },
	{ name = "Hélène Boisgontier", email = "helene.boisgontier@deltares.nl" },
	{ name = "Sam Vente", email = "sam.vente@deltares.nl" },
]
dependencies = [
	"affine",                 # Spatial rasterers affine transformations (bbox pixel coalision)
	"bottleneck",             # Spearmen rank computation
	"click",                  # CLI configuration
	"dask",                   # lazy computing
	"fsspec[http]",           # general file systems utilities
	"geopandas[all]>=0.10",   # pandas but geo, wraps fiona and shapely
	"importlib_metadata",     # entrypoints backport
	"mercantile",             # tile handling
	"netcdf4",                # netcfd IO
	"numba",                  # speed up computations (used in e.g. stats)
	"numpy",                  # pin necessary to ensure compatability with C headers
	"packaging",              # compare versions of hydromt
	"pandas",                 # Dataframes
	"pooch",                  # data fetching
	"pyarrow",
	"pydantic~=2.4",          # Validation
	"pydantic-settings~=2.2", # Settings Management
	"pyflwdir>=0.5.4",        # Hight models and derivatives
	"pyogrio>=0.6",           # io for geopandas dataframes
	"pyproj",                 # projections for Coordinate reference systems
	"pystac",                 # STAC integration
	"pyyaml",                 # yaml interface
	"rasterio",               # raster wrapper around gdal
	"requests",               # donwload stuff
	"rioxarray",              # wraps rasterio and xarray. Almost superceded by hydromt/raster.py
	"scipy",                  # scientific utilities
	"shapely>=2.1.0",         # geometry transforms
	"tomli",                  # parsing toml files
	"tomli-w",                # writing toml files
	"universal_pathlib>=0.2", # provides path compatability between different filesystems
	"xarray",                 # ndim data arrays
	"xmltodict",              # xml parser also used to read VRT
	"xugrid>=0.9.0",          # xarray wrapper for mesh processing
<<<<<<< HEAD
	"zarr>=2,<3",             # zarr
=======
	"zarr>=3,<4",             # zarr
>>>>>>> f2789a9b
]

requires-python = ">=3.11"
readme = "README.rst"
classifiers = [
	"Development Status :: 5 - Production/Stable",
	"Intended Audience :: Developers",
	"Intended Audience :: Science/Research",
	"Topic :: Scientific/Engineering :: Hydrology",
	"License :: OSI Approved :: MIT License",
	"Programming Language :: Python :: 3",
	"Programming Language :: Python :: 3.11",
	"Programming Language :: Python :: 3.12",
	"Programming Language :: Python :: 3.13",
]
dynamic = ['version', 'description']

[project.optional-dependencies]
io = [
	"gcsfs>=2023.12.1", # google cloud file system
	"gdal>=3.5.0",      # Our favourite geospatial library
	"fastparquet",      # parquet IO
	"openpyxl",         # excel IO
	"pillow",           # image IO
	"s3fs",             # S3 file system
]
extra = [
	"matplotlib", # plotting; required for slippy tiles
	"pyet",       # calc evapotraspiration, quite well used, used in all wflow models but domain specific
]
dev = [
	"flit",            # needed to publish to pypi
	"mypy",            # static type checking
	"pandas-stubs",    # type hints for pandas
	"pre-commit",      # linting
	"ruff",            # linting
	"twine",           # needed to publish to pypi
	"types-openpyxl",  # type hints for openpyxl
	"types-PyYAML",    # type hints for pyyaml
	"types-Pillow",    # type hints for pillow
	"types-requests",  # type hints for requests
	"types-xmltodict", # type hints for xmltodict
]
test = [
	"pytest>=8",      # testing framework
	"pytest-cov",     # test coverage
	"pytest-mock",    # mocking
	"pytest-timeout", # darn hanging tests
]
doc = [
	"hydromt[examples,extra]",      # examples are included in the docs
	"nbsphinx",                     # build notebooks in docs
	"pydata-sphinx-theme>=0.15.2",  # theme
	"sphinx_autosummary_accessors", # doc layout
	"sphinx",                       # build docks
	"sphinx_design",                # doc layout
	"sphinx-click",                 # click integration
	"sbom4python",                  # generate software bill of materials
]
examples = [
	"cartopy",    # plotting examples
	"jupyterlab", # run examples in jupyter notebook
	"notebook",   # jupyter integration
]

[project.urls]
Documentation = "https://deltares.github.io/hydromt"
Source = "https://github.com/Deltares/hydromt"

[project.scripts]
hydromt = "hydromt.cli.main:main"

[project.entry-points."hydromt.components"]
core = "hydromt.model.components"

[project.entry-points."hydromt.drivers"]
core = "hydromt.data_catalog.drivers"

[project.entry-points."hydromt.models"]
core = "hydromt.model.model"

[project.entry-points."hydromt.catalogs"]
core = "hydromt.data_catalog.predefined_catalog"

[project.entry-points."hydromt.uri_resolvers"]
core = "hydromt.data_catalog.uri_resolvers"

[tool.setuptools.dynamic]
description = { file = "hydromt/__init__.py" }

[tool.ruff]
line-length = 88
target-version = "py311"
exclude = ["docs"]

[tool.ruff.lint]
# enable pydocstyle (E), pyflake (F) and isort (I), pytest-style (PT), bugbear (B)
select = ["E", "F", "I", "PT", "D", "B", "ICN", "TID"]
ignore = ["D211", "D213", "D206", "E501", "E741", "D105", "E712", "B904"]

[tool.ruff.lint.per-file-ignores]
"tests/**" = ["D100", "D101", "D102", "D103", "D104"]
"hydromt/__init__.py" = ["E402", "F401", "F403"]
"hydromt/models/__init__.py" = ["F401"]
"hydromt/_compat.py" = ["F401"]
"tests/conftest.py" = ["E402"]
"examples/**" = ["B018", "D103"]

[tool.ruff.lint.pydocstyle]
convention = "numpy"

[tool.flit.sdist]
include = ["hydromt"]
exclude = ["docs", "examples", "envs", "tests", "binder", ".github"]

[tool.pytest.ini_options]
addopts = "--ff"
testpaths = ["tests"]
markers = ["integration: marks tests as being integration tests"]

filterwarnings = [
	"error",
	"ignore:numpy.ndarray size changed:RuntimeWarning",
	# "ignore::rasterio.errors.NotGeoreferencedWarning",                              # upstream issue with rasterio, see https://github.com/rasterio/rasterio/issues/2497
	"ignore:Detected a customized `__new__` method in subclass:DeprecationWarning", #upstream error in universal_pathlib see https://github.com/fsspec/universal_pathlib?tab=readme-ov-file#migrating-to-v020
	"ignore::ResourceWarning",                                                      # upstream issue with aoihttp, can remove once aoihttp 4.0 is stable: https://github.com/aio-libs/aiohttp/issues/5426
	"ignore::pytest.PytestUnraisableExceptionWarning",                              # combine with the above: https://github.com/pytest-dev/pytest/issues/9825
	'ignore:pathlib\.Path\.__enter__:DeprecationWarning',                           # xugrid in python 3.11
	#   "ignore:Implicit None on return values is deprecated and will raise KeyErrors:DeprecationWarning"
	"ignore:__array_wrap__ must accept context and return_scalar arguments \\(positionally\\) in the future:DeprecationWarning",
	'ignore:Python 3.14 will, by default, filter extracted tar archives:DeprecationWarning',                                     # pooch tarfile in python 3.12
	"ignore:'mode' parameter is deprecated and will be removed in Pillow 13:DeprecationWarning",                                 # Pillow 13

	# numpy itself silences these
	# https://github.com/numpy/numpy/blob/46268caa719db95ab2198bcd619f0e3120d7c52e/numpy/__init__.py#L704-L707
	"ignore:numpy.ndarray size changed:RuntimeWarning",

	# zarr v3 experimental warning
	"ignore:Consolidated metadata is currently not part in the Zarr format 3 specification:UserWarning",
]

[tool.mypy]
# TODO: Re-enable the tests
exclude = ["docs/.*", "tests/.*"]
plugins = ["pydantic.mypy", "numpy.typing.mypy_plugin"]
python_version = "3.11"
ignore_missing_imports = true

warn_unused_configs = true
warn_redundant_casts = true
warn_unused_ignores = true
strict_equality = true
extra_checks = true
disallow_subclassing_any = true
disallow_untyped_decorators = true
disallow_any_generics = true

[tool.pixi.project]
channels = ["conda-forge"]
platforms = ["linux-64", "win-64"]

[tool.pixi.feature.py311.dependencies]
python = "3.11.*"

[tool.pixi.feature.py312.dependencies]
python = "3.12.*"

[tool.pixi.feature.py313.dependencies]
python = "3.13.*"

[tool.pixi.pypi-dependencies]
hydromt = { path = ".", editable = true }

[tool.pixi.feature.doc.dependencies]
pandoc = "*"

[tool.pixi.feature.io.dependencies]
gdal = ">=3.5.0"
pyflwdir = ">=0.5.4"

[tool.pixi.feature.doc.tasks]
doctest = { cmd = [
	"sphinx-build",
	"-M",
	"doctest",
	"docs",
	"docs/_build",
	"-W",
] }
docs-build = { cmd = [
	"sphinx-build",
	"-M",
	"html",
	"docs",
	"docs/_build",
	"-W",
], depends-on = [
	"doctest",
] }
docs = { depends-on = ["docs-build"] } # alias
doc = { depends-on = ["docs-build"] } # alias
serve = { cmd = ["python", "-m", "http.server", "-d", "docs/_build/html"] }
generate-sbom = { cmd = [
	"sbom4python",
	"--module",
	"hydromt",
	"--output-file",
	"hydromt-core-sbom.json",
	"--sbom",
	"spdx",
	"--format",
	"json",
] }

[tool.pixi.feature.test.tasks]
test = { cmd = ["pytest"] }
test-lf = { cmd = ["pytest", "--lf", "--tb=short"] }
test-err-warn = { cmd = ["pytest", "--tb=short", "-W", "error"] }
test-cov = { cmd = [
	"pytest",
	"--verbose",
	"--cov=hydromt",
	"--cov-report=xml",
	"--cov-branch",
] }

[tool.pixi.feature.dev.tasks]
install = { depends-on = ["install-pre-commit"] }
install-pre-commit = "pre-commit install"
lint = { cmd = ["pre-commit", "run", "--all"] }
mypy = "mypy ."

docker-build = { cmd = [
	"docker",
	"build",
	"-t",
	"deltares/hydromt:$DOCKER_TAG",
	"--target=$DOCKER_TARGET",
	"--build-arg",
	"PIXIENV=$DOCKER_TARGET-latest",
	".",
], env = { DOCKER_TAG = "<DOCKER_TAG>", DOCKER_TARGET = "<DOCKER_TARGET>" } }
docker-build-min = { cmd = [
	"pixi",
	"run",
	"docker-build",
], env = { DOCKER_TAG = "min", DOCKER_TARGET = "min" } }
docker-build-full = { cmd = [
	"pixi",
	"run",
	"docker-build",
], env = { DOCKER_TAG = "full", DOCKER_TARGET = "full" } }
docker-build-slim = { cmd = [
	"pixi",
	"run",
	"docker-build",
], env = { DOCKER_TAG = "slim", DOCKER_TARGET = "slim" } }
docker-build-latest = { cmd = [
	"pixi",
	"run",
	"docker-build",
], env = { DOCKER_TAG = "latest", DOCKER_TARGET = "slim" } }

docker-publish-min = { cmd = [
	"docker",
	"push",
	"deltares/hydromt:min",
], depends-on = [
	"docker-build-min",
] }
docker-publish-slim = { cmd = [
	"docker",
	"push",
	"deltares/hydromt:slim",
], depends-on = [
	"docker-build-slim",
] }
docker-publish-latest = { cmd = [
	"docker",
	"push",
	"deltares/hydromt:latest",
], depends-on = [
	"docker-build-latest",
] }
docker-publish-full = { cmd = [
	"docker",
	"push",
	"deltares/hydromt:full",
], depends-on = [
	"docker-build-full",
] }
docker-publish = { depends-on = [
	"docker-publish-min",
	"docker-publish-slim",
	"docker-publish-latest",
	"docker-publish-full",
] }
docker-clean = { cmd = ["docker", "system", "prune", "-f"] }

pypi = { depends-on = [
	"pypi-git-clean",
	"pypi-git-restore",
	"pypi-flit-build",
	"pypi-twine",
] }
pypi-git-clean = { cmd = ["git", "clean", "-xdf"] }
pypi-git-resore = { cmd = ["git", "restore", "-SW", "."] }
pypi-flit-build = { cmd = ["flit", "build"] }
pypi-twine = { cmd = ["python", "-m", "twine", "check", "dist/*"] }

# clean
clean = { depends-on = [
	"clean-dist",
	"clean-docs-generated",
	"clean-docs-build",
	"clean-docs-examples",
] }
clean-dist = { cmd = ["rm", "-rf", "dist"] }
clean-docs-generated = { cmd = ["rm", "-rf", "docs/_generated"] }
clean-docs-build = { cmd = ["rm", "-rf", "docs/_build"] }
clean-docs-examples = { cmd = ["rm", "-rf", "docs/examples"] }

[tool.pixi.environments]
default = { features = [
	"py311",
	"io",
	"extra",
	"dev",
	"test",
	"doc",
	"examples",
], solve-group = "py311" }

full-latest = { features = [
	"py313",
	"io",
	"extra",
	"dev",
	"test",
	"doc",
	"examples",
], solve-group = "py313" }
min-latest = { features = ["py313", "test"], solve-group = "py313" }
slim-latest = { features = [
	"py313",
	"io",
	"extra",
	"examples",
], solve-group = "py313" }

full-py313 = { features = [
	"py313",
	"io",
	"extra",
	"dev",
	"test",
	"doc",
	"examples",
], solve-group = "py313" }
min-py313 = { features = ["py313", "test"], solve-group = "py313" }

full-py312 = { features = [
	"py312",
	"io",
	"extra",
	"dev",
	"test",
	"doc",
	"examples",
], solve-group = "py312" }
min-py312 = { features = ["py312", "test"], solve-group = "py312" }

full-py311 = { features = [
	"py311",
	"io",
	"extra",
	"dev",
	"test",
	"doc",
	"examples",
], solve-group = "py311" }
min-py311 = { features = ["py311", "test"], solve-group = "py311" }<|MERGE_RESOLUTION|>--- conflicted
+++ resolved
@@ -43,11 +43,7 @@
 	"xarray",                 # ndim data arrays
 	"xmltodict",              # xml parser also used to read VRT
 	"xugrid>=0.9.0",          # xarray wrapper for mesh processing
-<<<<<<< HEAD
-	"zarr>=2,<3",             # zarr
-=======
 	"zarr>=3,<4",             # zarr
->>>>>>> f2789a9b
 ]
 
 requires-python = ">=3.11"
