--- conflicted
+++ resolved
@@ -1,9 +1,4 @@
-<<<<<<< HEAD
 import logging
-from os import makedirs
-from os.path import dirname
-=======
->>>>>>> c6b173cb
 from pathlib import Path
 
 import pytest
@@ -120,12 +115,12 @@
     assert "roughness_manning" in model.maps.data
 
 
-def test_spatialdataset_updates_netcdf(raster_ds, tmpdir: Path, caplog):
-    write_path = Path(tmpdir, "spatial_datasets", "forcing.nc")
-    makedirs(dirname(write_path), exist_ok=True)
+def test_spatialdataset_updates_netcdf(raster_ds, tmp_path: Path, caplog):
+    write_path = tmp_path / "spatial_datasets" / "forcing.nc"
+    write_path.parent.mkdir()
     raster_ds.to_netcdf(write_path, engine="netcdf4")
 
-    model = Model(root=str(tmpdir), mode="r+")
+    model = Model(root=tmp_path, mode="r+")
     dataset_component = SpatialDatasetsComponent(model, region_component="fake")
     model.add_component("forcing", dataset_component)
 
