--- conflicted
+++ resolved
@@ -1,8 +1,5 @@
-<<<<<<< HEAD
 import logging
-=======
 from os import sep
->>>>>>> 53e3fd14
 from os.path import abspath, dirname, join
 from pathlib import Path
 from tempfile import TemporaryDirectory
@@ -16,26 +13,17 @@
 import xarray as xr
 import xugrid as xu
 from dask import config as dask_config
-<<<<<<< HEAD
 from pytest_mock import MockerFixture
 
 from hydromt.components.region import ModelRegionComponent
-=======
-
 from hydromt.data_adapter.geodataframe import GeoDataFrameAdapter
->>>>>>> 53e3fd14
 from hydromt.data_catalog import DataCatalog
 from hydromt.driver.geodataframe_driver import GeoDataFrameDriver
 from hydromt.driver.rasterdataset_driver import RasterDatasetDriver
 from hydromt.gis import raster, utils, vector
-<<<<<<< HEAD
-from hydromt.metadata_resolvers import MetaDataResolver
+from hydromt.metadata_resolver import MetaDataResolver
 from hydromt.models.model import Model
 from hydromt.root import ModelRoot
-=======
-from hydromt.metadata_resolver import MetaDataResolver
-from hydromt.models.model import Model
->>>>>>> 53e3fd14
 
 dask_config.set(scheduler="single-threaded")
 
@@ -341,10 +329,6 @@
     return mod
 
 
-<<<<<<< HEAD
-@pytest.fixture()
-def mock_driver(geodf: gpd.GeoDataFrame) -> GeoDataFrameDriver:
-=======
 # @pytest.fixture()
 # def vector_model(ts, geodf):
 #     mod = VectorModel()
@@ -398,7 +382,6 @@
 def mock_geodf_driver(
     geodf: gpd.GeoDataFrame, mock_resolver: MetaDataResolver
 ) -> GeoDataFrameDriver:
->>>>>>> 53e3fd14
     class MockGeoDataFrameDriver(GeoDataFrameDriver):
         def read(self, *args, **kwargs) -> gpd.GeoDataFrame:
             return geodf
