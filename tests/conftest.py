from os.path import abspath, dirname, join
from pathlib import Path
from tempfile import TemporaryDirectory
from typing import Generator

import geopandas as gpd
import numpy as np
import pandas as pd
import pyflwdir
import pytest
import xarray as xr
import xugrid as xu
from dask import config as dask_config
from shapely.geometry import box

from hydromt.data_catalog import DataCatalog
from hydromt.drivers.geodataframe_driver import GeoDataFrameDriver
from hydromt.gis import raster, utils, vector
from hydromt.metadata_resolvers import MetaDataResolver
from hydromt.models import MODELS
from hydromt.models.api import Model

# from hydromt.models.components.grid import GridModel
from hydromt.models.components.network import NetworkModel
from hydromt.models.components.vector import VectorModel

dask_config.set(scheduler="single-threaded")

DATADIR = join(dirname(abspath(__file__)), "data")


@pytest.fixture(scope="class")
def tmp_dir() -> Generator[Path, None, None]:
    with TemporaryDirectory() as tempdirname:
        yield Path(tempdirname)


@pytest.fixture()
def test_model(tmpdir) -> Model:
    return Model(tmpdir)


@pytest.fixture()
def rioda():
    return raster.full_from_transform(
        transform=[0.5, 0.0, 3.0, 0.0, -0.5, -9.0],
        shape=(4, 6),
        nodata=-1,
        name="test",
        crs=4326,
    )


@pytest.fixture()
def rioda_large():
    da = raster.full_from_transform(
        transform=[0.004166666666666666, 0.0, 0.0, 0.0, -0.004166666666666667, 0.0],
        shape=(1024, 1000),
        nodata=-9999,
        name="test",
        crs=4326,
    )
    return da


@pytest.fixture(scope="class")
def df():
    df = (
        pd.DataFrame(
            {
                "city": ["Buenos Aires", "Brasilia", "Santiago", "Bogota", "Caracas"],
                "country": ["Argentina", "Brazil", "Chile", "Colombia", "Venezuela"],
                "latitude": [-34.58, -15.78, -33.45, 4.60, 10.48],
                "longitude": [-58.66, -47.91, -70.66, -74.08, -66.86],
            }
        )
        .reset_index(drop=False)
        .rename({"index": "id"}, axis=1)
    )
    return df


@pytest.fixture()
def timeseries_df():
    # Create a date range from 2020-01-01 to 2020-12-31
    dates = pd.date_range(start="2020-01-01", end="2020-12-31", freq="D")

    # Generate random values for three columns
    np.random.seed(42)  # for reproducibility
    col1 = np.random.randint(0, 100, len(dates))  # integers from 0 to 99
    col2 = np.random.normal(
        50, 10, len(dates)
    )  # normal distribution with mean 50 and standard deviation 10
    col3 = np.random.choice(
        ["A", "B", "C"], len(dates)
    )  # categorical values from A, B, or C

    # Create a dataframe with the dates as index and the columns as values
    df = pd.DataFrame({"col1": col1, "col2": col2, "col3": col3}, index=dates)
    df.index.rename("time", inplace=True)
    return df


@pytest.fixture()
def timeseries_ds(timeseries_df):
    return timeseries_df[["col1", "col2"]].to_xarray()


@pytest.fixture()
def dfs_segmented_by_points(df):
    return {
        id: pd.DataFrame(
            {
                "time": pd.date_range("2023-08-22", periods=len(df), freq="1D"),
                "test1": np.arange(len(df)) * id,
                "test2": np.arange(len(df)) ** id,
            }
        ).set_index("time")
        for id in range(len(df))
    }


@pytest.fixture()
def dfs_segmented_by_vars(dfs_segmented_by_points):
    data_vars = [
        v
        for v in pd.concat(dfs_segmented_by_points.values()).columns
        if v not in ["id", "time"]
    ]

    tmp = dfs_segmented_by_points.copy()
    for i, df in tmp.items():
        df.insert(0, "id", i)
        df.reset_index(inplace=True)

    return {
        v: pd.concat(tmp.values()).pivot(index="time", columns="id", values=v)
        for v in data_vars
    }


@pytest.fixture()
def df_time():
    df_time = pd.DataFrame(
        {
            "precip": [0, 1, 2, 3, 4],
            "temp": [15, 16, 17, 18, 19],
            "pet": [1, 2, 3, 4, 5],
        },
        index=pd.date_range(start="2007-01-01", end="2007-01-05", freq="D"),
    )
    return df_time


@pytest.fixture(scope="class")
def geodf(df):
    gdf = gpd.GeoDataFrame(
        data=df.copy().drop(columns=["longitude", "latitude"]),
        geometry=gpd.points_from_xy(df["longitude"], df["latitude"]),
        crs=4326,
    )
    return gdf


@pytest.fixture(scope="session")
def world():
    world = gpd.read_file(join(DATADIR, "naturalearth_lowres.geojson"))
    return world


@pytest.fixture()
def ts(geodf):
    dates = pd.date_range("01-01-2000", "12-31-2000", name="time")
    ts = pd.DataFrame(
        index=geodf.index.values,
        columns=dates,
        data=np.random.rand(geodf.index.size, dates.size),
    )
    return ts


@pytest.fixture()
def geoda(geodf, ts):
    da = vector.GeoDataArray.from_gdf(geodf, ts, name="test", dims=("index", "time"))
    da.vector.set_nodata(np.nan)
    return da


@pytest.fixture()
def demda():
    np.random.seed(11)
    da = xr.DataArray(
        data=np.random.rand(15, 10),
        dims=("y", "x"),
        coords={"y": -np.arange(0, 1500, 100), "x": np.arange(0, 1000, 100)},
        attrs=dict(_FillValue=-9999),
    )
    # NOTE epsg 3785 is deprecated https://epsg.io/3785
    da.raster.set_crs(3857)
    return da


@pytest.fixture()
def flwdir(demda):
    # NOTE: single basin!
    return pyflwdir.from_dem(
        demda.values,
        nodata=demda.raster.nodata,
        outlets="min",
        transform=demda.raster.transform,
        latlon=demda.raster.crs.is_geographic,
    )


@pytest.fixture()
def flwda(flwdir):
    da = xr.DataArray(
        name="flwdir",
        data=flwdir.to_array("d8"),
        dims=("y", "x"),
        coords=utils.affine_to_coords(flwdir.transform, flwdir.shape),
        attrs=dict(_FillValue=247),
    )
    # NOTE epsg 3785 is deprecated https://epsg.io/3785
    da.raster.set_crs(3875)
    return da


@pytest.fixture()
def hydds(flwda, flwdir):
    ds = flwda.copy().to_dataset()
    ds["uparea"] = xr.DataArray(
        data=flwdir.upstream_area("cell"),
        dims=flwda.raster.dims,
        attrs=dict(_FillValue=-9999),
    )
    ds.raster.set_crs(flwda.raster.crs)
    return ds


@pytest.fixture()
def obsda():
    rng = np.random.default_rng(12345)
    da = xr.DataArray(
        data=rng.random(size=365) * 100,
        dims=("time"),
        coords={"time": pd.date_range(start="2020-01-01", periods=365, freq="1D")},
        attrs=dict(_FillValue=-9999),
    )
    da.raster.set_crs(4326)
    return da


@pytest.fixture()
def ts_extremes():
    rng = np.random.default_rng(12345)
    normal = pd.DataFrame(
        rng.random(size=(365 * 100, 2)) * 100,
        index=pd.date_range(start="2020-01-01", periods=365 * 100, freq="1D"),
    )
    ext = rng.gumbel(loc=100, scale=25, size=(200, 2))  # Create extremes
    for i in range(2):
        normal.loc[normal.nlargest(200, i).index, i] = ext[:, i].reshape(-1)
    da = xr.DataArray(
        data=normal.values,
        dims=("time", "stations"),
        coords={
            "time": pd.date_range(start="1950-01-01", periods=365 * 100, freq="D"),
            "stations": [1, 2],
        },
        attrs=dict(_FillValue=-9999),
    )
    da.raster.set_crs(4326)
    return da


@pytest.fixture()
def griduda():
    bbox = [12.09, 46.49, 12.10, 46.50]  # Piava river
    data_catalog = DataCatalog(data_libs=["artifact_data"])
    da = data_catalog.get_rasterdataset("merit_hydro", bbox=bbox, variables="elevtn")
    gdf_da = da.raster.vector_grid()
    gdf_da["value"] = da.values.flatten()
    gdf_da.index.name = "mesh2d_nFaces"
    uda = xu.UgridDataset.from_geodataframe(gdf_da)
    uda = uda["value"]
    uda = uda.rename("elevtn")
    uda.ugrid.grid.set_crs(epsg=gdf_da.crs.to_epsg())

    return uda


@pytest.fixture()
def model(demda, world, obsda):
    mod = Model(data_libs=["artifact_data"])
    mod.region.create({"geom": demda.raster.box})
    mod.setup_config(**{"header": {"setting": "value"}})
    with pytest.deprecated_call():
        mod.set_staticmaps(demda, "elevtn")
    mod.set_geoms(world, "world")
    mod.set_maps(demda, "elevtn")
    mod.set_forcing(obsda, "waterlevel")
    mod.set_states(demda, "zsini")
    mod.set_results(obsda, "zs")
    return mod


<<<<<<< HEAD
# @pytest.fixture()
# def grid_model(demda, flwda):
#     mod = GridModel()
#     mod.setup_region({"geom": demda.raster.box})
#     mod.setup_config(**{"header": {"setting": "value"}})
#     mod.set_grid(demda, "elevtn")
#     mod.set_grid(flwda, "flwdir")
#     return mod
=======
@pytest.fixture()
def grid_model(demda, flwda):
    mod = GridModel()
    mod.region.create({"geom": demda.raster.box})
    mod.setup_config(**{"header": {"setting": "value"}})
    mod.set_grid(demda, "elevtn")
    mod.set_grid(flwda, "flwdir")
    return mod
>>>>>>> 2afb033d


@pytest.fixture()
def vector_model(ts, geodf):
    mod = VectorModel()
    mod.setup_config(**{"header": {"setting": "value"}})
    da = xr.DataArray(
        ts,
        dims=["index", "time"],
        coords={"index": ts.index, "time": ts.columns},
        name="zs",
    )
    da = da.assign_coords(geometry=(["index"], geodf["geometry"]))
    da.vector.set_crs(geodf.crs)
    mod.set_vector(da)
    return mod


@pytest.fixture()
def network_model():
    mod = NetworkModel()
    # TODO set data and attributes of mod
    return mod


@pytest.fixture()
def mesh_model(griduda):
    mod = MODELS.load("mesh_model")()
    region = gpd.GeoDataFrame(
        geometry=[box(*griduda.ugrid.grid.bounds)], crs=griduda.ugrid.grid.crs
    )
    mod.region.create({"geom": region})
    mod.setup_config(**{"header": {"setting": "value"}})
    mod.set_mesh(griduda, "elevtn")
    return mod


@pytest.fixture()
def mock_driver(geodf: gpd.GeoDataFrame) -> GeoDataFrameDriver:
    class MockGeoDataFrameDriver(GeoDataFrameDriver):
        def read(self, *args, **kwargs) -> gpd.GeoDataFrame:
            return geodf

    driver = MockGeoDataFrameDriver.model_validate({})
    return driver


@pytest.fixture()
def mock_resolver() -> MetaDataResolver:
    class MockMetaDataResolver(MetaDataResolver):
        def resolve(self, uri, *args, **kwargs):
            return [uri]

    resolver = MockMetaDataResolver.model_validate({})
    return resolver


@pytest.fixture()
def artifact_data():
    datacatalog = DataCatalog()
    datacatalog.from_predefined_catalogs("artifact_data")
    return datacatalog<|MERGE_RESOLUTION|>--- conflicted
+++ resolved
@@ -19,8 +19,6 @@
 from hydromt.metadata_resolvers import MetaDataResolver
 from hydromt.models import MODELS
 from hydromt.models.api import Model
-
-# from hydromt.models.components.grid import GridModel
 from hydromt.models.components.network import NetworkModel
 from hydromt.models.components.vector import VectorModel
 
@@ -305,27 +303,6 @@
     return mod
 
 
-<<<<<<< HEAD
-# @pytest.fixture()
-# def grid_model(demda, flwda):
-#     mod = GridModel()
-#     mod.setup_region({"geom": demda.raster.box})
-#     mod.setup_config(**{"header": {"setting": "value"}})
-#     mod.set_grid(demda, "elevtn")
-#     mod.set_grid(flwda, "flwdir")
-#     return mod
-=======
-@pytest.fixture()
-def grid_model(demda, flwda):
-    mod = GridModel()
-    mod.region.create({"geom": demda.raster.box})
-    mod.setup_config(**{"header": {"setting": "value"}})
-    mod.set_grid(demda, "elevtn")
-    mod.set_grid(flwda, "flwdir")
-    return mod
->>>>>>> 2afb033d
-
-
 @pytest.fixture()
 def vector_model(ts, geodf):
     mod = VectorModel()
