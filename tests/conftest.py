--- conflicted
+++ resolved
@@ -15,13 +15,9 @@
 from dask import config as dask_config
 from pytest_mock import MockerFixture
 
-<<<<<<< HEAD
-from hydromt.components.region import ModelRegionComponent
-=======
 from hydromt.components.config import ConfigComponent
 from hydromt.components.region import ModelRegionComponent
 from hydromt.components.vector import VectorComponent
->>>>>>> 3948544e
 from hydromt.data_adapter.geodataframe import GeoDataFrameAdapter
 from hydromt.data_catalog import DataCatalog
 from hydromt.drivers.geodataframe_driver import GeoDataFrameDriver
@@ -335,8 +331,6 @@
     return mod
 
 
-<<<<<<< HEAD
-=======
 def _create_vector_model(
     *,
     use_default_filename: bool = True,
@@ -398,7 +392,6 @@
 #     return mod
 
 
->>>>>>> 3948544e
 @pytest.fixture()
 def mock_resolver() -> MetaDataResolver:
     class MockMetaDataResolver(MetaDataResolver):
