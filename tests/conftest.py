--- conflicted
+++ resolved
@@ -154,13 +154,8 @@
     return ds
 
 
-<<<<<<< HEAD
 @pytest.fixture
 def ts(): 
-=======
-@pytest.fixture()
-def obsda():
->>>>>>> 400a17b5
     rng = np.random.default_rng(12345)
     da = xr.DataArray(
         data=rng.random(size=365*40) * 100,
