--- conflicted
+++ resolved
@@ -17,18 +17,6 @@
 from pytest_mock import MockerFixture
 from shapely.geometry import box
 
-<<<<<<< HEAD
-=======
-from hydromt.predefined_catalog import PREDEFINED_CATALOGS
-
-dask_config.set(scheduler="single-threaded")
-
-import hydromt._compat as compat
-
-if compat.HAS_XUGRID:
-    import xugrid as xu
-
->>>>>>> da2061da
 from hydromt import (
     Model,
     raster,
@@ -65,15 +53,15 @@
     return Plugins()
 
 
-@pytest.fixture(autouse=True)
-def _local_catalog_eps(monkeypatch, PLUGINS) -> dict:
-    """Set entrypoints to local predefined catalogs."""
-    cat_root = Path(__file__).parent.parent / "data" / "catalogs"
-    for name, cls in PLUGINS.catalog_plugins.items():
-        monkeypatch.setattr(
-            f"hydromt.data_catalog.predefined_catalog.{cls.__name__}.base_url",
-            str(cat_root / name),
-        )
+# @pytest.fixture(autouse=True)
+# def _local_catalog_eps(monkeypatch, PLUGINS) -> dict:
+#     """Set entrypoints to local predefined catalogs."""
+#     cat_root = Path(__file__).parent.parent / "data" / "catalogs"
+#     for name, cls in PLUGINS.catalog_plugins.items():
+#         monkeypatch.setattr(
+#             f"hydromt.data_catalog.predefined_catalog.{cls.__name__}.base_url",
+#             str(cat_root / name),
+#         )
 
 
 @pytest.fixture()
@@ -110,31 +98,6 @@
 def data_catalog() -> DataCatalog:
     """DataCatalog instance that points to local predefined catalogs."""
     return DataCatalog("artifact_data=v1.0.0")
-
-
-@pytest.fixture(scope="session")
-def latest_dd_version_uri():
-    cat_root = Path(__file__).parent.parent / "data" / "catalogs" / "deltares_data"
-    versions = [d.name for d in cat_root.iterdir() if d.is_dir()]
-    latest_version = sorted(versions)[-1]
-    return cat_root / latest_version / "data_catalog.yml"
-
-
-@pytest.fixture(autouse=True)
-def _local_catalog_eps(monkeypatch) -> dict:
-    """Set entrypoints to local predefined catalogs."""
-    cat_root = Path(__file__).parent.parent / "data" / "catalogs"
-    for name, cls in PREDEFINED_CATALOGS.items():
-        monkeypatch.setattr(
-            f"hydromt.predefined_catalog.{cls.__name__}.base_url",
-            str(cat_root / name),
-        )
-
-
-@pytest.fixture()
-def data_catalog(_local_catalog_eps) -> DataCatalog:
-    """DataCatalog instance that points to local predefined catalogs."""
-    return DataCatalog("artifact_data=v0.0.8")
 
 
 @pytest.fixture(scope="session")
@@ -543,19 +506,6 @@
         geodf=geodf,
         mocker=mocker,
     )
-<<<<<<< HEAD
-
-
-# @pytest.fixture()
-# def mesh_model(griduda):
-#     mod = MODELS.load("mesh_model")()
-#     region = gpd.GeoDataFrame(
-#         geometry=[box(*griduda.ugrid.grid.bounds)], crs=griduda.ugrid.grid.crs
-#     )
-#     mod.region.create({"geom": region})
-#     mod.setup_config(**{"header": {"setting": "value"}})
-#     mod.set_mesh(griduda, "elevtn")
-#     return mod
 
 
 @pytest.fixture()
@@ -657,10 +607,4 @@
     gdf_bas_index = data_catalog.get_geodataframe("merit_hydro_index")
     bas_index = data_catalog.get_source("merit_hydro_index")
 
-    return (data_catalog, ds, gdf_bas_index, bas_index)
-=======
-    mod.setup_region({"geom": region})
-    mod.setup_config(**{"header": {"setting": "value"}})
-    mod.set_mesh(griduda, "elevtn")
-    return mod
->>>>>>> da2061da
+    return (data_catalog, ds, gdf_bas_index, bas_index)