--- conflicted
+++ resolved
@@ -1,11 +1,7 @@
 from os.path import abspath, dirname, join
 from pathlib import Path
 from tempfile import TemporaryDirectory
-<<<<<<< HEAD
-from typing import Optional
-=======
-from typing import Generator
->>>>>>> 2afb033d
+from typing import Generator, Optional
 
 import geopandas as gpd
 import numpy as np
@@ -17,17 +13,7 @@
 from dask import config as dask_config
 from shapely.geometry import box
 
-<<<<<<< HEAD
-dask_config.set(scheduler="single-threaded")
-
-from hydromt._compat import HAS_XUGRID
-
-if HAS_XUGRID:
-    import xugrid as xu
-
-from hydromt.data_adapter import GeoDataFrameAdapter
-=======
->>>>>>> 2afb033d
+from hydromt.data_adapter.geodataframe import GeoDataFrameAdapter
 from hydromt.data_catalog import DataCatalog
 from hydromt.drivers.geodataframe_driver import GeoDataFrameDriver
 from hydromt.drivers.rasterdataset_driver import RasterDatasetDriver
