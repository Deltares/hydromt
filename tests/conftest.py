--- conflicted
+++ resolved
@@ -17,28 +17,11 @@
 from pytest_mock import MockerFixture
 from shapely.geometry import box
 
-<<<<<<< HEAD
-from hydromt.predefined_catalog import PREDEFINED_CATALOGS
-
-dask_config.set(scheduler="single-threaded")
-
-import hydromt._compat as compat
-
-if compat.HAS_XUGRID:
-    import xugrid as xu
-
-=======
->>>>>>> 0184864c
 from hydromt import (
     Model,
     raster,
     vector,
 )
-from hydromt.gis.raster_utils import affine_to_coords
-from hydromt.plugins import Plugins
-
-dask_config.set(scheduler="single-threaded")
-
 from hydromt._typing import SourceMetadata
 from hydromt.data_catalog import DataCatalog
 from hydromt.data_catalog.adapters.geodataframe import GeoDataFrameAdapter
@@ -46,12 +29,14 @@
 from hydromt.data_catalog.drivers import GeoDataFrameDriver, RasterDatasetDriver
 from hydromt.data_catalog.drivers.geodataset.geodataset_driver import GeoDatasetDriver
 from hydromt.data_catalog.uri_resolvers import MetaDataResolver
+from hydromt.gis.raster_utils import affine_to_coords
 from hydromt.model.components.config import ConfigComponent
 from hydromt.model.components.geoms import GeomsComponent
 from hydromt.model.components.spatial import SpatialModelComponent
 from hydromt.model.components.spatialdatasets import SpatialDatasetsComponent
 from hydromt.model.components.vector import VectorComponent
 from hydromt.model.root import ModelRoot
+from hydromt.plugins import Plugins
 
 dask_config.set(scheduler="single-threaded")
 
@@ -110,31 +95,6 @@
 def data_catalog(_local_catalog_eps) -> DataCatalog:
     """DataCatalog instance that points to local predefined catalogs."""
     return DataCatalog("artifact_data=v1.0.0")
-
-
-@pytest.fixture(scope="session")
-def latest_dd_version_uri():
-    cat_root = Path(__file__).parent.parent / "data" / "catalogs" / "deltares_data"
-    versions = [d.name for d in cat_root.iterdir() if d.is_dir()]
-    latest_version = sorted(versions)[-1]
-    return cat_root / latest_version / "data_catalog.yml"
-
-
-@pytest.fixture(autouse=True)
-def _local_catalog_eps(monkeypatch) -> dict:
-    """Set entrypoints to local predefined catalogs."""
-    cat_root = Path(__file__).parent.parent / "data" / "catalogs"
-    for name, cls in PREDEFINED_CATALOGS.items():
-        monkeypatch.setattr(
-            f"hydromt.predefined_catalog.{cls.__name__}.base_url",
-            str(cat_root / name),
-        )
-
-
-@pytest.fixture()
-def data_catalog(_local_catalog_eps) -> DataCatalog:
-    """DataCatalog instance that points to local predefined catalogs."""
-    return DataCatalog("artifact_data=v0.0.8")
 
 
 @pytest.fixture(scope="session")
@@ -543,12 +503,6 @@
         geodf=geodf,
         mocker=mocker,
     )
-<<<<<<< HEAD
-    mod.setup_region({"geom": region})
-    mod.setup_config(**{"header": {"setting": "value"}})
-    mod.set_mesh(griduda, "elevtn")
-    return mod
-=======
 
 
 @pytest.fixture()
@@ -650,5 +604,4 @@
     gdf_bas_index = data_catalog.get_geodataframe("merit_hydro_index")
     bas_index = data_catalog.get_source("merit_hydro_index")
 
-    return (data_catalog, ds, gdf_bas_index, bas_index)
->>>>>>> 0184864c
+    return (data_catalog, ds, gdf_bas_index, bas_index)