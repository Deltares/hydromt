import logging
from os import sep
from os.path import abspath, dirname, join
from pathlib import Path
from tempfile import TemporaryDirectory
from typing import Any, Generator, Optional

import geopandas as gpd
import numpy as np
import pandas as pd
import pyflwdir
import pytest
import xarray as xr
import xugrid as xu
from dask import config as dask_config
<<<<<<< HEAD
from shapely.geometry import box

from hydromt.predefined_catalog import PREDEFINED_CATALOGS

dask_config.set(scheduler="single-threaded")

import hydromt._compat as compat

if compat.HAS_XUGRID:
    import xugrid as xu

from hydromt import (
    MODELS,
    GridModel,
    Model,
    NetworkModel,
    VectorModel,
    gis_utils,
    raster,
    vector,
)
=======
from pytest_mock import MockerFixture

from hydromt._typing import SourceMetadata
from hydromt.components.config import ConfigComponent
from hydromt.components.region import ModelRegionComponent
from hydromt.components.vector import VectorComponent
from hydromt.data_adapter.geodataframe import GeoDataFrameAdapter
from hydromt.data_adapter.geodataset import GeoDatasetAdapter
>>>>>>> 95f589e9
from hydromt.data_catalog import DataCatalog
from hydromt.drivers import GeoDataFrameDriver, RasterDatasetDriver
from hydromt.drivers.geodataset.geodataset_driver import GeoDatasetDriver
from hydromt.gis import raster, utils, vector
from hydromt.metadata_resolver import MetaDataResolver
from hydromt.models.model import Model
from hydromt.root import ModelRoot

dask_config.set(scheduler="single-threaded")

DATADIR = join(dirname(abspath(__file__)), "data")


@pytest.fixture(autouse=True)
def _local_catalog_eps(monkeypatch) -> dict:
    """Set entrypoints to local predefined catalogs."""
    cat_root = Path(__file__).parent.parent / "data" / "catalogs"
    for name, cls in PREDEFINED_CATALOGS.items():
        monkeypatch.setattr(
            f"hydromt.predefined_catalog.{cls.__name__}.base_url",
            str(cat_root / name),
        )


@pytest.fixture()
def data_catalog(_local_catalog_eps) -> DataCatalog:
    """DataCatalog instance that points to local predefined catalogs."""
    return DataCatalog("artifact_data=v0.0.8")


@pytest.fixture(scope="session")
def latest_dd_version_uri():
    cat_root = Path(__file__).parent.parent / "data" / "catalogs" / "deltares_data"
    versions = [d.name for d in cat_root.iterdir() if d.is_dir()]
    latest_version = sorted(versions)[-1]
    return cat_root / latest_version / "data_catalog.yml"


@pytest.fixture(scope="class")
def tmp_dir() -> Generator[Path, None, None]:
    with TemporaryDirectory() as tempdirname:
        yield Path(tempdirname)


@pytest.fixture(scope="session")
def root() -> str:
    return abspath(sep)


@pytest.fixture()
def test_model(tmpdir) -> Model:
    return Model(root=tmpdir)


@pytest.fixture()
def rioda():
    return raster.full_from_transform(
        transform=[0.5, 0.0, 3.0, 0.0, -0.5, -9.0],
        shape=(4, 6),
        nodata=-1,
        name="test",
        crs=4326,
    )


@pytest.fixture()
def rioda_large():
    da = raster.full_from_transform(
        transform=[0.004166666666666666, 0.0, 0.0, 0.0, -0.004166666666666667, 0.0],
        shape=(1024, 1000),
        nodata=-9999,
        name="test",
        crs=4326,
    )
    return da


@pytest.fixture(scope="class")
def df():
    df = (
        pd.DataFrame(
            {
                "city": ["Buenos Aires", "Brasilia", "Santiago", "Bogota", "Caracas"],
                "country": ["Argentina", "Brazil", "Chile", "Colombia", "Venezuela"],
                "latitude": [-34.58, -15.78, -33.45, 4.60, 10.48],
                "longitude": [-58.66, -47.91, -70.66, -74.08, -66.86],
            }
        )
        .reset_index(drop=False)
        .rename({"index": "id"}, axis=1)
    )
    return df


@pytest.fixture()
def timeseries_df():
    # Create a date range from 2020-01-01 to 2020-12-31
    dates = pd.date_range(start="2020-01-01", end="2020-12-31", freq="D")

    # Generate random values for three columns
    np.random.seed(42)  # for reproducibility
    col1 = np.random.randint(0, 100, len(dates))  # integers from 0 to 99
    col2 = np.random.normal(
        50, 10, len(dates)
    )  # normal distribution with mean 50 and standard deviation 10
    col3 = np.random.choice(
        ["A", "B", "C"], len(dates)
    )  # categorical values from A, B, or C

    # Create a dataframe with the dates as index and the columns as values
    df = pd.DataFrame({"col1": col1, "col2": col2, "col3": col3}, index=dates)
    df.index.rename("time", inplace=True)
    return df


@pytest.fixture()
def timeseries_ds(timeseries_df):
    return timeseries_df[["col1", "col2"]].to_xarray()


@pytest.fixture()
def dfs_segmented_by_points(df):
    return {
        id: pd.DataFrame(
            {
                "time": pd.date_range("2023-08-22", periods=len(df), freq="1D"),
                "test1": np.arange(len(df)) * id,
                "test2": np.arange(len(df)) ** id,
            }
        ).set_index("time")
        for id in range(len(df))
    }


@pytest.fixture()
def dfs_segmented_by_vars(dfs_segmented_by_points):
    data_vars = [
        v
        for v in pd.concat(dfs_segmented_by_points.values()).columns
        if v not in ["id", "time"]
    ]

    tmp = dfs_segmented_by_points.copy()
    for i, df in tmp.items():
        df.insert(0, "id", i)
        df.reset_index(inplace=True)

    return {
        v: pd.concat(tmp.values()).pivot(index="time", columns="id", values=v)
        for v in data_vars
    }


@pytest.fixture()
def df_time():
    df_time = pd.DataFrame(
        {
            "precip": [0, 1, 2, 3, 4],
            "temp": [15, 16, 17, 18, 19],
            "pet": [1, 2, 3, 4, 5],
        },
        index=pd.date_range(start="2007-01-01", end="2007-01-05", freq="D"),
    )
    return df_time


@pytest.fixture(scope="class")
def geodf(df):
    gdf = gpd.GeoDataFrame(
        data=df.copy().drop(columns=["longitude", "latitude"]),
        geometry=gpd.points_from_xy(df["longitude"], df["latitude"]),
        crs=4326,
    )
    return gdf


@pytest.fixture(scope="session")
def world():
    world = gpd.read_file(join(DATADIR, "naturalearth_lowres.geojson"))
    return world


@pytest.fixture()
def ts(geodf):
    dates = pd.date_range("01-01-2000", "12-31-2000", name="time")
    ts = pd.DataFrame(
        index=geodf.index.values,
        columns=dates,
        data=np.random.rand(geodf.index.size, dates.size),
    )
    return ts


@pytest.fixture()
def geoda(geodf, ts):
    da = vector.GeoDataArray.from_gdf(geodf, ts, name="test", dims=("index", "time"))
    da.vector.set_nodata(np.nan)
    return da


@pytest.fixture()
def demda():
    np.random.seed(11)
    da = xr.DataArray(
        data=np.random.rand(15, 10),
        dims=("y", "x"),
        coords={"y": -np.arange(0, 1500, 100), "x": np.arange(0, 1000, 100)},
        attrs=dict(_FillValue=-9999),
    )
    # NOTE epsg 3785 is deprecated https://epsg.io/3785
    da.raster.set_crs(3857)
    return da


@pytest.fixture()
def flwdir(demda):
    # NOTE: single basin!
    return pyflwdir.from_dem(
        demda.values,
        nodata=demda.raster.nodata,
        outlets="min",
        transform=demda.raster.transform,
        latlon=demda.raster.crs.is_geographic,
    )


@pytest.fixture()
def flwda(flwdir):
    da = xr.DataArray(
        name="flwdir",
        data=flwdir.to_array("d8"),
        dims=("y", "x"),
        coords=utils.affine_to_coords(flwdir.transform, flwdir.shape),
        attrs=dict(_FillValue=247),
    )
    # NOTE epsg 3785 is deprecated https://epsg.io/3785
    da.raster.set_crs(3875)
    return da


@pytest.fixture()
def hydds(flwda, flwdir):
    ds = flwda.copy().to_dataset()
    ds["uparea"] = xr.DataArray(
        data=flwdir.upstream_area("cell"),
        dims=flwda.raster.dims,
        attrs=dict(_FillValue=-9999),
    )
    ds.raster.set_crs(flwda.raster.crs)
    return ds


@pytest.fixture()
def obsda():
    rng = np.random.default_rng(12345)
    da = xr.DataArray(
        data=rng.random(size=365) * 100,
        dims=("time"),
        coords={"time": pd.date_range(start="2020-01-01", periods=365, freq="1D")},
        attrs=dict(_FillValue=-9999),
    )
    da.raster.set_crs(4326)
    return da


@pytest.fixture()
def raster_ds():
    temp = 15 + 8 * np.random.randn(2, 2, 3)
    precip = 10 * np.random.rand(2, 2, 3)
    lon = [[-99.83, -99.32], [-99.79, -99.23]]
    lat = [[42.25, 42.21], [42.63, 42.59]]
    return xr.Dataset(
        {
            "temperature": (["x", "y", "time"], temp),
            "precipitation": (["x", "y", "time"], precip),
        },
        coords={
            "lon": (["x", "y"], lon),
            "lat": (["x", "y"], lat),
            "time": pd.date_range("2014-09-06", periods=3),
            "reference_time": pd.Timestamp("2014-09-05"),
        },
    )


@pytest.fixture()
def ts_extremes():
    rng = np.random.default_rng(12345)
    normal = pd.DataFrame(
        rng.random(size=(365 * 100, 2)) * 100,
        index=pd.date_range(start="2020-01-01", periods=365 * 100, freq="1D"),
    )
    ext = rng.gumbel(loc=100, scale=25, size=(200, 2))  # Create extremes
    for i in range(2):
        normal.loc[normal.nlargest(200, i).index, i] = ext[:, i].reshape(-1)
    da = xr.DataArray(
        data=normal.values,
        dims=("time", "stations"),
        coords={
            "time": pd.date_range(start="1950-01-01", periods=365 * 100, freq="D"),
            "stations": [1, 2],
        },
        attrs=dict(_FillValue=-9999),
    )
    da.raster.set_crs(4326)
    return da


@pytest.fixture()
def griduda():
    bbox = [12.09, 46.49, 12.10, 46.50]  # Piava river
    data_catalog = DataCatalog(data_libs=["artifact_data"])
    da = data_catalog.get_rasterdataset("merit_hydro", bbox=bbox, variables="elevtn")
    gdf_da = da.raster.vector_grid()
    gdf_da["value"] = da.values.flatten()
    gdf_da.index.name = "mesh2d_nFaces"
    uda = xu.UgridDataset.from_geodataframe(gdf_da)
    uda = uda["value"]
    uda = uda.rename("elevtn")
    uda.ugrid.grid.set_crs(epsg=gdf_da.crs.to_epsg())

    return uda


@pytest.fixture()
def model(demda, world, obsda):
    mod = Model(data_libs=["artifact_data"])
    mod.region.create({"geom": demda.raster.box})
    mod.setup_config(**{"header": {"setting": "value"}})
    mod.set_geoms(world, "world")
    mod.set_maps(demda, "elevtn")
    mod.set_forcing(obsda, "waterlevel")
    mod.set_states(demda, "zsini")
    mod.set_results(obsda, "zs")
    return mod


def _create_vector_model(
    *,
    use_default_filename: bool = True,
    use_default_geometry_filename: bool = True,
    ts,
    geodf,
) -> Model:
    components: dict[str, Any] = {
        "vector": {"type": VectorComponent.__name__},
        "config": {"type": ConfigComponent.__name__},
    }
    if not use_default_filename:
        components["vector"]["filename"] = None
    if not use_default_geometry_filename:
        components["vector"]["geometry_filename"] = None

    mod = Model(components=components)
    mod.get_component("config", ConfigComponent).set("header.setting", "value")
    da = xr.DataArray(
        ts,
        dims=["index", "time"],
        coords={"index": ts.index, "time": ts.columns},
        name="zs",
    )
    da = da.assign_coords(geometry=(["index"], geodf["geometry"]))
    da.vector.set_crs(geodf.crs)
    mod.get_component("region", ModelRegionComponent).set(geodf)
    mod.get_component("vector", VectorComponent).set(da)
    return mod


@pytest.fixture()
def vector_model(ts, geodf):
    return _create_vector_model(
        ts=ts,
        geodf=geodf,
    )


@pytest.fixture()
def vector_model_no_defaults(ts, geodf):
    return _create_vector_model(
        use_default_filename=False,
        use_default_geometry_filename=False,
        ts=ts,
        geodf=geodf,
    )
<<<<<<< HEAD
    mod.setup_region({"geom": region})
    mod.setup_config(**{"header": {"setting": "value"}})
    mod.set_mesh(griduda, "elevtn")
    return mod
=======


# @pytest.fixture()
# def mesh_model(griduda):
#     mod = MODELS.load("mesh_model")()
##     region = gpd.GeoDataFrame(
#         geometry=[box(*griduda.ugrid.grid.bounds)], crs=griduda.ugrid.grid.crs
#     )
#     mod.region.create({"geom": region})
#     mod.setup_config(**{"header": {"setting": "value"}})
#     mod.set_mesh(griduda, "elevtn")
#     return mod


@pytest.fixture()
def mock_resolver() -> MetaDataResolver:
    class MockMetaDataResolver(MetaDataResolver):
        def resolve(self, uri, *args, **kwargs):
            return [uri]

    resolver = MockMetaDataResolver()
    return resolver


@pytest.fixture()
def mock_geodataframe_adapter():
    class MockGeoDataFrameAdapter(GeoDataFrameAdapter):
        def transform(
            self, gdf: gpd.GeoDataFrame, metadata: SourceMetadata, **kwargs
        ) -> Optional[gpd.GeoDataFrame]:
            return gdf

    return MockGeoDataFrameAdapter()


@pytest.fixture()
def mock_geo_ds_adapter():
    class MockGeoDatasetAdapter(GeoDatasetAdapter):
        def transform(self, ds, metadata: SourceMetadata, **kwargs):
            return ds

    return MockGeoDatasetAdapter()


@pytest.fixture()
def mock_geodf_driver(
    geodf: gpd.GeoDataFrame, mock_resolver: MetaDataResolver
) -> GeoDataFrameDriver:
    class MockGeoDataFrameDriver(GeoDataFrameDriver):
        name = "mock_geodf_driver"

        def read_data(self, *args, **kwargs) -> gpd.GeoDataFrame:
            return geodf

    return MockGeoDataFrameDriver(metadata_resolver=mock_resolver)


@pytest.fixture()
def mock_raster_ds_driver(
    raster_ds: xr.Dataset, mock_resolver: MetaDataResolver
) -> RasterDatasetDriver:
    class MockRasterDatasetDriver(RasterDatasetDriver):
        name = "mock_raster_ds_driver"
        supports_writing: bool = True

        def read_data(self, *args, **kwargs) -> xr.Dataset:
            return raster_ds

    return MockRasterDatasetDriver(metadata_resolver=mock_resolver)


@pytest.fixture()
def mock_geo_ds_driver(
    geoda: xr.DataArray, mock_resolver: MetaDataResolver
) -> GeoDatasetDriver:
    class MockGeoDatasetDriver(GeoDatasetDriver):
        name = "mock_geo_ds_driver"
        supports_writing: bool = True

        def read_data(self, *args, **kwargs) -> xr.Dataset:
            return geoda.to_dataset()

    return MockGeoDatasetDriver(metadata_resolver=mock_resolver)


@pytest.fixture()
def artifact_data():
    datacatalog = DataCatalog()
    datacatalog.from_predefined_catalogs("artifact_data")
    return datacatalog


@pytest.fixture()
def mock_model(tmpdir, mocker: MockerFixture):
    logger = logging.getLogger(__name__)
    logger.propagate = True
    model = mocker.create_autospec(Model)
    model.root = mocker.create_autospec(ModelRoot(tmpdir), instance=True)
    model.root.path.return_value = tmpdir
    model.data_catalog = mocker.create_autospec(DataCatalog)
    model.region = mocker.create_autospec(
        ModelRegionComponent(model=model), instance=True
    )
    model.logger = logger
    return model
>>>>>>> 95f589e9
<|MERGE_RESOLUTION|>--- conflicted
+++ resolved
@@ -13,30 +13,16 @@
 import xarray as xr
 import xugrid as xu
 from dask import config as dask_config
-<<<<<<< HEAD
-from shapely.geometry import box
-
-from hydromt.predefined_catalog import PREDEFINED_CATALOGS
-
-dask_config.set(scheduler="single-threaded")
-
-import hydromt._compat as compat
-
-if compat.HAS_XUGRID:
-    import xugrid as xu
+from pytest_mock import MockerFixture
 
 from hydromt import (
-    MODELS,
-    GridModel,
     Model,
-    NetworkModel,
-    VectorModel,
-    gis_utils,
     raster,
     vector,
 )
-=======
-from pytest_mock import MockerFixture
+from hydromt.predefined_catalog import PREDEFINED_CATALOGS
+
+dask_config.set(scheduler="single-threaded")
 
 from hydromt._typing import SourceMetadata
 from hydromt.components.config import ConfigComponent
@@ -44,13 +30,11 @@
 from hydromt.components.vector import VectorComponent
 from hydromt.data_adapter.geodataframe import GeoDataFrameAdapter
 from hydromt.data_adapter.geodataset import GeoDatasetAdapter
->>>>>>> 95f589e9
 from hydromt.data_catalog import DataCatalog
 from hydromt.drivers import GeoDataFrameDriver, RasterDatasetDriver
 from hydromt.drivers.geodataset.geodataset_driver import GeoDatasetDriver
-from hydromt.gis import raster, utils, vector
+from hydromt.gis import utils
 from hydromt.metadata_resolver import MetaDataResolver
-from hydromt.models.model import Model
 from hydromt.root import ModelRoot
 
 dask_config.set(scheduler="single-threaded")
@@ -414,14 +398,6 @@
 
 
 @pytest.fixture()
-def vector_model(ts, geodf):
-    return _create_vector_model(
-        ts=ts,
-        geodf=geodf,
-    )
-
-
-@pytest.fixture()
 def vector_model_no_defaults(ts, geodf):
     return _create_vector_model(
         use_default_filename=False,
@@ -429,12 +405,6 @@
         ts=ts,
         geodf=geodf,
     )
-<<<<<<< HEAD
-    mod.setup_region({"geom": region})
-    mod.setup_config(**{"header": {"setting": "value"}})
-    mod.set_mesh(griduda, "elevtn")
-    return mod
-=======
 
 
 # @pytest.fixture()
@@ -539,5 +509,4 @@
         ModelRegionComponent(model=model), instance=True
     )
     model.logger = logger
-    return model
->>>>>>> 95f589e9
+    return model