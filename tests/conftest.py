--- conflicted
+++ resolved
@@ -9,14 +9,12 @@
 from dask import config as dask_config
 from shapely.geometry import box
 
-<<<<<<< HEAD
 dask_config.set(scheduler="single-threaded")
-=======
+
 import hydromt._compat as compat
 
 if compat.HAS_XUGRID:
     import xugrid as xu
->>>>>>> 14df1c9d
 
 from hydromt import (
     MODELS,
