
---
<<<<<<< HEAD
model_type: Model
=======
modeltype: Model
>>>>>>> 53e3fd14
global:
  components:
    grid:
      type: GridComponent
steps:
  # - config.create:
  #   header.settings: value
  #   timers.end: '2010-02-15'
  #   timers.start: '2010-02-05'

  - grid.create:
      res: 0.05
      crs: 4326
      basin_index_fn: merit_hydro_index
      hydrography_fn: merit_hydro

  - grid.add_data_from_constant:
      constant: 0.01
      name: c1
      dtype: float32
      nodata: -99.0

  - grid.add_data_from_rasterdataset:
      raster_fn: merit_hydro_1k
      variables:
        - elevtn
        - basins
      reproject_method:
        - average
        - mode

  - grid.add_data_from_rasterdataset:
      raster_fn: vito
      fill_method: nearest
      reproject_method: mode
      rename:
        vito: landuse

  - grid.add_data_from_raster_reclass:
      raster_fn: vito
      reclass_table_fn: vito_reclass
      reclass_variables:
        - manning
      reproject_method:
        - average

  - grid.add_data_from_geodataframe:
      vector_fn: hydro_lakes
      variables:
        - waterbody_id
        - Depth_avg
      nodata:
        - -1
        - -999.0
      rasterize_method: value
      rename:
        waterbody_id: lake_id
        Detph_avg: lake_depth

  - grid.add_data_from_geodataframe:
      vector_fn: hydro_lakes
      rasterize_method: fraction
      rename:
        hydro_lakes: water_frac

  - write:
      components:
        # - config
        - region
        - grid<|MERGE_RESOLUTION|>--- conflicted
+++ resolved
@@ -1,10 +1,6 @@
 
 ---
-<<<<<<< HEAD
-model_type: Model
-=======
 modeltype: Model
->>>>>>> 53e3fd14
 global:
   components:
     grid:
