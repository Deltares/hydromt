--- conflicted
+++ resolved
@@ -590,7 +590,6 @@
 
 
 @pytest.mark.integration
-<<<<<<< HEAD
 def test_export_tiff_files_wild_card(tmp_path: Path, rioda: xr.DataArray):
     data_catalog = DataCatalog(data_libs=["artifact_data"])
     da = data_catalog.get_rasterdataset("modis_lai")
@@ -657,7 +656,8 @@
     assert len(tif_files) == 2
     assert "elevtn.tif" in tif_files
     assert "flwdir.tif" in tif_files
-=======
+
+
 def test_export_data_bulk(tmp_path: Path, caplog: pytest.LogCaptureFixture):
     data_catalog = DataCatalog(data_libs=["artifact_data"])
     data_catalog_reread_path = tmp_path / "bulk_exported"
@@ -697,7 +697,6 @@
         data_catalog.export_data(
             data_catalog_reread_path, bbox=bbox, handle_nodata=NoDataStrategy.RAISE
         )
->>>>>>> c39ca6a8
 
 
 @pytest.mark.skip("flakey test due to external http issues")
