import warnings
from pathlib import Path

import geopandas as gpd
import numpy as np
import pytest
from pyogrio.errors import DataSourceError
from shapely import box

from hydromt._typing import Bbox
from hydromt.drivers.pyogrio_driver import PyogrioDriver


class TestPyogrioDriver:
    @pytest.fixture(scope="class")
    def uri_gjson(self, geodf: gpd.GeoDataFrame, tmp_dir: Path) -> str:
        uri = str(tmp_dir / "test.geojson")
        geodf.to_file(uri, driver="GeoJSON")
        return uri

    @pytest.fixture(scope="class")
    def uri_shp(self, geodf: gpd.GeoDataFrame, tmp_dir: Path) -> str:
        uri = str(tmp_dir / "test.shp")
        geodf.to_file(uri, "ESRI Shapefile")
        return uri

    @pytest.fixture(scope="class")
    def uri_gpkg(self, geodf: gpd.GeoDataFrame, tmp_dir: Path) -> str:
        uri = str(tmp_dir / "test.gpkg")
        geodf.to_file(uri, driver="GPKG")
        return uri

    @pytest.fixture(scope="class")
    def uri_fgb(self, geodf: gpd.GeoDataFrame, tmp_dir: Path) -> str:
        uri = str(tmp_dir / "test.fgb")
        geodf.to_file(uri, driver="FlatGeobuf")
        return uri

    # lazy-fixtures not maintained:
    # https://github.com/TvoroG/pytest-lazy-fixture/issues/65#issuecomment-1914527162
    fixture_uris = pytest.mark.parametrize(
        "uri",
        ["uri_gjson", "uri_shp", "uri_fgb", "uri_gpkg"],
    )

    @pytest.fixture(scope="class")
    def _raise_gdal_warnings(self):
        with warnings.catch_warnings():
            warnings.simplefilter("error")
            yield

    @pytest.mark.usefixtures("_raise_gdal_warnings")
    @fixture_uris
    def test_read(
        self, uri: str, request: pytest.FixtureRequest, geodf: gpd.GeoDataFrame
    ):
        uri = request.getfixturevalue(uri)
        driver = PyogrioDriver()
<<<<<<< HEAD
        gdf: gpd.GeoDataFrame = driver.read([uri])
        assert np.all(gdf == geodf)
=======
        gdf: gpd.GeoDataFrame = driver.read(uri).sort_values("id")
        assert np.all(gdf.reset_index(drop=True) == geodf)  # fgb scrambles order
>>>>>>> 59eac3a3

    @pytest.mark.usefixtures("_raise_gdal_warnings")
    def test_read_nodata(self):
        driver = PyogrioDriver()
        with pytest.raises(DataSourceError):
            driver.read(["no_data.geojson"])

    def test_read_multiple_uris(self):
        driver = PyogrioDriver()
        with pytest.raises(ValueError, match="must be 1"):
            driver.read(["uri1", "uri2"])

    @pytest.mark.usefixtures("_raise_gdal_warnings")
    @fixture_uris
    def test_read_with_filters(self, uri: str, request: pytest.FixtureRequest):
        uri = request.getfixturevalue(uri)
        driver = PyogrioDriver()
        bbox: Bbox = (-60, -34.5600, -55, -30)
        gdf: gpd.GeoDataFrame = driver.read(
            [uri], bbox=(-60, -34.5600, -55, -30), buffer=10000
        )
        assert gdf.shape == (1, 4)
        gdf = driver.read([uri], mask=gpd.GeoSeries(box(*bbox)), buffer=10000)
        assert gdf.shape == (1, 4)
        with pytest.raises(ValueError, match="Both 'bbox' and 'mask' are provided."):
            driver.read([uri], bbox=bbox, mask=gpd.GeoSeries(box(*bbox)), buffer=10000)<|MERGE_RESOLUTION|>--- conflicted
+++ resolved
@@ -56,13 +56,8 @@
     ):
         uri = request.getfixturevalue(uri)
         driver = PyogrioDriver()
-<<<<<<< HEAD
-        gdf: gpd.GeoDataFrame = driver.read([uri])
-        assert np.all(gdf == geodf)
-=======
-        gdf: gpd.GeoDataFrame = driver.read(uri).sort_values("id")
+        gdf: gpd.GeoDataFrame = driver.read([uri]).sort_values("id")
         assert np.all(gdf.reset_index(drop=True) == geodf)  # fgb scrambles order
->>>>>>> 59eac3a3
 
     @pytest.mark.usefixtures("_raise_gdal_warnings")
     def test_read_nodata(self):
