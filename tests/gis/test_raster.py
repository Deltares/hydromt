--- conflicted
+++ resolved
@@ -11,20 +11,11 @@
 import rasterio
 import xarray as xr
 from affine import Affine
-<<<<<<< HEAD
-from shapely import Polygon
-from shapely.geometry import LineString, Point, box
+from shapely.geometry import LineString, Point, Polygon, box
 
 from hydromt._io import _open_raster
 from hydromt.gis import _gis_utils, raster
-from hydromt.model.processes.grid import create_grid_from_region
-=======
-from shapely.geometry import LineString, Point, Polygon, box
-
-from hydromt._io import _open_raster
-from hydromt.gis import _gis_utils, raster
-from hydromt.model.processes.grid import create_rotated_grid_from_geom
->>>>>>> f5b00ad8
+from hydromt.model.processes.grid import create_grid_from_region, create_rotated_grid_from_geom
 
 # origin, rotation, res, shape, internal_bounds
 # NOTE a rotated grid with a negative dx is not supported
