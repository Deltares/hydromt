# -*- coding: utf-8 -*-
"""Tests for the io submodule."""

from pathlib import Path
from unittest.mock import MagicMock, patch

import geopandas as gpd
import numpy as np
import pandas as pd
import pytest
import xarray as xr
from shapely.geometry import box
from upath import UPath

import hydromt
from hydromt import _compat
<<<<<<< HEAD
from hydromt.io.readers import (
    open_geodataset,
    open_mfcsv,
    open_timeseries_from_table,
    open_vector,
    open_vector_from_table,
)
from hydromt.io.writers import write_xy
=======
from hydromt._io.readers import (
    _open_geodataset,
    _open_mfcsv,
    _open_timeseries_from_table,
    _open_vector,
    _open_vector_from_table,
    open_nc,
)
from hydromt._io.writers import write_xy
from hydromt.gis.raster import GEO_MAP_COORD
>>>>>>> 92d7d3b5


def test_open_vector(tmp_path: Path, df, geodf, world):
    csv_path = tmp_path / "test.csv"
    parquet_path = tmp_path / "test.parquet"
    xy_path = tmp_path / "test.xy"
    xls_path = tmp_path / "test.xlsx"
    geojson_path = tmp_path / "test.geojson"
    shp_path = tmp_path / "test.shp"
    gpkg_path = tmp_path / "test.gpkg"
    df.to_csv(csv_path)
    df.to_parquet(parquet_path)
    if _compat.HAS_OPENPYXL:
        df.to_excel(xls_path)
    geodf.to_file(geojson_path, driver="GeoJSON")
    write_xy(xy_path, geodf)
    geodf.to_file(shp_path)
    geodf.to_file(gpkg_path, driver="GPKG")
    # read csv
    gdf1 = open_vector(csv_path, assert_gtype="Point", crs=4326)
    assert gdf1.crs == geodf.crs
    assert np.all(gdf1 == geodf)
    # no data in domain
    gdf1 = open_vector(csv_path, crs=4326, bbox=[200, 300, 200, 300])
    assert gdf1.index.size == 0
    if _compat.HAS_OPENPYXL:
        # read xls
        gdf1 = open_vector(xls_path, assert_gtype="Point", crs=4326)
        assert np.all(gdf1 == geodf)

    # read xy
    gdf1 = open_vector(xy_path, crs=4326)
    assert np.all(gdf1 == geodf[["geometry"]])
    # read shapefile
    gdf1 = hydromt.io.open_vector(shp_path, bbox=list(geodf.total_bounds))
    assert np.all(gdf1 == geodf)
    mask = gpd.GeoDataFrame({"geometry": [box(*geodf.total_bounds)]}, crs=geodf.crs)
    gdf1 = hydromt.io.open_vector(shp_path, geom=mask)
    assert np.all(gdf1 == geodf)
    # read geopackage
    gdf1 = hydromt.io.open_vector(gpkg_path)
    assert np.all(gdf1 == geodf)
    # read parquet
    gdf1 = open_vector(parquet_path, crs=4326)
    assert np.all(gdf1 == geodf)
    # filter
    country = "Chile"
    geom = world[world["name"] == country]
    gdf1 = open_vector(
        csv_path, crs=4326, geom=geom.to_crs(3857)
    )  # crs should default to 4326
    assert np.all(gdf1["country"] == country)
    gdf2 = open_vector(geojson_path, geom=geom)
    # NOTE labels are different
    assert np.all(gdf1.geometry.values == gdf2.geometry.values)
    gdf2 = open_vector(csv_path, crs=4326, bbox=geom.total_bounds)
    assert np.all(gdf1.geometry.values == gdf2.geometry.values)
    # error
    with pytest.raises(ValueError, match="other geometries"):
        open_vector(csv_path, assert_gtype="Polygon")
    with pytest.raises(ValueError, match="unknown"):
        open_vector(csv_path, assert_gtype="PolygonPoints")
    with pytest.raises(ValueError, match="The GeoDataFrame has no CRS"):
        open_vector(csv_path)
    with pytest.raises(ValueError, match="Unknown geometry mask type"):
        open_vector(csv_path, crs=4326, geom=geom.total_bounds)
    with pytest.raises(ValueError, match="x dimension"):
        open_vector(csv_path, x_dim="x")
    with pytest.raises(ValueError, match="y dimension"):
        open_vector(csv_path, y_dim="y")
    with pytest.raises(IOError, match="No such file"):
        open_vector("fail.csv")
    with pytest.raises(IOError, match="Driver or extension fail unknown"):
        open_vector_from_table("test.fail")


@pytest.mark.skipif(not _compat.HAS_S3FS, reason="S3FS not installed.")
def test_open_vector_s3(geodf: gpd.GeoDataFrame):
    m = MagicMock()
    m.return_value = geodf
    with patch("geopandas.io.file._read_file_pyogrio", m):
        df = hydromt.io.open_vector(UPath("s3://fake_url/file.geojson"))
    assert np.all(geodf == df)


def test_open_geodataset(tmp_path: Path, geodf):
    point_data_path = tmp_path / "points.geojson"
    geodf.to_file(point_data_path, driver="GeoJSON")
    # create equivalent polygon file
    polygon_data_path = tmp_path / "polygons.geojson"
    geodf_poly = geodf.copy()
    crs = geodf.crs
    geodf_poly["geometry"] = geodf_poly.to_crs(3857).buffer(0.1).to_crs(crs)
    geodf_poly.to_file(polygon_data_path, driver="GeoJSON")
    # create zeros timeseries
    ts = pd.DataFrame(
        index=pd.DatetimeIndex(["01-01-2000", "01-01-2001"]),
        columns=geodf.index.values,
        data=np.zeros((2, geodf.index.size)),
    )
    name = "waterlevel"
    timeseries_path = tmp_path / f"{name}.csv"
    ts.to_csv(timeseries_path)
    # returns dataset with coordinates, but no variable
    ds = open_geodataset(point_data_path)
    assert isinstance(ds, xr.Dataset)
    assert len(ds.data_vars) == 0
    geodf1 = ds.vector.to_gdf()
    assert np.all(geodf == geodf1[geodf.columns])
    # add timeseries
    ds = open_geodataset(point_data_path, data_path=timeseries_path)
    assert name in ds.data_vars
    assert np.all(ds[name].values == 0)
    # test for polygon geometry
    ds = open_geodataset(polygon_data_path, data_path=timeseries_path)
    assert name in ds.data_vars
    assert ds.vector.geom_type == "Polygon"
    with pytest.raises(IOError, match="GeoDataset point location file not found"):
        open_geodataset("missing_file.csv")
    with pytest.raises(IOError, match="GeoDataset data file not found"):
        open_geodataset(point_data_path, data_path="missing_file.csv")


def test_timeseries_io(tmp_path: Path, ts):
    ts_path = tmp_path / "test1.csv"
    # dattime in columns
    ts.to_csv(ts_path)
    da = open_timeseries_from_table(ts_path)
    assert isinstance(da, xr.DataArray)
    assert da.time.dtype.type.__name__ == "datetime64"
    # transposed df > datetime in row index
    ts_transposed_path = tmp_path / "test2.csv"
    ts = ts.T
    ts.to_csv(ts_transposed_path)
    da2 = open_timeseries_from_table(ts_transposed_path)
    assert da.time.dtype.type.__name__ == "datetime64"
    assert np.all(da == da2)
    # no time index
    ts_no_index_path = tmp_path / "test3.csv"
    pd.DataFrame(ts.values).to_csv(ts_no_index_path)
    with pytest.raises(ValueError, match="No time index found"):
        open_timeseries_from_table(ts_no_index_path)
    # parse str index to numeric index
    cols = [f"a_{i}" for i in ts.columns]
    ts.columns = cols
    ts_num_index_path = tmp_path / "test4.csv"
    ts.to_csv(ts_num_index_path)
    da4 = open_timeseries_from_table(ts_num_index_path)
    assert np.all(da == da4)
    assert np.all(da.index == da4.index)
    # no numeric index
    cols[0] = "a"
    ts.columns = cols
    ts_no_num_index_path = tmp_path / "test5.csv"
    ts.to_csv(ts_no_num_index_path)
    with pytest.raises(ValueError, match="No numeric index"):
        open_timeseries_from_table(ts_no_num_index_path)


def test_open_mfcsv_by_id(tmp_path: Path, dfs_segmented_by_points):
    df_paths = {
        i: tmp_path / "data" / f"{i}.csv" for i in range(len(dfs_segmented_by_points))
    }
    Path(tmp_path, "data").mkdir()
    for i in range(len(df_paths)):
        dfs_segmented_by_points[i].to_csv(df_paths[i])

    ds = open_mfcsv(df_paths, "id")

    assert sorted(list(ds.data_vars.keys())) == ["test1", "test2"], ds
    assert sorted(list(ds.dims)) == ["id", "time"], ds
    for i in range(len(dfs_segmented_by_points)):
        test1 = ds.sel(id=i)["test1"]
        test2 = ds.sel(id=i)["test2"]
        assert np.all(np.equal(test1, np.arange(len(dfs_segmented_by_points)) * i)), (
            test1
        )
        assert np.all(np.equal(test2, np.arange(len(dfs_segmented_by_points)) ** i)), (
            test2
        )

    # again but with a nameless csv index
    for i in range(len(df_paths)):
        dfs_segmented_by_points[i].rename_axis(None, axis=0, inplace=True)
        dfs_segmented_by_points[i].to_csv(df_paths[i])

    ds = open_mfcsv(df_paths, "id")

    assert sorted(list(ds.data_vars.keys())) == ["test1", "test2"], ds
    assert sorted(list(ds.dims)) == ["id", "index"], ds
    for i in range(len(dfs_segmented_by_points)):
        test1 = ds.sel(id=i)["test1"]
        test2 = ds.sel(id=i)["test2"]
        assert np.all(np.equal(test1, np.arange(len(dfs_segmented_by_points)) * i)), (
            test1
        )
        assert np.all(np.equal(test2, np.arange(len(dfs_segmented_by_points)) ** i)), (
            test2
        )


def test_open_mfcsv_by_var(tmp_path: Path, dfs_segmented_by_vars):
    Path(tmp_path, "data").mkdir()
    paths = {}
    for var, df in dfs_segmented_by_vars.items():
        csv_path = tmp_path / "data" / f"{var}.csv"
        df.to_csv(csv_path)
        paths[var] = csv_path

    ds = open_mfcsv(paths, "id", segmented_by="var")

    assert sorted(list(ds.data_vars.keys())) == ["test1", "test2"], ds
    ids = ds.id.values
    for i in ids:
        test1 = ds.sel(id=i)["test1"]
        test2 = ds.sel(id=i)["test2"]
        assert np.all(np.equal(test1, np.arange(len(ids)) * int(i))), test1
        assert np.all(np.equal(test2, np.arange(len(ids)) ** int(i))), test2


def test_open_nc_geo_map_coord_sets_close(tmpdir):
    # Create a simple netcdf file with GEO_MAP_COORD as a data variable
    data = np.arange(10)
    ds = xr.Dataset({GEO_MAP_COORD: ("x", data)})
    nc_path = tmpdir.join("test_geo_map.nc")
    ds.to_netcdf(nc_path)

    # Call open_nc and ensure line 891 is hit (GEO_MAP_COORD in ds.data_vars)
    ds2 = open_nc(str(nc_path))
    assert len(ds2.data_vars) == 0
    assert GEO_MAP_COORD in ds2.coords
    assert ds2._close is not None<|MERGE_RESOLUTION|>--- conflicted
+++ resolved
@@ -14,27 +14,16 @@
 
 import hydromt
 from hydromt import _compat
-<<<<<<< HEAD
+from hydromt.gis.raster import GEO_MAP_COORD
 from hydromt.io.readers import (
     open_geodataset,
     open_mfcsv,
+    open_nc,
     open_timeseries_from_table,
     open_vector,
     open_vector_from_table,
 )
 from hydromt.io.writers import write_xy
-=======
-from hydromt._io.readers import (
-    _open_geodataset,
-    _open_mfcsv,
-    _open_timeseries_from_table,
-    _open_vector,
-    _open_vector_from_table,
-    open_nc,
-)
-from hydromt._io.writers import write_xy
-from hydromt.gis.raster import GEO_MAP_COORD
->>>>>>> 92d7d3b5
 
 
 def test_open_vector(tmp_path: Path, df, geodf, world):
