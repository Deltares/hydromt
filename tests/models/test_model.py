--- conflicted
+++ resolved
@@ -16,13 +16,10 @@
 from shapely.geometry import box
 
 from hydromt.components.base import ModelComponent
+from hydromt.components.config import ConfigComponent
 from hydromt.components.grid import GridComponent
 from hydromt.components.region import ModelRegionComponent
-<<<<<<< HEAD
-from hydromt.components.tables import TablesComponent
 from hydromt.components.vector import VectorComponent
-=======
->>>>>>> cea4fd0b
 from hydromt.data_catalog import DataCatalog
 from hydromt.models import Model
 from hydromt.models.model import _check_data
@@ -558,7 +555,10 @@
     model1 = Model(
         root=str(tmpdir),
         mode="r",
-        components={"vector": {"type": VectorComponent.__name__}},
+        components={
+            "vector": {"type": VectorComponent.__name__},
+            "config": {"type": ConfigComponent.__name__},
+        },
     )
     model1.read()
     equal, errors = vector_model.test_equal(model1)
