# -*- coding: utf-8 -*-
"""Tests for the hydromt.models module of HydroMT."""

from copy import deepcopy
from os import listdir
from os.path import abspath, dirname, exists, isfile, join
from pathlib import Path
from unittest.mock import MagicMock

import geopandas as gpd
import numpy as np
import pandas as pd
import pytest
import xarray as xr
from pytest_mock import MockerFixture
from shapely.geometry import box

from hydromt.components.base import ModelComponent
from hydromt.components.grid import GridComponent
from hydromt.components.region import ModelRegionComponent
from hydromt.data_catalog import DataCatalog
from hydromt.models import Model
from hydromt.models.model import _check_data
from hydromt.plugins import PLUGINS

DATADIR = join(dirname(abspath(__file__)), "..", "data")


def _patch_plugin_components(
    mocker: MockerFixture, *component_classes: type
) -> list[MagicMock]:
    """Set up PLUGINS with mocked classes.

    Returns a list of mocked instances of the classes.
    These will be the components of the model.
    """
    type_mocks = {}
    for c in component_classes:
        class_type_mock = mocker.Mock(return_value=mocker.Mock(spec_set=c))
        type_mocks[c.__name__] = class_type_mock
    mocker.patch("hydromt.models.model.PLUGINS", component_plugins=type_mocks)
    return [type_mocks[c.__name__].return_value for c in component_classes]


# test both with and without xugrid
<<<<<<< HEAD
@pytest.mark.parametrize("has_xugrid", [hydromt._compat.HAS_XUGRID, False])
def test_global_models(mocker, has_xugrid):
    _MODELS = ModelCatalog()
    mocker.patch("hydromt._compat.HAS_XUGRID", has_xugrid)
    keys = list(plugins.LOCAL_EPS.keys())
    # set first local model as plugin for testing
    _MODELS._plugins.append(keys[0])
    assert isinstance(_MODELS[keys[0]], EntryPoint)
    assert issubclass(_MODELS.load(keys[0]), Model)
    assert keys[0] in _MODELS.__str__()
    assert all([k in _MODELS for k in keys])  # eps
    assert all([k in _MODELS.cls for k in keys])
    with pytest.raises(ValueError, match="Unknown model"):
        _MODELS["unknown"]
=======
# @pytest.mark.parametrize("has_xugrid", [hydromt._compat.HAS_XUGRID, False])
# def test_global_models(mocker, has_xugrid):
#     _MODELS = ModelCatalog()
#     mocker.patch("hydromt._compat.HAS_XUGRID", has_xugrid)
#     keys = list(plugins.LOCAL_EPS.keys())
#     if not hydromt._compat.HAS_XUGRID:
#         keys.remove("mesh_model")
#     # set first local model as plugin for testing
#     _MODELS._plugins.append(keys[0])
#     assert isinstance(_MODELS[keys[0]], EntryPoint)
#     assert issubclass(_MODELS.load(keys[0]), Model)
#     assert keys[0] in _MODELS.__str__()
#     assert all([k in _MODELS for k in keys])  # eps
#     assert all([k in _MODELS.cls for k in keys])
#     with pytest.raises(ValueError, match="Unknown model"):
#         _MODELS["unknown"]
>>>>>>> be54e3e3


def test_check_data(demda):
    data_dict = _check_data(demda.copy(), "elevtn")
    assert isinstance(data_dict["elevtn"], xr.DataArray)
    assert data_dict["elevtn"].name == "elevtn"
    with pytest.raises(ValueError, match="Name required for DataArray"):
        _check_data(demda)
    demda.name = "dem"
    demds = demda.to_dataset()
    data_dict = _check_data(demds, "elevtn", False)
    assert isinstance(data_dict["elevtn"], xr.Dataset)
    data_dict = _check_data(demds, split_dataset=True)
    assert isinstance(data_dict["dem"], xr.DataArray)
    with pytest.raises(ValueError, match="Name required for Dataset"):
        _check_data(demds, split_dataset=False)
    with pytest.raises(ValueError, match='Data type "dict" not recognized'):
        _check_data({"wrong": "type"})


@pytest.mark.skip(reason="Needs implementation of RasterDataSet.")
def test_write_data_catalog(tmpdir):
    model = Model(root=join(tmpdir, "model"), data_libs=["artifact_data"])
    sources = list(model.data_catalog.sources.keys())
    data_lib_fn = join(model.root, "hydromt_data.yml")
    # used_only=True -> no file written
    model.write_data_catalog()
    assert not isfile(data_lib_fn)
    # write with single source
    model.data_catalog.get_source(sources[0]).mark_as_used()
    model.write_data_catalog()
    assert list(DataCatalog(data_lib_fn).sources.keys()) == sources[:1]
    # write to different file
    data_lib_fn1 = join(tmpdir, "hydromt_data2.yml")
    model.write_data_catalog(data_lib_fn=data_lib_fn1)
    assert isfile(data_lib_fn1)
    # append source
    model1 = Model(root=model.root, data_libs=["artifact_data"], mode="r+")
    model1.data_catalog.get_source(sources[1]).mark_as_used()
    model1.write_data_catalog(append=False)
    assert list(DataCatalog(data_lib_fn).sources.keys()) == [sources[1]]
    model1.data_catalog.get_source(sources[0]).mark_as_used()
    model1.write_data_catalog(append=True)
    assert list(DataCatalog(data_lib_fn).sources.keys()) == sources[:2]
    # test writing table of datacatalog as csv
    model.write_data_catalog(used_only=False, save_csv=True)
    assert isfile(join(model.root, "hydromt_data.csv"))
    data_catalog_df = pd.read_csv(join(model.root, "hydromt_data.csv"))
    assert len(data_catalog_df) == len(sources)
    assert data_catalog_df.iloc[0, 0] == sources[0]
    assert data_catalog_df.iloc[-1, 0] == sources[-1]


@pytest.mark.skip(reason="Needs implementation of RasterDataSet.")
def test_model(model, tmpdir):
    # write model
    model.root.set(str(tmpdir), mode="w")
    model.write()
    with pytest.raises(IOError, match="Model opened in write-only mode"):
        model.read()
    # read model
    model1 = Model(str(tmpdir), mode="r")
    with pytest.deprecated_call():
        model1.read()
    with pytest.raises(IOError, match="Model opened in read-only mode"):
        model1.write()
    # check if equal
    model._results = {}  # reset results for comparison
    with pytest.deprecated_call():
        equal, errors = model._test_equal(model1)
    assert equal, errors


@pytest.mark.skip(reason="Needs implementation of RasterDataSet.")
def test_model_tables(model, df, tmpdir):
    # make a couple copies of the dfs for testing
    dfs = {str(i): df.copy() for i in range(5)}
    model.root.set(tmpdir, mode="r+")  # append mode
    clean_model = deepcopy(model)

    with pytest.raises(KeyError):
        model.tables[1]

    for i, d in dfs.items():
        model.set_tables(d, name=i)
        assert df.equals(model.tables[i])

    # now do the same but interating over the stables instead
    for i, d in model.tables.items():
        model.set_tables(d, name=i)
        assert df.equals(model.tables[i])

    assert list(model.tables.keys()) == list(map(str, range(5)))

    model.write_tables()
    clean_model.read_tables()

    model_merged = model.get_tables_merged().sort_values(["table_origin", "city"])
    clean_model_merged = clean_model.get_tables_merged().sort_values(
        ["table_origin", "city"]
    )
    assert np.all(
        np.equal(model_merged, clean_model_merged)
    ), f"model: {model_merged}\nclean_model: {clean_model_merged}"


# def test_model_append(demda, df, tmpdir):
#     # write a model
#     demda.name = "dem"
#     mod = GridModel(mode="w", root=str(tmpdir))
#     mod.set_config("test.data", "dem")
#     mod.set_grid(demda, name="dem")
#     mod.set_maps(demda, name="dem")
#     mod.set_forcing(demda, name="dem")
#     mod.set_states(demda, name="dem")
#     mod.set_geoms(demda.raster.box, name="dem")
#     mod.set_tables(df, name="df")
#     mod.write()
#     # append to model and check if previous data is still there
#     mod1 = GridModel(mode="r+", root=str(tmpdir))
#     mod1.set_config("test1.data", "dem")
#     assert mod1.get_config("test.data") == "dem"
#     mod1.set_grid(demda, name="dem1")
#     assert "dem" in mod1.grid
#     mod1.set_maps(demda, name="dem1")
#     assert "dem" in mod1.maps
#     mod1.set_forcing(demda, name="dem1")
#     assert "dem" in mod1.forcing
#     mod1.set_forcing(df, name="df1", split_dataset=False)
#     assert "df1" in mod1.forcing
#     assert isinstance(mod1.forcing["df1"], xr.Dataset)
#     mod1.set_states(demda, name="dem1")
#     assert "dem" in mod1.states
#     mod1.set_geoms(demda.raster.box, name="dem1")
#     assert "dem" in mod1.geoms
#     mod1.set_tables(df, name="df1")
#     assert "df" in mod1.tables


def test_model_does_not_overwrite_in_write_mode(tmpdir):
    bbox = [12.05, 45.30, 12.85, 45.65]
    root = join(tmpdir, "tmp")
    model = Model(root=root, mode="w")
    model.region.create({"bbox": bbox})
    model.region.write()
    assert exists(join(root, "region.geojson"))
    with pytest.raises(
        OSError, match="Model dir already exists and cannot be overwritten: "
    ):
        model.region.write()


@pytest.mark.integration()
@pytest.mark.skip(reason="needs method/yaml validation")
def test_model_build_update(tmpdir, demda, obsda):
    bbox = [12.05, 45.30, 12.85, 45.65]
    # build model
    model = Model(root=str(tmpdir), mode="w")
    model._NAME = "testmodel"
    model.build(
        region={"bbox": bbox},
        steps={
            "region.create": {},
            "region.write": {"components": {"geoms", "config"}},
        },
    )
    assert hasattr(model, "region")
    assert isfile(join(model.root.path, "model.yml"))
    assert isfile(join(model.root.path, "hydromt.log"))
    assert isfile(join(model.root.path, "region.geojson")), listdir(model.root.path)

    # read and update model
    model = Model(root=str(tmpdir), mode="r")
    model_out = str(tmpdir.join("update"))
    model.update(model_out=model_out, steps={})  # write only
    assert isfile(join(model_out, "model.yml"))


@pytest.mark.integration()
@pytest.mark.skip(reason="needs method/yaml validation")
def test_model_build_update_with_data(tmpdir, demda, obsda):
    # Build model with some data
    bbox = [12.05, 45.30, 12.85, 45.65]
    geom = gpd.GeoDataFrame(geometry=[box(*bbox)], crs=4326)
    model = Model(root=str(tmpdir), mode="w+")
    model._NAME = "testmodel"
    model.build(
        region={"bbox": bbox},
        steps={
            "setup_config": {"input": {"dem": "elevtn", "prec": "precip"}},
            "set_geoms": {"geom": geom, "name": "geom1"},
            "set_maps": {"data": demda, "name": "elevtn"},
            "set_forcing": {"data": obsda, "name": "precip"},
        },
    )
    # Now update the model
    model = Model(root=str(tmpdir), mode="r+")
    model.update(
        steps={
            "setup_config": {"input.dem2": "elevtn2", "input.temp": "temp"},
            "set_geoms": {"geom": geom, "name": "geom2"},
            "set_maps": {"data": demda, "name": "elevtn2"},
            "set_forcing": {"data": obsda, "name": "temp"},
            "set_forcing2": {"data": obsda * 0.2, "name": "precip"},
        }
    )
    assert len(model._defered_file_closes) == 0
    # Check that variables from build AND update are present
    assert "dem" in model.config["input"]
    assert "dem2" in model.config["input"]
    assert "geom1" in model.geoms
    assert "geom2" in model.geoms
    assert "elevtn" in model.maps
    assert "elevtn2" in model.maps
    assert "precip" in model.forcing
    assert "temp" in model.forcing


@pytest.mark.skip(reason="Needs implementation of RasterDataSet.")
def test_setup_region(model, demda, tmpdir):
    # bbox
    model.region.create({"bbox": [12.05, 45.30, 12.85, 45.65]})
    region = model._geoms.pop("region")
    # geom
    model.region.create({"geom": region})
    gpd.testing.assert_geodataframe_equal(region, model.region)
    # geom via data catalog
    fn_region = str(tmpdir.join("region.gpkg"))
    region.to_file(fn_region, driver="GPKG")
    model.data_catalog.from_dict(
        {
            "region": {
                "path": fn_region,
                "data_type": "GeoDataFrame",
                "driver": "vector",
            }
        }
    )
    model._geoms.pop("region")  # remove old region
    model.region.create({"geom": "region"})
    gpd.testing.assert_geodataframe_equal(region, model.region)
    # grid
    model._geoms.pop("region")  # remove old region
    grid_fn = str(tmpdir.join("grid.tif"))
    demda.raster.to_raster(grid_fn)
    model.region.create({"grid": grid_fn})
    assert np.all(demda.raster.bounds == model.region.total_bounds)
    # basin
    model._geoms.pop("region")  # remove old region
    model.region.create({"basin": [12.2, 45.833333333333329]})
    assert np.all(model.region["value"] == 210000039)  # basin id


def test_model_write_geoms(tmpdir):
    model = Model(root=str(tmpdir), mode="w")
    bbox = box(*[4.221067, 51.949474, 4.471006, 52.073727])
    geom = gpd.GeoDataFrame(geometry=[bbox], crs=4326)
    geom.to_crs(epsg=28992, inplace=True)
    model.region.set(geom)
    model.region.write(to_wgs84=True)
    region_geom = gpd.read_file(str(join(tmpdir, "region.geojson")))
    assert region_geom.crs.to_epsg() == 4326


def test_model_set_geoms(tmpdir):
    bbox = box(*[4.221067, 51.949474, 4.471006, 52.073727])
    geom = gpd.GeoDataFrame(geometry=[bbox], crs=4326)
    geom_28992 = geom.to_crs(epsg=28992)
    model = Model(root=str(tmpdir), mode="w")
    model.region.create({"geom": geom_28992})  # set model crs based on epsg28992
    model.set_geoms(geom, "geom_wgs84")  # this should convert the geom crs to epsg28992
    assert model._geoms["geom_wgs84"].crs.to_epsg() == model.crs.to_epsg()


@pytest.mark.skip(reason="Needs implementation of RasterDataSet.")
def test_config(model, tmpdir):
    # config
    model.root.set(str(tmpdir))
    model.set_config("global.name", "test")
    assert "name" in model._config["global"]
    assert model.get_config("global.name") == "test"
    fn = str(tmpdir.join("test.file"))
    with open(fn, "w") as f:
        f.write("")
    model.set_config("global.file", "test.file")
    assert str(model.get_config("global.file")) == "test.file"
    assert str(model.get_config("global.file", abs_path=True)) == fn


@pytest.mark.skip(reason="Needs implementation of RasterDataSet.")
def test_maps_setup(tmpdir):
    dc_param_fn = join(DATADIR, "parameters_data.yml")
    mod = Model(data_libs=["artifact_data", dc_param_fn], mode="w")
    bbox = [11.80, 46.10, 12.10, 46.50]  # Piava river
    mod.region.create({"bbox": bbox})
    mod.setup_config(**{"header": {"setting": "value"}})
    mod.setup_maps_from_rasterdataset(
        raster_fn="merit_hydro",
        name="hydrography",
        variables=["elevtn", "flwdir"],
        split_dataset=False,
    )
    mod.setup_maps_from_rasterdataset(raster_fn="vito", fill_method="nearest")
    mod.setup_maps_from_raster_reclass(
        raster_fn="vito",
        reclass_table_fn="vito_mapping",
        reclass_variables=["roughness_manning"],
        split_dataset=True,
    )

    assert len(mod.maps) == 3
    assert "roughness_manning" in mod.maps
    assert len(mod.maps["hydrography"].data_vars) == 2
    non_compliant = mod._test_model_api()
    assert len(non_compliant) == 0, non_compliant
    # write model
    mod.root.set(str(tmpdir), mode="w")
    mod.write(components=["config", "geoms", "maps"])


# @pytest.mark.skip("needs implementation of Grid component")
# def test_gridmodel(grid_model, tmpdir, demda):
#     assert "grid" in grid_model.api
#     non_compliant = grid_model._test_model_api()
#     assert len(non_compliant) == 0, non_compliant
#     # grid specific attributes
#     assert np.all(grid_model.res == grid_model.grid.raster.res)
#     assert np.all(grid_model.bounds == grid_model.grid.raster.bounds)
#     assert np.all(grid_model.transform == grid_model.grid.raster.transform)
#     # write model
#     grid_model.root.set(str(tmpdir), mode="w")
#     grid_model.write()
#     # read model
#     model1 = GridModel(str(tmpdir), mode="r")
#     model1.read()
#     # check if equal
#     equal, errors = grid_model._test_equal(model1)
#     assert equal, errors

#     # try update
#     grid_model.root.set(str(join(tmpdir, "update")), mode="w")
#     grid_model.write()

#     model1 = GridModel(str(join(tmpdir, "update")), mode="r+")
#     model1.update(
#         opt={
#             "set_grid": {"data": demda, "name": "testdata"},
#             "write_grid": {},
#         }
#     )
#     assert "testdata" in model1.grid
#     assert "elevtn" in model1.grid


# @pytest.mark.skip(reason="Needs implementation of RasterDataSet.")
# def test_setup_grid(tmpdir, demda):
#     # Initialize model
#     model = GridModel(
#         root=join(tmpdir, "grid_model"),
#         data_libs=["artifact_data"],
#         mode="w",
#     )
#     # wrong region kind
#     with pytest.raises(ValueError, match="Region for grid must be of kind"):
#         model.setup_grid({"vector_model": "test_model"})
#     # bbox
#     bbox = [12.05, 45.30, 12.85, 45.65]
#     with pytest.raises(
#         ValueError, match="res argument required for kind 'bbox', 'geom'"
#     ):
#         model.setup_grid({"bbox": bbox})
#     model.setup_grid(
#         region={"bbox": bbox},
#         res=0.05,
#         add_mask=False,
#         align=True,
#     )
#     assert "mask" not in model.grid
#     assert model.crs.to_epsg() == 4326
#     assert model.grid.raster.dims == ("y", "x")
#     assert model.grid.raster.shape == (7, 16)
#     assert np.all(np.round(model.grid.raster.bounds, 2) == bbox)
#     grid = model.grid
#     model._grid = xr.Dataset()  # remove old grid

#     # geom
#     region = model._geoms.pop("region")
#     model.setup_grid(
#         region={"geom": region},
#         res=0.05,
#         add_mask=False,
#     )
#     gpd.testing.assert_geodataframe_equal(region, model.region)
#     xr.testing.assert_allclose(grid, model.grid)
#     model._grid = xr.Dataset()  # remove old grid

#     model.setup_grid(
#         region={"geom": region},
#         res=10000,
#         crs="utm",
#         add_mask=True,
#     )
#     assert "mask" in model.grid
#     assert model.crs.to_epsg() == 32633
#     assert model.grid.raster.res == (10000, -10000)
#     model._grid = xr.Dataset()  # remove old grid

#     # bbox rotated
#     model.setup_grid(
#         region={"bbox": [12.65, 45.50, 12.85, 45.60]},
#         res=0.05,
#         crs=4326,
#         rotated=True,
#         add_mask=True,
#     )
#     assert "xc" in model.grid.coords
#     assert model.grid.raster.y_dim == "y"
#     assert np.isclose(model.grid.raster.res[0], 0.05)
#     model._grid = xr.Dataset()  # remove old grid

#     # grid
#     grid_fn = str(tmpdir.join("grid.tif"))
#     demda.raster.to_raster(grid_fn)
#     model.setup_grid({"grid": grid_fn})
#     assert np.all(demda.raster.bounds == model.region.bounds)
#     model._grid = xr.Dataset()  # remove old grid

#     # basin
#     model.setup_grid(
#         region={"subbasin": [12.319, 46.320], "uparea": 50},
#         res=1000,
#         crs="utm",
#         hydrography_fn="merit_hydro",
#         basin_index_fn="merit_hydro_index",
#     )
#     assert not np.all(model.grid["mask"].values is True)
#     assert model.grid.raster.shape == (47, 61)


# @pytest.mark.skip(reason="Needs implementation of RasterDataSet.")
# def test_gridmodel_setup(tmpdir):
#     # Initialize model
#     dc_param_fn = join(DATADIR, "parameters_data.yml")
#     mod = GridModel(
#         root=join(tmpdir, "grid_model"),
#         data_libs=["artifact_data", dc_param_fn],
#         mode="w",
#     )
#     # Add region
#     mod.setup_grid(
#         {"subbasin": [12.319, 46.320], "uparea": 50},
#         res=0.008333,
#         hydrography_fn="merit_hydro",
#         basin_index_fn="merit_hydro_index",
#         add_mask=True,
#     )
#     # Add data with setup_* methods
#     mod.setup_grid_from_constant(
#         constant=0.01,
#         name="c1",
#         nodata=-99.0,
#     )
#     mod.setup_grid_from_constant(
#         constant=2,
#         name="c2",
#         dtype=np.int8,
#         nodata=-1,
#     )
#     mod.setup_grid_from_rasterdataset(
#         raster_fn="merit_hydro",
#         variables=["elevtn", "basins"],
#         reproject_method=["average", "mode"],
#         mask_name="mask",
#     )
#     mod.setup_grid_from_rasterdataset(
#         raster_fn="vito",
#         fill_method="nearest",
#         reproject_method="mode",
#         rename={"vito": "landuse"},
#     )
#     mod.setup_grid_from_raster_reclass(
#         raster_fn="vito",
#         fill_method="nearest",
#         reclass_table_fn="vito_mapping",
#         reclass_variables=["roughness_manning"],
#         reproject_method=["average"],
#     )
#     mod.setup_grid_from_geodataframe(
#         vector_fn="hydro_lakes",
#         variables=["waterbody_id", "Depth_avg"],
#         nodata=[-1, -999.0],
#         rasterize_method="value",
#         rename={"waterbody_id": "lake_id", "Depth_avg": "lake_depth"},
#     )
#     mod.setup_grid_from_geodataframe(
#         vector_fn="hydro_lakes",
#         rasterize_method="fraction",
#         rename={"hydro_lakes": "water_frac"},
#     )

#     # Checks
#     assert len(mod.grid) == 10
#     for v in ["mask", "c1", "basins", "roughness_manning", "lake_depth", "water_frac"]:
#         assert v in mod.grid
#     assert mod.grid["lake_depth"].raster.nodata == -999.0
#     assert mod.grid["roughness_manning"].raster.nodata == -999.0
#     assert np.unique(mod.grid["c2"]).size == 2
#     assert np.isin([-1, 2], np.unique(mod.grid["c2"])).all()

#     non_compliant = mod._test_model_api()
#     assert len(non_compliant) == 0, non_compliant

#     # write model
#     mod.root.set(str(tmpdir), mode="w")
#     mod.write(components=["geoms", "grid"])


# @pytest.mark.skip("needs implementation of vector component")
# def test_vectormodel(vector_model, tmpdir):
#     assert "vector" in vector_model.api
#     non_compliant = vector_model._test_model_api()
#     assert len(non_compliant) == 0, non_compliant
#     # write model
#     vector_model.root.set(str(tmpdir), mode="w")
#     vector_model.write()
#     # read model
#     model1 = VectorModel(str(tmpdir), mode="r")
#     model1.read()
#     # check if equal
#     equal, errors = vector_model._test_equal(model1)
#     assert equal, errors


# def test_vectormodel_vector(vector_model, tmpdir, geoda):
#     # test set vector
#     testds = vector_model.vector.copy()
#     # np.ndarray
#     with pytest.raises(ValueError, match="Unable to set"):
#         vector_model.set_vector(data=testds["zs"].values)
#     with pytest.raises(
#         ValueError, match="set_vector with np.ndarray is only supported if data is 1D"
#     ):
#         vector_model.set_vector(data=testds["zs"].values, name="precip")
#     # xr.DataArray
#     vector_model.set_vector(data=testds["zs"], name="precip")
#     # geodataframe
#     gdf = testds.vector.geometry.to_frame("geometry")
#     gdf["param1"] = np.random.rand(gdf.shape[0])
#     gdf["param2"] = np.random.rand(gdf.shape[0])
#     vector_model.set_vector(data=gdf)
#     assert "precip" in vector_model.vector
#     assert "param1" in vector_model.vector
#     # geometry and update grid
#     crs = geoda.vector.crs
#     geoda_test = geoda.vector.update_geometry(
#         geoda.vector.geometry.to_crs(3857).buffer(0.1).to_crs(crs)
#     )
#     with pytest.raises(ValueError, match="Geometry of data and vector do not match"):
#         vector_model.set_vector(data=geoda_test)
#     param3 = vector_model.vector["param1"].sel(index=slice(0, 3)).drop_vars("geometry")
#     with pytest.raises(ValueError, match="Index coordinate of data variable"):
#         vector_model.set_vector(data=param3, name="param3")
#     vector_model.set_vector(data=geoda, overwrite_geom=True, name="zs")
#     assert "param1" not in vector_model.vector
#     assert "zs" in vector_model.vector

#     # test write vector
#     vector_model.set_vector(data=gdf)
#     vector_model.root.set(str(tmpdir), mode="w")
#     # netcdf+geojson --> tested in test_vectormodel
#     # netcdf only
#     vector_model.write_vector(fn="vector/vector_full.nc", fn_geom=None)
#     # geojson only
#     # automatic split
#     vector_model.write_vector(fn=None, fn_geom="vector/vector_split.geojson")
#     assert isfile(join(vector_model.root.path, "vector", "vector_split.nc"))
#     assert not isfile(join(vector_model.root.path, "vector", "vector_all.nc"))
#     # geojson 1D data only
#     vector_model._vector = vector_model._vector.drop_vars("zs").drop_vars("time")
#     vector_model.write_vector(fn=None, fn_geom="vector/vector_all2.geojson")
#     assert not isfile(join(vector_model.root.path, "vector", "vector_all2.nc"))

#     # test read vector
#     vector_model1 = VectorModel(str(tmpdir), mode="r")
#     # netcdf only
#     vector_model1.read_vector(fn="vector/vector_full.nc", fn_geom=None)
#     vector0 = vector_model1.vector
#     assert len(vector0["zs"].dims) == 2
#     vector_model1._vector = None
#     # geojson only
#     # automatic split
#     vector_model1.read_vector(
#         fn="vector/vector_split.nc", fn_geom="vector/vector_split.geojson"
#     )
#     vector1 = vector_model1.vector
#     assert len(vector1["zs"].dims) == 2
#     vector_model1._vector = None
#     # geojson 1D data only
#     vector_model1.read_vector(fn=None, fn_geom="vector/vector_all2.geojson")
#     vector3 = vector_model1.vector
#     assert "zs" not in vector3


@pytest.mark.skip(reason="Needs implementation of RasterDataSet.")
def test_meshmodel(mesh_model, tmpdir):
    MeshModel = PLUGINS.model_plugins["mesh_model"]
    assert "mesh" in mesh_model.api
    non_compliant = mesh_model._test_model_api()
    assert len(non_compliant) == 0, non_compliant
    # write model
    mesh_model.root.set(str(tmpdir), mode="w")
    mesh_model.write()
    # read model
    model1 = MeshModel(str(tmpdir), mode="r")
    model1.read()
    # check if equal
    equal, errors = mesh_model._test_equal(model1)
    assert equal, errors


@pytest.mark.skip(reason="Needs implementation of RasterDataSet.")
def test_setup_mesh(tmpdir, griduda):
    MeshModel = PLUGINS.model_plugins["mesh_model"]
    # Initialize model
    model = MeshModel(
        root=join(tmpdir, "mesh_model"),
        data_libs=["artifact_data"],
        mode="w",
    )
    # wrong region kind
    with pytest.raises(ValueError, match="Region for mesh must be of kind "):
        model.setup_mesh2d(
            region={"basin": [12.5, 45.5]},
            res=0.05,
        )
    # bbox
    bbox = [12.05, 45.30, 12.85, 45.65]
    with pytest.raises(
        ValueError, match="res argument required for kind 'bbox', 'geom'"
    ):
        model.setup_mesh2d({"bbox": bbox})
    model.setup_mesh2d(
        region={"bbox": bbox},
        res=0.05,
        crs=4326,
        grid_name="mesh2d",
    )
    assert "mesh2d" in model.mesh_names
    assert model.crs.to_epsg() == 4326
    assert np.all(np.round(model.region.total_bounds, 3) == bbox)
    assert model.mesh.ugrid.grid.n_node == 136
    model._mesh = None  # remove old mesh

    # geom
    region = model._geoms.pop("region")
    model.setup_mesh2d(
        region={"geom": region},
        res=10000,
        crs="utm",
        grid_name="mesh2d",
    )
    assert model.crs.to_epsg() == 32633
    assert model.mesh.ugrid.grid.n_node == 35
    model._mesh = None  # remove old mesh

    # mesh
    # create mesh file
    mesh_fn = str(tmpdir.join("mesh2d.nc"))
    gridda = griduda.ugrid.to_dataset()
    gridda = gridda.rio.write_crs(griduda.ugrid.grid.crs)
    gridda.to_netcdf(mesh_fn)

    model.setup_mesh2d(
        region={"mesh": mesh_fn},
        grid_name="mesh2d",
    )
    assert np.all(griduda.ugrid.total_bounds == model.region.total_bounds)
    assert model.mesh.ugrid.grid.n_node == 169
    model._mesh = None  # remove old mesh

    # mesh with bounds
    bounds = [12.095, 46.495, 12.10, 46.50]
    model.setup_mesh2d(
        {"mesh": mesh_fn, "bounds": bounds},
        grid_name="mesh1",
    )
    assert "mesh1" in model.mesh_names
    assert model.mesh.ugrid.grid.n_node == 49
    assert np.all(np.round(model.region.total_bounds, 3) == bounds)


@pytest.mark.skip(reason="Needs implementation of RasterDataSet.")
def test_meshmodel_setup(griduda, world):
    MeshModel = PLUGINS.model_plugins["mesh_model"]
    dc_param_fn = join(DATADIR, "parameters_data.yml")
    mod = MeshModel(data_libs=["artifact_data", dc_param_fn])
    mod.setup_config(**{"header": {"setting": "value"}})
    region = {"geom": world[world.name == "Italy"]}
    mod.setup_mesh2d(region, res=10000, crs=3857, grid_name="mesh2d")
    _ = mod.region

    region = {"mesh": griduda}
    mod1 = MeshModel(data_libs=["artifact_data", dc_param_fn])
    mod1.setup_mesh2d(region, grid_name="mesh2d")
    mod1.setup_mesh2d_from_rasterdataset(
        "vito", grid_name="mesh2d", resampling_method="mode"
    )
    assert "vito" in mod1.mesh.data_vars
    mod1.setup_mesh2d_from_raster_reclass(
        raster_fn="vito",
        reclass_table_fn="vito_mapping",
        reclass_variables=["landuse", "roughness_manning"],
        resampling_method=["mode", "centroid"],
        grid_name="mesh2d",
    )
    assert "roughness_manning" in mod1.mesh.data_vars
    assert np.all(mod1.mesh["landuse"].values == mod1.mesh["vito"].values)


# NEW TESTS FOR REFACTOR MODEL COMPONENTS


def test_initialize_model():
    m = Model()
    assert isinstance(m.region, ModelRegionComponent)


def test_initialize_model_with_grid_component():
    m = Model(components={"grid": {"type": "GridComponent"}})
    assert isinstance(m.grid, GridComponent)
    assert isinstance(m.region, ModelRegionComponent)


def test_write_multiple_components(mocker: MockerFixture, tmpdir: Path):
    m = Model(root=str(tmpdir))
    grid = mocker.Mock(spec_set=ModelComponent)
    m.add_component("grid", grid)
    m.write()
    grid.write.assert_called_once()


def test_getattr_component(mocker: MockerFixture):
    m = Model()
    foo = mocker.Mock(spec_set=ModelComponent)
    m.add_component("foo", foo)
    assert m.foo == foo


def test_add_component_wrong_name(mocker: MockerFixture):
    m = Model()
    foo = mocker.Mock(spec_set=ModelComponent)
    with pytest.raises(
        ValueError, match="Component name foo foo is not a valid identifier."
    ):
        m.add_component("foo foo", foo)


def test_get_component_non_existent():
    m = Model()
    with pytest.raises(KeyError):
        m.get_component("foo", ModelComponent)


def test_read_calls_components(mocker: MockerFixture):
    m = Model(mode="r")
    mocker.patch.object(m.region, "read")
    foo = mocker.Mock(spec_set=ModelComponent)
    m.add_component("foo", foo)
    m.read()
    foo.read.assert_called_once()


def test_read_in_write_mode():
    m = Model(mode="w")
    with pytest.raises(IOError, match="Model opened in write-only mode"):
        m.read()


def test_build_empty_model_builds_region(mocker: MockerFixture, tmpdir: Path):
    region = _patch_plugin_components(mocker, ModelRegionComponent)[0]
    m = Model(root=str(tmpdir))
    assert m.region is region
    region_dict = {"bbox": [12.05, 45.30, 12.85, 45.65]}
    m.build(region=region_dict)
    region.create.assert_called_once_with(region=region_dict)
    region.write.assert_called_once()


def test_build_two_components_writes_one(mocker: MockerFixture, tmpdir: Path):
    region, foo = _patch_plugin_components(mocker, ModelRegionComponent, ModelComponent)
    foo.write.__ishydromtstep__ = True
    m = Model(root=str(tmpdir))
    m.add_component("foo", foo)
    region_dict = {"bbox": [12.05, 45.30, 12.85, 45.65]}
    assert m.region is region
    assert m.foo is foo

    # Specify to only write foo
    m.build(region=region_dict, steps=[{"foo.write": {}}])

    region.create.assert_called_once_with(region=region_dict)
    region.write.assert_not_called()  # Only foo will be written, so no total write
    foo.write.assert_called_once()  # foo was written, because it was specified in steps


def test_build_write_disabled_does_not_write(mocker: MockerFixture, tmpdir: Path):
    region = _patch_plugin_components(mocker, ModelRegionComponent)[0]
    m = Model(root=str(tmpdir))
    assert m.region is region

    region_dict = {"bbox": [12.05, 45.30, 12.85, 45.65]}
    m.build(write=False, region=region_dict)

    region.create.assert_called_once()
    region.write.assert_not_called()


def test_build_non_existing_step(mocker: MockerFixture, tmpdir: Path):
    region = _patch_plugin_components(mocker, ModelRegionComponent)[0]
    m = Model(root=str(tmpdir))
    assert m.region is region

    region_dict = {"bbox": [12.05, 45.30, 12.85, 45.65]}

    with pytest.raises(KeyError):
        m.build(region=region_dict, steps=[{"foo": {}}])


def test_add_component_duplicate_throws(mocker: MockerFixture):
    m = Model()
    foo = mocker.Mock(spec_set=ModelComponent)
    m.add_component("foo", foo)
    foo2 = mocker.Mock(spec_set=ModelComponent)

    with pytest.raises(ValueError, match="Component foo already exists in the model."):
        m.add_component("foo", foo2)


def test_update_empty_model_with_region_none_throws(tmpdir: Path):
    m = Model(root=str(tmpdir))
    with pytest.raises(
        ValueError, match="Model region not found, setup model using `build` first."
    ):
        m.update()


def test_update_in_read_mode_without_out_folder_throws(tmpdir: Path):
    m = Model(root=str(tmpdir), mode="r")
    with pytest.raises(
        ValueError,
        match='"model_out" directory required when updating in "read-only" mode.',
    ):
        m.update(model_out=None)


def test_update_in_read_mode_with_out_folder_sets_to_write_mode(
    tmpdir: Path, mocker: MockerFixture
):
    region = _patch_plugin_components(mocker, ModelRegionComponent)[0]
    m = Model(root=str(tmpdir), mode="r")
    assert region is m.region

    m.update(model_out=str(tmpdir / "out"))

    assert m.root.is_writing_mode()
    assert not m.root.is_override_mode()
    region.read.assert_called_once()
    region.create.assert_not_called()
    region.write.assert_called_once()<|MERGE_RESOLUTION|>--- conflicted
+++ resolved
@@ -43,22 +43,6 @@
 
 
 # test both with and without xugrid
-<<<<<<< HEAD
-@pytest.mark.parametrize("has_xugrid", [hydromt._compat.HAS_XUGRID, False])
-def test_global_models(mocker, has_xugrid):
-    _MODELS = ModelCatalog()
-    mocker.patch("hydromt._compat.HAS_XUGRID", has_xugrid)
-    keys = list(plugins.LOCAL_EPS.keys())
-    # set first local model as plugin for testing
-    _MODELS._plugins.append(keys[0])
-    assert isinstance(_MODELS[keys[0]], EntryPoint)
-    assert issubclass(_MODELS.load(keys[0]), Model)
-    assert keys[0] in _MODELS.__str__()
-    assert all([k in _MODELS for k in keys])  # eps
-    assert all([k in _MODELS.cls for k in keys])
-    with pytest.raises(ValueError, match="Unknown model"):
-        _MODELS["unknown"]
-=======
 # @pytest.mark.parametrize("has_xugrid", [hydromt._compat.HAS_XUGRID, False])
 # def test_global_models(mocker, has_xugrid):
 #     _MODELS = ModelCatalog()
@@ -75,7 +59,6 @@
 #     assert all([k in _MODELS.cls for k in keys])
 #     with pytest.raises(ValueError, match="Unknown model"):
 #         _MODELS["unknown"]
->>>>>>> be54e3e3
 
 
 def test_check_data(demda):
