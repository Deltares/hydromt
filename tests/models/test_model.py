# -*- coding: utf-8 -*-
"""Tests for the hydromt.models module of HydroMT."""
from copy import deepcopy
from os import listdir
from os.path import abspath, dirname, exists, isfile, join
<<<<<<< HEAD
from pathlib import Path
from unittest.mock import MagicMock
=======
from typing import Any
>>>>>>> b8309587

import geopandas as gpd
import numpy as np
import pandas as pd
import pytest
import xarray as xr
from pytest_mock import MockerFixture
from shapely.geometry import box

from hydromt.components.base import ModelComponent
from hydromt.components.grid import GridComponent
from hydromt.components.region import ModelRegionComponent
from hydromt.data_catalog import DataCatalog
from hydromt.models import Model
from hydromt.models.model import _check_data
from hydromt.plugins import PLUGINS

DATADIR = join(dirname(abspath(__file__)), "..", "data")


<<<<<<< HEAD
def _patch_plugin_components(
    mocker: MockerFixture, *component_classes: type
) -> list[MagicMock]:
    """Set up PLUGINS with mocked classes.

    Returns a list of mocked instances of the classes.
    These will be the components of the model.
    """
    type_mocks = {}
    for c in component_classes:
        class_type_mock = mocker.Mock(return_value=mocker.Mock(spec_set=c))
        type_mocks[c.__name__] = class_type_mock
    mocker.patch("hydromt.models.model.PLUGINS", component_plugins=type_mocks)
    return [type_mocks[c.__name__].return_value for c in component_classes]
=======
@pytest.mark.skip(reason="Needs implementation of new Model class with GridComponent.")
def test_api_attrs():
    # class _DummyModel(GridModel, GridMixin):
    # _API = {"asdf": "yeah"}
    # dm = _DummyModel()
    dm: Any = ...  # bypass ruff
    assert hasattr(dm, "_NAME")
    assert hasattr(dm, "_API")
    assert "asdf" in dm.api
    assert dm.api["asdf"] == "yeah"
    assert "region" in dm.api
    assert dm.api["region"] == gpd.GeoDataFrame
    assert "grid" in dm.api
    assert dm.api["grid"] == xr.Dataset


def test_plugins(mocker):
    ep_lst = EntryPoints(
        [
            EntryPoint(
                name="test_model",
                value="hydromt.models.model_api:Model",
                group="hydromt.models",
            )
        ]
    )
    mocker.patch("hydromt.models.plugins._discover", return_value=ep_lst)
    eps = plugins.get_plugin_eps()
    assert "test_model" in eps
    assert isinstance(eps["test_model"], EntryPoint)


def test_plugin_duplicates(mocker):
    ep_lst = plugins.get_general_eps().values()
    mocker.patch("hydromt.models.plugins._discover", return_value=ep_lst)
    eps = plugins.get_plugin_eps()
    assert len(eps) == 0


def test_load():
    with pytest.raises(ValueError, match="Model plugin type not recognized"):
        plugins.load(
            EntryPoint(
                name="error",
                value="hydromt.data_catalog:DataCatalog",
                group="hydromt.data_catalog",
            )
        )
    with pytest.raises(ImportError, match="Error while loading model plugin"):
        plugins.load(
            EntryPoint(
                name="error", value="hydromt.models:DataCatalog", group="hydromt.models"
            )
        )
>>>>>>> b8309587


# test both with and without xugrid
# @pytest.mark.parametrize("has_xugrid", [hydromt._compat.HAS_XUGRID, False])
# def test_global_models(mocker, has_xugrid):
#     _MODELS = ModelCatalog()
#     mocker.patch("hydromt._compat.HAS_XUGRID", has_xugrid)
#     keys = list(plugins.LOCAL_EPS.keys())
#     if not hydromt._compat.HAS_XUGRID:
#         keys.remove("mesh_model")
#     # set first local model as plugin for testing
#     _MODELS._plugins.append(keys[0])
#     assert isinstance(_MODELS[keys[0]], EntryPoint)
#     assert issubclass(_MODELS.load(keys[0]), Model)
#     assert keys[0] in _MODELS.__str__()
#     assert all([k in _MODELS for k in keys])  # eps
#     assert all([k in _MODELS.cls for k in keys])
#     with pytest.raises(ValueError, match="Unknown model"):
#         _MODELS["unknown"]


def test_check_data(demda):
    data_dict = _check_data(demda.copy(), "elevtn")
    assert isinstance(data_dict["elevtn"], xr.DataArray)
    assert data_dict["elevtn"].name == "elevtn"
    with pytest.raises(ValueError, match="Name required for DataArray"):
        _check_data(demda)
    demda.name = "dem"
    demds = demda.to_dataset()
    data_dict = _check_data(demds, "elevtn", False)
    assert isinstance(data_dict["elevtn"], xr.Dataset)
    data_dict = _check_data(demds, split_dataset=True)
    assert isinstance(data_dict["dem"], xr.DataArray)
    with pytest.raises(ValueError, match="Name required for Dataset"):
        _check_data(demds, split_dataset=False)
    with pytest.raises(ValueError, match='Data type "dict" not recognized'):
        _check_data({"wrong": "type"})


<<<<<<< HEAD
@pytest.mark.skip(reason="Needs implementation of RasterDataSet.")
=======
@pytest.mark.skip(reason="GridModel has been removed")
def test_model_api(grid_model):
    assert np.all(np.isin(["grid", "geoms"], list(grid_model.api.keys())))
    # add some wrong data
    grid_model.geoms.update({"wrong_geom": xr.Dataset()})
    grid_model.forcing.update({"test": gpd.GeoDataFrame()})
    non_compliant = grid_model._test_model_api()
    assert non_compliant == ["geoms.wrong_geom", "forcing.test"]


def test_run_log_method():
    model = Model()
    region = {"bbox": [12.05, 45.30, 12.85, 45.65]}
    model._run_log_method("region.create", region)  # args
    assert hasattr(model, "region")


def test_run_log_kwargs_method():
    model = Model()
    region = {"bbox": [12.05, 45.30, 12.85, 45.65]}
    model._run_log_method("region.create", region=region)  # kwargs
    assert hasattr(model, "region")


@pytest.mark.skip(reason="Needs implementation of all raster Drivers.")
>>>>>>> b8309587
def test_write_data_catalog(tmpdir):
    model = Model(root=join(tmpdir, "model"), data_libs=["artifact_data"])
    sources = list(model.data_catalog.sources.keys())
    data_lib_fn = join(model.root, "hydromt_data.yml")
    # used_only=True -> no file written
    model.write_data_catalog()
    assert not isfile(data_lib_fn)
    # write with single source
    model.data_catalog.get_source(sources[0]).mark_as_used()
    model.write_data_catalog()
    assert list(DataCatalog(data_lib_fn).sources.keys()) == sources[:1]
    # write to different file
    data_lib_fn1 = join(tmpdir, "hydromt_data2.yml")
    model.write_data_catalog(data_lib_fn=data_lib_fn1)
    assert isfile(data_lib_fn1)
    # append source
    model1 = Model(root=model.root, data_libs=["artifact_data"], mode="r+")
    model1.data_catalog.get_source(sources[1]).mark_as_used()
    model1.write_data_catalog(append=False)
    assert list(DataCatalog(data_lib_fn).sources.keys()) == [sources[1]]
    model1.data_catalog.get_source(sources[0]).mark_as_used()
    model1.write_data_catalog(append=True)
    assert list(DataCatalog(data_lib_fn).sources.keys()) == sources[:2]
    # test writing table of datacatalog as csv
    model.write_data_catalog(used_only=False, save_csv=True)
    assert isfile(join(model.root, "hydromt_data.csv"))
    data_catalog_df = pd.read_csv(join(model.root, "hydromt_data.csv"))
    assert len(data_catalog_df) == len(sources)
    assert data_catalog_df.iloc[0, 0] == sources[0]
    assert data_catalog_df.iloc[-1, 0] == sources[-1]


@pytest.mark.skip(reason="Needs implementation of all raster Drivers.")
def test_model(model, tmpdir):
    # write model
    model.root.set(str(tmpdir), mode="w")
    model.write()
    with pytest.raises(IOError, match="Model opened in write-only mode"):
        model.read()
    # read model
    model1 = Model(str(tmpdir), mode="r")
    with pytest.deprecated_call():
        model1.read()
    with pytest.raises(IOError, match="Model opened in read-only mode"):
        model1.write()
    # check if equal
    model._results = {}  # reset results for comparison
    with pytest.deprecated_call():
        equal, errors = model._test_equal(model1)
    assert equal, errors


@pytest.mark.skip(reason="Needs implementation of all raster Drivers.")
def test_model_tables(model, df, tmpdir):
    # make a couple copies of the dfs for testing
    dfs = {str(i): df.copy() for i in range(5)}
    model.root.set(tmpdir, mode="r+")  # append mode
    clean_model = deepcopy(model)

    with pytest.raises(KeyError):
        model.tables[1]

    for i, d in dfs.items():
        model.set_tables(d, name=i)
        assert df.equals(model.tables[i])

    # now do the same but interating over the stables instead
    for i, d in model.tables.items():
        model.set_tables(d, name=i)
        assert df.equals(model.tables[i])

    assert list(model.tables.keys()) == list(map(str, range(5)))

    model.write_tables()
    clean_model.read_tables()

    model_merged = model.get_tables_merged().sort_values(["table_origin", "city"])
    clean_model_merged = clean_model.get_tables_merged().sort_values(
        ["table_origin", "city"]
    )
    assert np.all(
        np.equal(model_merged, clean_model_merged)
    ), f"model: {model_merged}\nclean_model: {clean_model_merged}"


@pytest.mark.skip(reason="Needs implementation of new Model class with GridComponent.")
def test_model_append(demda, df, tmpdir):
    # write a model
    GridModel: Any = ...  # bypass ruff
    demda.name = "dem"
    mod = GridModel(mode="w", root=str(tmpdir))
    mod.set_config("test.data", "dem")
    mod.set_grid(demda, name="dem")
    mod.set_maps(demda, name="dem")
    mod.set_forcing(demda, name="dem")
    mod.set_states(demda, name="dem")
    mod.set_geoms(demda.raster.box, name="dem")
    mod.set_tables(df, name="df")
    mod.write()
    # append to model and check if previous data is still there
    mod1 = GridModel(mode="r+", root=str(tmpdir))
    mod1.set_config("test1.data", "dem")
    assert mod1.get_config("test.data") == "dem"
    mod1.set_grid(demda, name="dem1")
    assert "dem" in mod1.grid
    mod1.set_maps(demda, name="dem1")
    assert "dem" in mod1.maps
    mod1.set_forcing(demda, name="dem1")
    assert "dem" in mod1.forcing
    mod1.set_forcing(df, name="df1", split_dataset=False)
    assert "df1" in mod1.forcing
    assert isinstance(mod1.forcing["df1"], xr.Dataset)
    mod1.set_states(demda, name="dem1")
    assert "dem" in mod1.states
    mod1.set_geoms(demda.raster.box, name="dem1")
    assert "dem" in mod1.geoms
    mod1.set_tables(df, name="df1")
    assert "df" in mod1.tables


def test_model_does_not_overwrite_in_write_mode(tmpdir):
    bbox = [12.05, 45.30, 12.85, 45.65]
    root = join(tmpdir, "tmp")
    model = Model(root=root, mode="w")
    model.region.create({"bbox": bbox})
    model.region.write()
    assert exists(join(root, "region.geojson"))
    with pytest.raises(
        OSError, match="Model dir already exists and cannot be overwritten: "
    ):
        model.region.write()


@pytest.mark.integration()
@pytest.mark.skip(reason="needs method/yaml validation")
def test_model_build_update(tmpdir, demda, obsda):
    bbox = [12.05, 45.30, 12.85, 45.65]
    # build model
    model = Model(root=str(tmpdir), mode="w")
    model._NAME = "testmodel"
    model.build(
        region={"bbox": bbox},
        steps={
            "region.create": {},
            "region.write": {"components": {"geoms", "config"}},
        },
    )
    assert hasattr(model, "region")
    assert isfile(join(model.root.path, "model.yml"))
    assert isfile(join(model.root.path, "hydromt.log"))
    assert isfile(join(model.root.path, "region.geojson")), listdir(model.root.path)

    # read and update model
    model = Model(root=str(tmpdir), mode="r")
    model_out = str(tmpdir.join("update"))
    model.update(model_out=model_out, steps={})  # write only
    assert isfile(join(model_out, "model.yml"))


@pytest.mark.integration()
@pytest.mark.skip(reason="needs method/yaml validation")
def test_model_build_update_with_data(tmpdir, demda, obsda):
    # Build model with some data
    bbox = [12.05, 45.30, 12.85, 45.65]
    geom = gpd.GeoDataFrame(geometry=[box(*bbox)], crs=4326)
    model = Model(root=str(tmpdir), mode="w+")
    model._NAME = "testmodel"
    model.build(
        region={"bbox": bbox},
        steps={
            "setup_config": {"input": {"dem": "elevtn", "prec": "precip"}},
            "set_geoms": {"geom": geom, "name": "geom1"},
            "set_maps": {"data": demda, "name": "elevtn"},
            "set_forcing": {"data": obsda, "name": "precip"},
        },
    )
    # Now update the model
    model = Model(root=str(tmpdir), mode="r+")
    model.update(
        steps={
            "setup_config": {"input.dem2": "elevtn2", "input.temp": "temp"},
            "set_geoms": {"geom": geom, "name": "geom2"},
            "set_maps": {"data": demda, "name": "elevtn2"},
            "set_forcing": {"data": obsda, "name": "temp"},
            "set_forcing2": {"data": obsda * 0.2, "name": "precip"},
        }
    )
    assert len(model._defered_file_closes) == 0
    # Check that variables from build AND update are present
    assert "dem" in model.config["input"]
    assert "dem2" in model.config["input"]
    assert "geom1" in model.geoms
    assert "geom2" in model.geoms
    assert "elevtn" in model.maps
    assert "elevtn2" in model.maps
    assert "precip" in model.forcing
    assert "temp" in model.forcing


@pytest.mark.skip(reason="Needs implementation of all raster Drivers.")
def test_setup_region(model, demda, tmpdir):
    # bbox
    model.region.create({"bbox": [12.05, 45.30, 12.85, 45.65]})
    region = model._geoms.pop("region")
    # geom
    model.region.create({"geom": region})
    gpd.testing.assert_geodataframe_equal(region, model.region)
    # geom via data catalog
    fn_region = str(tmpdir.join("region.gpkg"))
    region.to_file(fn_region, driver="GPKG")
    model.data_catalog.from_dict(
        {
            "region": {
                "path": fn_region,
                "data_type": "GeoDataFrame",
                "driver": "vector",
            }
        }
    )
    model._geoms.pop("region")  # remove old region
    model.region.create({"geom": "region"})
    gpd.testing.assert_geodataframe_equal(region, model.region)
    # grid
    model._geoms.pop("region")  # remove old region
    grid_fn = str(tmpdir.join("grid.tif"))
    demda.raster.to_raster(grid_fn)
    model.region.create({"grid": grid_fn})
    assert np.all(demda.raster.bounds == model.region.total_bounds)
    # basin
    model._geoms.pop("region")  # remove old region
    model.region.create({"basin": [12.2, 45.833333333333329]})
    assert np.all(model.region["value"] == 210000039)  # basin id


def test_model_write_geoms(tmpdir):
    model = Model(root=str(tmpdir), mode="w")
    bbox = box(*[4.221067, 51.949474, 4.471006, 52.073727])
    geom = gpd.GeoDataFrame(geometry=[bbox], crs=4326)
    geom.to_crs(epsg=28992, inplace=True)
    model.region.set(geom)
    model.region.write(to_wgs84=True)
    region_geom = gpd.read_file(str(join(tmpdir, "region.geojson")))
    assert region_geom.crs.to_epsg() == 4326


def test_model_set_geoms(tmpdir):
    bbox = box(*[4.221067, 51.949474, 4.471006, 52.073727])
    geom = gpd.GeoDataFrame(geometry=[bbox], crs=4326)
    geom_28992 = geom.to_crs(epsg=28992)
    model = Model(root=str(tmpdir), mode="w")
    model.region.create({"geom": geom_28992})  # set model crs based on epsg28992
    model.set_geoms(geom, "geom_wgs84")  # this should convert the geom crs to epsg28992
    assert model._geoms["geom_wgs84"].crs.to_epsg() == model.crs.to_epsg()


@pytest.mark.skip(reason="Needs implementation of all raster Drivers.")
def test_config(model, tmpdir):
    # config
    model.root.set(str(tmpdir))
    model.set_config("global.name", "test")
    assert "name" in model._config["global"]
    assert model.get_config("global.name") == "test"
    fn = str(tmpdir.join("test.file"))
    with open(fn, "w") as f:
        f.write("")
    model.set_config("global.file", "test.file")
    assert str(model.get_config("global.file")) == "test.file"
    assert str(model.get_config("global.file", abs_path=True)) == fn


@pytest.mark.skip(reason="Needs implementation of all raster Drivers.")
def test_maps_setup(tmpdir):
    dc_param_fn = join(DATADIR, "parameters_data.yml")
    mod = Model(data_libs=["artifact_data", dc_param_fn], mode="w")
    bbox = [11.80, 46.10, 12.10, 46.50]  # Piava river
    mod.region.create({"bbox": bbox})
    mod.setup_config(**{"header": {"setting": "value"}})
    mod.setup_maps_from_rasterdataset(
        raster_fn="merit_hydro",
        name="hydrography",
        variables=["elevtn", "flwdir"],
        split_dataset=False,
    )
    mod.setup_maps_from_rasterdataset(raster_fn="vito", fill_method="nearest")
    mod.setup_maps_from_raster_reclass(
        raster_fn="vito",
        reclass_table_fn="vito_mapping",
        reclass_variables=["roughness_manning"],
        split_dataset=True,
    )

    assert len(mod.maps) == 3
    assert "roughness_manning" in mod.maps
    assert len(mod.maps["hydrography"].data_vars) == 2
    non_compliant = mod._test_model_api()
    assert len(non_compliant) == 0, non_compliant
    # write model
    mod.root.set(str(tmpdir), mode="w")
    mod.write(components=["config", "geoms", "maps"])


@pytest.mark.skip(reason="Needs implementation of new Model class with GridComponent.")
def test_gridmodel(grid_model, tmpdir, demda):
    assert "grid" in grid_model.api
    non_compliant = grid_model._test_model_api()
    assert len(non_compliant) == 0, non_compliant
    # grid specific attributes
    assert np.all(grid_model.res == grid_model.grid.raster.res)
    assert np.all(grid_model.bounds == grid_model.grid.raster.bounds)
    assert np.all(grid_model.transform == grid_model.grid.raster.transform)
    # write model
    grid_model.root.set(str(tmpdir), mode="w")
    grid_model.write()
    # read model
    GridModel: Any = ...  # bypass ruff
    model1 = GridModel(str(tmpdir), mode="r")
    model1.read()
    # check if equal
    equal, errors = grid_model._test_equal(model1)
    assert equal, errors

    # try update
    grid_model.root.set(str(join(tmpdir, "update")), mode="w")
    grid_model.write()

    model1 = GridModel(str(join(tmpdir, "update")), mode="r+")
    model1.update(
        opt={
            "set_grid": {"data": demda, "name": "testdata"},
            "write_grid": {},
        }
    )
    assert "testdata" in model1.grid
    assert "elevtn" in model1.grid


@pytest.mark.skip(reason="Needs implementation of new Model class with GridComponent.")
def test_setup_grid(tmpdir, demda):
    # Initialize model
    GridModel: Any = ...  # bypass ruff
    model = GridModel(
        root=join(tmpdir, "grid_model"),
        data_libs=["artifact_data"],
        mode="w",
    )
    # wrong region kind
    with pytest.raises(ValueError, match="Region for grid must be of kind"):
        model.setup_grid({"vector_model": "test_model"})
    # bbox
    bbox = [12.05, 45.30, 12.85, 45.65]
    with pytest.raises(
        ValueError, match="res argument required for kind 'bbox', 'geom'"
    ):
        model.setup_grid({"bbox": bbox})
    model.setup_grid(
        region={"bbox": bbox},
        res=0.05,
        add_mask=False,
        align=True,
    )
    assert "mask" not in model.grid
    assert model.crs.to_epsg() == 4326
    assert model.grid.raster.dims == ("y", "x")
    assert model.grid.raster.shape == (7, 16)
    assert np.all(np.round(model.grid.raster.bounds, 2) == bbox)
    grid = model.grid
    model._grid = xr.Dataset()  # remove old grid

    # geom
    region = model._geoms.pop("region")
    model.setup_grid(
        region={"geom": region},
        res=0.05,
        add_mask=False,
    )
    gpd.testing.assert_geodataframe_equal(region, model.region)
    xr.testing.assert_allclose(grid, model.grid)
    model._grid = xr.Dataset()  # remove old grid

    model.setup_grid(
        region={"geom": region},
        res=10000,
        crs="utm",
        add_mask=True,
    )
    assert "mask" in model.grid
    assert model.crs.to_epsg() == 32633
    assert model.grid.raster.res == (10000, -10000)
    model._grid = xr.Dataset()  # remove old grid

    # bbox rotated
    model.setup_grid(
        region={"bbox": [12.65, 45.50, 12.85, 45.60]},
        res=0.05,
        crs=4326,
        rotated=True,
        add_mask=True,
    )
    assert "xc" in model.grid.coords
    assert model.grid.raster.y_dim == "y"
    assert np.isclose(model.grid.raster.res[0], 0.05)
    model._grid = xr.Dataset()  # remove old grid

    # grid
    grid_fn = str(tmpdir.join("grid.tif"))
    demda.raster.to_raster(grid_fn)
    model.setup_grid({"grid": grid_fn})
    assert np.all(demda.raster.bounds == model.region.bounds)
    model._grid = xr.Dataset()  # remove old grid

    # basin
    model.setup_grid(
        region={"subbasin": [12.319, 46.320], "uparea": 50},
        res=1000,
        crs="utm",
        hydrography_fn="merit_hydro",
        basin_index_fn="merit_hydro_index",
    )
    assert not np.all(model.grid["mask"].values is True)
    assert model.grid.raster.shape == (47, 61)


@pytest.mark.skip(reason="Needs implementation of new Model class with GridComponent.")
def test_gridmodel_setup(tmpdir):
    # Initialize model
    dc_param_fn = join(DATADIR, "parameters_data.yml")
    GridModel: Any = ...  # bypass ruff
    mod = GridModel(
        root=join(tmpdir, "grid_model"),
        data_libs=["artifact_data", dc_param_fn],
        mode="w",
    )
    # Add region
    mod.setup_grid(
        {"subbasin": [12.319, 46.320], "uparea": 50},
        res=0.008333,
        hydrography_fn="merit_hydro",
        basin_index_fn="merit_hydro_index",
        add_mask=True,
    )
    # Add data with setup_* methods
    mod.setup_grid_from_constant(
        constant=0.01,
        name="c1",
        nodata=-99.0,
    )
    mod.setup_grid_from_constant(
        constant=2,
        name="c2",
        dtype=np.int8,
        nodata=-1,
    )
    mod.setup_grid_from_rasterdataset(
        raster_fn="merit_hydro",
        variables=["elevtn", "basins"],
        reproject_method=["average", "mode"],
        mask_name="mask",
    )
    mod.setup_grid_from_rasterdataset(
        raster_fn="vito",
        fill_method="nearest",
        reproject_method="mode",
        rename={"vito": "landuse"},
    )
    mod.setup_grid_from_raster_reclass(
        raster_fn="vito",
        fill_method="nearest",
        reclass_table_fn="vito_mapping",
        reclass_variables=["roughness_manning"],
        reproject_method=["average"],
    )
    mod.setup_grid_from_geodataframe(
        vector_fn="hydro_lakes",
        variables=["waterbody_id", "Depth_avg"],
        nodata=[-1, -999.0],
        rasterize_method="value",
        rename={"waterbody_id": "lake_id", "Depth_avg": "lake_depth"},
    )
    mod.setup_grid_from_geodataframe(
        vector_fn="hydro_lakes",
        rasterize_method="fraction",
        rename={"hydro_lakes": "water_frac"},
    )

    # Checks
    assert len(mod.grid) == 10
    for v in ["mask", "c1", "basins", "roughness_manning", "lake_depth", "water_frac"]:
        assert v in mod.grid
    assert mod.grid["lake_depth"].raster.nodata == -999.0
    assert mod.grid["roughness_manning"].raster.nodata == -999.0
    assert np.unique(mod.grid["c2"]).size == 2
    assert np.isin([-1, 2], np.unique(mod.grid["c2"])).all()

    non_compliant = mod._test_model_api()
    assert len(non_compliant) == 0, non_compliant

    # write model
    mod.root.set(str(tmpdir), mode="w")
    mod.write(components=["geoms", "grid"])


# @pytest.mark.skip("needs implementation of vector component")
# def test_vectormodel(vector_model, tmpdir):
#     assert "vector" in vector_model.api
#     non_compliant = vector_model._test_model_api()
#     assert len(non_compliant) == 0, non_compliant
#     # write model
#     vector_model.root.set(str(tmpdir), mode="w")
#     vector_model.write()
#     # read model
#     model1 = VectorModel(str(tmpdir), mode="r")
#     model1.read()
#     # check if equal
#     equal, errors = vector_model._test_equal(model1)
#     assert equal, errors


# def test_vectormodel_vector(vector_model, tmpdir, geoda):
#     # test set vector
#     testds = vector_model.vector.copy()
#     # np.ndarray
#     with pytest.raises(ValueError, match="Unable to set"):
#         vector_model.set_vector(data=testds["zs"].values)
#     with pytest.raises(
#         ValueError, match="set_vector with np.ndarray is only supported if data is 1D"
#     ):
#         vector_model.set_vector(data=testds["zs"].values, name="precip")
#     # xr.DataArray
#     vector_model.set_vector(data=testds["zs"], name="precip")
#     # geodataframe
#     gdf = testds.vector.geometry.to_frame("geometry")
#     gdf["param1"] = np.random.rand(gdf.shape[0])
#     gdf["param2"] = np.random.rand(gdf.shape[0])
#     vector_model.set_vector(data=gdf)
#     assert "precip" in vector_model.vector
#     assert "param1" in vector_model.vector
#     # geometry and update grid
#     crs = geoda.vector.crs
#     geoda_test = geoda.vector.update_geometry(
#         geoda.vector.geometry.to_crs(3857).buffer(0.1).to_crs(crs)
#     )
#     with pytest.raises(ValueError, match="Geometry of data and vector do not match"):
#         vector_model.set_vector(data=geoda_test)
#     param3 = vector_model.vector["param1"].sel(index=slice(0, 3)).drop_vars("geometry")
#     with pytest.raises(ValueError, match="Index coordinate of data variable"):
#         vector_model.set_vector(data=param3, name="param3")
#     vector_model.set_vector(data=geoda, overwrite_geom=True, name="zs")
#     assert "param1" not in vector_model.vector
#     assert "zs" in vector_model.vector

#     # test write vector
#     vector_model.set_vector(data=gdf)
#     vector_model.root.set(str(tmpdir), mode="w")
#     # netcdf+geojson --> tested in test_vectormodel
#     # netcdf only
#     vector_model.write_vector(fn="vector/vector_full.nc", fn_geom=None)
#     # geojson only
#     # automatic split
#     vector_model.write_vector(fn=None, fn_geom="vector/vector_split.geojson")
#     assert isfile(join(vector_model.root.path, "vector", "vector_split.nc"))
#     assert not isfile(join(vector_model.root.path, "vector", "vector_all.nc"))
#     # geojson 1D data only
#     vector_model._vector = vector_model._vector.drop_vars("zs").drop_vars("time")
#     vector_model.write_vector(fn=None, fn_geom="vector/vector_all2.geojson")
#     assert not isfile(join(vector_model.root.path, "vector", "vector_all2.nc"))

#     # test read vector
#     vector_model1 = VectorModel(str(tmpdir), mode="r")
#     # netcdf only
#     vector_model1.read_vector(fn="vector/vector_full.nc", fn_geom=None)
#     vector0 = vector_model1.vector
#     assert len(vector0["zs"].dims) == 2
#     vector_model1._vector = None
#     # geojson only
#     # automatic split
#     vector_model1.read_vector(
#         fn="vector/vector_split.nc", fn_geom="vector/vector_split.geojson"
#     )
#     vector1 = vector_model1.vector
#     assert len(vector1["zs"].dims) == 2
#     vector_model1._vector = None
#     # geojson 1D data only
#     vector_model1.read_vector(fn=None, fn_geom="vector/vector_all2.geojson")
#     vector3 = vector_model1.vector
#     assert "zs" not in vector3


@pytest.mark.skip(reason="Needs implementation of all raster Drivers.")
def test_meshmodel(mesh_model, tmpdir):
    MeshModel = PLUGINS.model_plugins["mesh_model"]
    assert "mesh" in mesh_model.api
    non_compliant = mesh_model._test_model_api()
    assert len(non_compliant) == 0, non_compliant
    # write model
    mesh_model.root.set(str(tmpdir), mode="w")
    mesh_model.write()
    # read model
    model1 = MeshModel(str(tmpdir), mode="r")
    model1.read()
    # check if equal
    equal, errors = mesh_model._test_equal(model1)
    assert equal, errors


@pytest.mark.skip(reason="Needs implementation of all raster Drivers.")
def test_setup_mesh(tmpdir, griduda):
    MeshModel = PLUGINS.model_plugins["mesh_model"]
    # Initialize model
    model = MeshModel(
        root=join(tmpdir, "mesh_model"),
        data_libs=["artifact_data"],
        mode="w",
    )
    # wrong region kind
    with pytest.raises(ValueError, match="Region for mesh must be of kind "):
        model.setup_mesh2d(
            region={"basin": [12.5, 45.5]},
            res=0.05,
        )
    # bbox
    bbox = [12.05, 45.30, 12.85, 45.65]
    with pytest.raises(
        ValueError, match="res argument required for kind 'bbox', 'geom'"
    ):
        model.setup_mesh2d({"bbox": bbox})
    model.setup_mesh2d(
        region={"bbox": bbox},
        res=0.05,
        crs=4326,
        grid_name="mesh2d",
    )
    assert "mesh2d" in model.mesh_names
    assert model.crs.to_epsg() == 4326
    assert np.all(np.round(model.region.total_bounds, 3) == bbox)
    assert model.mesh.ugrid.grid.n_node == 136
    model._mesh = None  # remove old mesh

    # geom
    region = model._geoms.pop("region")
    model.setup_mesh2d(
        region={"geom": region},
        res=10000,
        crs="utm",
        grid_name="mesh2d",
    )
    assert model.crs.to_epsg() == 32633
    assert model.mesh.ugrid.grid.n_node == 35
    model._mesh = None  # remove old mesh

    # mesh
    # create mesh file
    mesh_fn = str(tmpdir.join("mesh2d.nc"))
    gridda = griduda.ugrid.to_dataset()
    gridda = gridda.rio.write_crs(griduda.ugrid.grid.crs)
    gridda.to_netcdf(mesh_fn)

    model.setup_mesh2d(
        region={"mesh": mesh_fn},
        grid_name="mesh2d",
    )
    assert np.all(griduda.ugrid.total_bounds == model.region.total_bounds)
    assert model.mesh.ugrid.grid.n_node == 169
    model._mesh = None  # remove old mesh

    # mesh with bounds
    bounds = [12.095, 46.495, 12.10, 46.50]
    model.setup_mesh2d(
        {"mesh": mesh_fn, "bounds": bounds},
        grid_name="mesh1",
    )
    assert "mesh1" in model.mesh_names
    assert model.mesh.ugrid.grid.n_node == 49
    assert np.all(np.round(model.region.total_bounds, 3) == bounds)


@pytest.mark.skip(reason="Needs implementation of all raster Drivers.")
def test_meshmodel_setup(griduda, world):
    MeshModel = PLUGINS.model_plugins["mesh_model"]
    dc_param_fn = join(DATADIR, "parameters_data.yml")
    mod = MeshModel(data_libs=["artifact_data", dc_param_fn])
    mod.setup_config(**{"header": {"setting": "value"}})
    region = {"geom": world[world.name == "Italy"]}
    mod.setup_mesh2d(region, res=10000, crs=3857, grid_name="mesh2d")
    _ = mod.region

    region = {"mesh": griduda}
    mod1 = MeshModel(data_libs=["artifact_data", dc_param_fn])
    mod1.setup_mesh2d(region, grid_name="mesh2d")
    mod1.setup_mesh2d_from_rasterdataset(
        "vito", grid_name="mesh2d", resampling_method="mode"
    )
    assert "vito" in mod1.mesh.data_vars
    mod1.setup_mesh2d_from_raster_reclass(
        raster_fn="vito",
        reclass_table_fn="vito_mapping",
        reclass_variables=["landuse", "roughness_manning"],
        resampling_method=["mode", "centroid"],
        grid_name="mesh2d",
    )
    assert "roughness_manning" in mod1.mesh.data_vars
    assert np.all(mod1.mesh["landuse"].values == mod1.mesh["vito"].values)


# NEW TESTS FOR REFACTOR MODEL COMPONENTS


def test_initialize_model():
    m = Model()
    assert isinstance(m.region, ModelRegionComponent)


def test_initialize_model_with_grid_component():
    m = Model(components={"grid": {"type": "GridComponent"}})
    assert isinstance(m.grid, GridComponent)
    assert isinstance(m.region, ModelRegionComponent)


def test_write_multiple_components(mocker: MockerFixture, tmpdir: Path):
    m = Model(root=str(tmpdir))
    grid = mocker.Mock(spec_set=ModelComponent)
    m.add_component("grid", grid)
    m.write()
    grid.write.assert_called_once()


def test_getattr_component(mocker: MockerFixture):
    m = Model()
    foo = mocker.Mock(spec_set=ModelComponent)
    m.add_component("foo", foo)
    assert m.foo == foo


def test_add_component_wrong_name(mocker: MockerFixture):
    m = Model()
    foo = mocker.Mock(spec_set=ModelComponent)
    with pytest.raises(
        ValueError, match="Component name foo foo is not a valid identifier."
    ):
        m.add_component("foo foo", foo)


def test_get_component_non_existent():
    m = Model()
    with pytest.raises(KeyError):
        m.get_component("foo", ModelComponent)


def test_read_calls_components(mocker: MockerFixture):
    m = Model(mode="r")
    mocker.patch.object(m.region, "read")
    foo = mocker.Mock(spec_set=ModelComponent)
    m.add_component("foo", foo)
    m.read()
    foo.read.assert_called_once()


def test_read_in_write_mode():
    m = Model(mode="w")
    with pytest.raises(IOError, match="Model opened in write-only mode"):
        m.read()


def test_build_empty_model_builds_region(mocker: MockerFixture, tmpdir: Path):
    region = _patch_plugin_components(mocker, ModelRegionComponent)[0]
    m = Model(root=str(tmpdir))
    assert m.region is region
    region_dict = {"bbox": [12.05, 45.30, 12.85, 45.65]}
    m.build(region=region_dict)
    region.create.assert_called_once_with(region=region_dict)
    region.write.assert_called_once()


def test_build_two_components_writes_one(mocker: MockerFixture, tmpdir: Path):
    region, foo = _patch_plugin_components(mocker, ModelRegionComponent, ModelComponent)
    foo.write.__ishydromtstep__ = True
    m = Model(root=str(tmpdir))
    m.add_component("foo", foo)
    region_dict = {"bbox": [12.05, 45.30, 12.85, 45.65]}
    assert m.region is region
    assert m.foo is foo

    # Specify to only write foo
    m.build(region=region_dict, steps=[{"foo.write": {}}])

    region.create.assert_called_once_with(region=region_dict)
    region.write.assert_not_called()  # Only foo will be written, so no total write
    foo.write.assert_called_once()  # foo was written, because it was specified in steps


def test_build_write_disabled_does_not_write(mocker: MockerFixture, tmpdir: Path):
    region = _patch_plugin_components(mocker, ModelRegionComponent)[0]
    m = Model(root=str(tmpdir))
    assert m.region is region

    region_dict = {"bbox": [12.05, 45.30, 12.85, 45.65]}
    m.build(write=False, region=region_dict)

    region.create.assert_called_once()
    region.write.assert_not_called()


def test_build_non_existing_step(mocker: MockerFixture, tmpdir: Path):
    region = _patch_plugin_components(mocker, ModelRegionComponent)[0]
    m = Model(root=str(tmpdir))
    assert m.region is region

    region_dict = {"bbox": [12.05, 45.30, 12.85, 45.65]}

    with pytest.raises(KeyError):
        m.build(region=region_dict, steps=[{"foo": {}}])


def test_add_component_duplicate_throws(mocker: MockerFixture):
    m = Model()
    foo = mocker.Mock(spec_set=ModelComponent)
    m.add_component("foo", foo)
    foo2 = mocker.Mock(spec_set=ModelComponent)

    with pytest.raises(ValueError, match="Component foo already exists in the model."):
        m.add_component("foo", foo2)


def test_update_empty_model_with_region_none_throws(tmpdir: Path):
    m = Model(root=str(tmpdir))
    with pytest.raises(
        ValueError, match="Model region not found, setup model using `build` first."
    ):
        m.update()


def test_update_in_read_mode_without_out_folder_throws(tmpdir: Path):
    m = Model(root=str(tmpdir), mode="r")
    with pytest.raises(
        ValueError,
        match='"model_out" directory required when updating in "read-only" mode.',
    ):
        m.update(model_out=None)


def test_update_in_read_mode_with_out_folder_sets_to_write_mode(
    tmpdir: Path, mocker: MockerFixture
):
    region = _patch_plugin_components(mocker, ModelRegionComponent)[0]
    m = Model(root=str(tmpdir), mode="r")
    assert region is m.region

    m.update(model_out=str(tmpdir / "out"))

    assert m.root.is_writing_mode()
    assert not m.root.is_override_mode()
    region.read.assert_called_once()
    region.create.assert_not_called()
    region.write.assert_called_once()<|MERGE_RESOLUTION|>--- conflicted
+++ resolved
@@ -1,14 +1,12 @@
 # -*- coding: utf-8 -*-
 """Tests for the hydromt.models module of HydroMT."""
+
 from copy import deepcopy
 from os import listdir
 from os.path import abspath, dirname, exists, isfile, join
-<<<<<<< HEAD
 from pathlib import Path
+from typing import Any
 from unittest.mock import MagicMock
-=======
-from typing import Any
->>>>>>> b8309587
 
 import geopandas as gpd
 import numpy as np
@@ -29,7 +27,6 @@
 DATADIR = join(dirname(abspath(__file__)), "..", "data")
 
 
-<<<<<<< HEAD
 def _patch_plugin_components(
     mocker: MockerFixture, *component_classes: type
 ) -> list[MagicMock]:
@@ -44,7 +41,8 @@
         type_mocks[c.__name__] = class_type_mock
     mocker.patch("hydromt.models.model.PLUGINS", component_plugins=type_mocks)
     return [type_mocks[c.__name__].return_value for c in component_classes]
-=======
+
+
 @pytest.mark.skip(reason="Needs implementation of new Model class with GridComponent.")
 def test_api_attrs():
     # class _DummyModel(GridModel, GridMixin):
@@ -59,47 +57,6 @@
     assert dm.api["region"] == gpd.GeoDataFrame
     assert "grid" in dm.api
     assert dm.api["grid"] == xr.Dataset
-
-
-def test_plugins(mocker):
-    ep_lst = EntryPoints(
-        [
-            EntryPoint(
-                name="test_model",
-                value="hydromt.models.model_api:Model",
-                group="hydromt.models",
-            )
-        ]
-    )
-    mocker.patch("hydromt.models.plugins._discover", return_value=ep_lst)
-    eps = plugins.get_plugin_eps()
-    assert "test_model" in eps
-    assert isinstance(eps["test_model"], EntryPoint)
-
-
-def test_plugin_duplicates(mocker):
-    ep_lst = plugins.get_general_eps().values()
-    mocker.patch("hydromt.models.plugins._discover", return_value=ep_lst)
-    eps = plugins.get_plugin_eps()
-    assert len(eps) == 0
-
-
-def test_load():
-    with pytest.raises(ValueError, match="Model plugin type not recognized"):
-        plugins.load(
-            EntryPoint(
-                name="error",
-                value="hydromt.data_catalog:DataCatalog",
-                group="hydromt.data_catalog",
-            )
-        )
-    with pytest.raises(ImportError, match="Error while loading model plugin"):
-        plugins.load(
-            EntryPoint(
-                name="error", value="hydromt.models:DataCatalog", group="hydromt.models"
-            )
-        )
->>>>>>> b8309587
 
 
 # test both with and without xugrid
@@ -139,35 +96,7 @@
         _check_data({"wrong": "type"})
 
 
-<<<<<<< HEAD
-@pytest.mark.skip(reason="Needs implementation of RasterDataSet.")
-=======
-@pytest.mark.skip(reason="GridModel has been removed")
-def test_model_api(grid_model):
-    assert np.all(np.isin(["grid", "geoms"], list(grid_model.api.keys())))
-    # add some wrong data
-    grid_model.geoms.update({"wrong_geom": xr.Dataset()})
-    grid_model.forcing.update({"test": gpd.GeoDataFrame()})
-    non_compliant = grid_model._test_model_api()
-    assert non_compliant == ["geoms.wrong_geom", "forcing.test"]
-
-
-def test_run_log_method():
-    model = Model()
-    region = {"bbox": [12.05, 45.30, 12.85, 45.65]}
-    model._run_log_method("region.create", region)  # args
-    assert hasattr(model, "region")
-
-
-def test_run_log_kwargs_method():
-    model = Model()
-    region = {"bbox": [12.05, 45.30, 12.85, 45.65]}
-    model._run_log_method("region.create", region=region)  # kwargs
-    assert hasattr(model, "region")
-
-
 @pytest.mark.skip(reason="Needs implementation of all raster Drivers.")
->>>>>>> b8309587
 def test_write_data_catalog(tmpdir):
     model = Model(root=join(tmpdir, "model"), data_libs=["artifact_data"])
     sources = list(model.data_catalog.sources.keys())
