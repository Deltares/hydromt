# -*- coding: utf-8 -*-
"""Tests for the hydromt.data_adapter submodule."""

import glob
import tempfile
from os.path import abspath, dirname, join

import geopandas as gpd
import numpy as np
import pandas as pd
import pytest
import xarray as xr

import hydromt
from hydromt import _compat as compat
from hydromt.data_adapter import GeoDatasetAdapter
from hydromt.data_catalog import DataCatalog

TESTDATADIR = join(dirname(abspath(__file__)), "data")
CATALOGDIR = join(dirname(abspath(__file__)), "..", "data", "catalogs")


def test_resolve_path(tmpdir):
    # create dummy files
    for variable in ["precip", "temp"]:
        for year in [2020, 2021]:
            for month in range(1, 13):
                fn = join(tmpdir, f"{{unknown_key}}_0_{variable}_{year}_{month:02d}.nc")
                with open(fn, "w") as f:
                    f.write("")
    # create data catalog for these files
    dd = {
        "test": {
            "data_type": "RasterDataset",
            "driver": "netcdf",
            "path": join(
                tmpdir, "{unknown_key}_{zoom_level}_{variable}_{year}_{month:02d}.nc"
            ),
        }
    }
    cat = DataCatalog()
    cat.from_dict(dd)
    # test
    assert len(cat["test"].resolve_paths()) == 48
    assert len(cat["test"].resolve_paths(variables=["precip"])) == 24
    kwargs = dict(variables=["precip"], time_tuple=("2021-03-01", "2021-05-01"))
    assert len(cat["test"].resolve_paths(**kwargs)) == 3
    with pytest.raises(FileNotFoundError, match="No such file found:"):
        cat["test"].resolve_paths(variables=["waves"])


def test_rasterdataset(rioda, tmpdir):
    fn_tif = str(tmpdir.join("test.tif"))
    rioda.raster.to_raster(fn_tif)
    data_catalog = DataCatalog()
    da1 = data_catalog.get_rasterdataset(fn_tif, bbox=rioda.raster.bounds)
    assert np.all(da1 == rioda)
    da1 = data_catalog.get_rasterdataset("test", geom=rioda.raster.box)
    assert np.all(da1 == rioda)
    with pytest.raises(FileNotFoundError, match="No such file or catalog key"):
        data_catalog.get_rasterdataset("no_file.tif")


@pytest.mark.skipif(not compat.HAS_GCSFS, reason="GCSFS not installed.")
def test_gcs_cmip6(tmpdir):
    # TODO switch to pre-defined catalogs when pushed to main
    catalog_fn = join(CATALOGDIR, "gcs_cmip6_data.yml")
    data_catalog = DataCatalog(data_libs=[catalog_fn])
    ds = data_catalog.get_rasterdataset(
        "cmip6_NOAA-GFDL/GFDL-ESM4_historical_r1i1p1f1_Amon",
        variables=["precip", "temp"],
        time_tuple=(("1990-01-01", "1990-06-01")),
    )
    fn_nc = str(tmpdir.join("test.nc"))
    ds.to_netcdf(fn_nc)
    # Check reading and some preprocess
    assert "precip" in ds
    assert not np.any(ds[ds.raster.x_dim] > 180)
    # Write and compare
    ds1 = data_catalog.get_rasterdataset(fn_nc)
    assert np.allclose(ds["precip"][0, :, :], ds1["precip"][0, :, :])


@pytest.mark.skipif(not compat.HAS_S3FS, reason="S3FS not installed.")
def test_aws_copdem(tmpdir):
    # TODO switch to pre-defined catalogs when pushed to main
    catalog_fn = join(CATALOGDIR, "aws_data.yml")
    data_catalog = DataCatalog(data_libs=[catalog_fn])
    da = data_catalog.get_rasterdataset(
        "esa_worldcover_2020_v100",
        bbox=[12.0, 46.0, 12.5, 46.50],
    )
    assert da.name == "landuse"
    assert da.max().values == 100


def test_rasterdataset_zoomlevels(rioda_large, tmpdir):
    name = "test_zoom"
    yml_dict = {
        name: {
            "crs": 4326,
            "data_type": "RasterDataset",
            "driver": "raster",
            "path": "path/{zoom_level}/test.vrt",
            "zoom_levels": {0: 0.1, 1: 0.3},
        }
    }
    data_catalog = DataCatalog()
    data_catalog.from_dict(yml_dict)
    assert data_catalog[name]._parse_zoom_level() == 0  # default to first
    assert data_catalog[name]._parse_zoom_level(zoom_level=1) == 1
    assert data_catalog[name]._parse_zoom_level(zoom_level=(0.3, "degree")) == 1
    assert data_catalog[name]._parse_zoom_level(zoom_level=(0.29, "degree")) == 0
    assert data_catalog[name]._parse_zoom_level(zoom_level=(0.1, "degree")) == 0
    assert data_catalog[name]._parse_zoom_level(zoom_level=(1, "meter")) == 0
    with pytest.raises(TypeError, match="zoom_level unit"):
        data_catalog[name]._parse_zoom_level(zoom_level=(1, "asfd"))
    with pytest.raises(TypeError, match="zoom_level argument"):
        data_catalog[name]._parse_zoom_level(zoom_level=(1, "asfd", "asdf"))


def test_rasterdataset_driver_kwargs(artifact_data: DataCatalog, tmpdir):
    era5 = artifact_data.get_rasterdataset("era5")
    fp1 = join(tmpdir, "era5.zarr")
    era5.to_zarr(fp1)
    data_dict = {
        "era5_zarr": {
            "crs": 4326,
            "data_type": "RasterDataset",
            "driver": "zarr",
            "driver_kwargs": {
                "preprocess": "round_latlon",
            },
            "path": fp1,
        }
    }
    datacatalog = DataCatalog()
    datacatalog.from_dict(data_dict)
    era5_zarr = datacatalog.get_rasterdataset("era5_zarr")
    fp2 = join(tmpdir, "era5.nc")
    era5.to_netcdf(fp2)

    data_dict2 = {
        "era5_nc": {
            "crs": 4326,
            "data_type": "RasterDataset",
            "driver": "netcdf",
            "driver_kwargs": {
                "preprocess": "round_latlon",
            },
            "path": fp2,
        }
    }
    datacatalog.from_dict(data_dict2)
    era5_nc = datacatalog.get_rasterdataset("era5_nc")
    assert era5_zarr.equals(era5_nc)
    datacatalog["era5_zarr"].to_file(tmpdir, "era5_zarr", driver="zarr")


def test_rasterdataset_unit_attrs(artifact_data: DataCatalog):
    era5_dict = {"era5": artifact_data.sources["era5"].to_dict()}
    attrs = {
        "temp": {"unit": "degrees C", "long_name": "temperature"},
        "temp_max": {"unit": "degrees C", "long_name": "maximum temperature"},
        "temp_min": {"unit": "degrees C", "long_name": "minimum temperature"},
    }
    era5_dict["era5"].update(dict(attrs=attrs))
    artifact_data.from_dict(era5_dict)
    raster = artifact_data.get_rasterdataset("era5")
    assert raster["temp"].attrs["unit"] == attrs["temp"]["unit"]
    assert raster["temp_max"].attrs["long_name"] == attrs["temp_max"]["long_name"]


def test_geodataset(geoda, geodf, ts, tmpdir):
    fn_nc = str(tmpdir.join("test.nc"))
    fn_gdf = str(tmpdir.join("test.geojson"))
    fn_csv = str(tmpdir.join("test.csv"))
    fn_csv_locs = str(tmpdir.join("test_locs.xy"))
    geoda.vector.to_netcdf(fn_nc)
    geodf.to_file(fn_gdf, driver="GeoJSON")
    ts.to_csv(fn_csv)
    hydromt.io.write_xy(fn_csv_locs, geodf)
    data_catalog = DataCatalog()
    # added fn_ts to test if it does not go into xr.open_dataset
    da1 = data_catalog.get_geodataset(
        fn_nc, variables=["test1"], bbox=geoda.vector.bounds
    ).sortby("index")
    assert np.allclose(da1, geoda)
    assert da1.name == "test1"
    ds1 = data_catalog.get_geodataset("test", single_var_as_array=False)
    assert isinstance(ds1, xr.Dataset)
    assert "test" in ds1
    da2 = data_catalog.get_geodataset(
        fn_gdf, driver_kwargs=dict(fn_data=fn_csv)
    ).sortby("index")
    assert np.allclose(da2, geoda)
    # test with xy locs
    da3 = data_catalog.get_geodataset(
        fn_csv_locs, driver_kwargs=dict(fn_data=fn_csv), crs=geodf.crs
    ).sortby("index")
    assert np.allclose(da3, geoda)
    assert da3.vector.crs.to_epsg() == 4326
    with pytest.raises(FileNotFoundError, match="No such file or catalog key"):
        data_catalog.get_geodataset("no_file.geojson")
    # Test nc file writing to file
    with tempfile.TemporaryDirectory() as td:
        GeoDatasetAdapter(fn_nc).to_file(
            data_root=td, data_name="test", driver="netcdf"
        )
        GeoDatasetAdapter(fn_nc).to_file(
            data_root=td, data_name="test1", driver="netcdf", variables="test1"
        )
        GeoDatasetAdapter(fn_nc).to_file(data_root=td, data_name="test", driver="zarr")
    #         GeoDatasetAdapter(fn_nc).to_file(
    # assert match in error


def test_geodataset_unit_attrs(artifact_data: DataCatalog, tmpdir: str):
    gtsm_dict = {"gtsmv3_eu_era5": artifact_data.sources["gtsmv3_eu_era5"].to_dict()}
    attrs = {
        "waterlevel": {
            "long_name": "sea surface height above mean sea level",
            "unit": "meters",
        }
    }
    gtsm_dict["gtsmv3_eu_era5"].update(dict(attrs=attrs))
    artifact_data.from_dict(gtsm_dict)
    gtsm_geodataarray = artifact_data.get_geodataset("gtsmv3_eu_era5")
    assert gtsm_geodataarray.attrs["long_name"] == attrs["waterlevel"]["long_name"]
    assert gtsm_geodataarray.attrs["unit"] == attrs["waterlevel"]["unit"]


def test_geodataset_unit_conversion(artifact_data: DataCatalog):
    gtsm_geodataarray = artifact_data.get_geodataset("gtsmv3_eu_era5")
    gtsm_dict = {"gtsmv3_eu_era5": artifact_data.sources["gtsmv3_eu_era5"].to_dict()}
    gtsm_dict["gtsmv3_eu_era5"].update(dict(unit_mult=dict(waterlevel=1000)))
    datacatalog = DataCatalog()
    datacatalog.from_dict(gtsm_dict)
    gtsm_geodataarray1000 = datacatalog.get_geodataset("gtsmv3_eu_era5")
    assert gtsm_geodataarray1000.equals(gtsm_geodataarray * 1000)


def test_set_nodata_geodataset(artifact_data: DataCatalog):
    gtsm_dict = {"gtsmv3_eu_era5": artifact_data.sources["gtsmv3_eu_era5"].to_dict()}
    gtsm_dict["gtsmv3_eu_era5"].update(dict(nodata=-99))
    datacatalog = DataCatalog()
    datacatalog.from_dict(gtsm_dict)
    datacatalog.get_geodataset("gtsmv3_eu_era5")
    # assert gtsm_geodataarray.vector.nodata == -99 TODO assertion cannot be made
    # since set_noda for GeoDataArray.vector does not exist


def test_geodataframe(geodf, tmpdir):
    fn_gdf = str(tmpdir.join("test.geojson"))
    geodf.to_file(fn_gdf, driver="GeoJSON")
    data_catalog = DataCatalog()
    gdf1 = data_catalog.get_geodataframe(fn_gdf, bbox=geodf.total_bounds)
    assert isinstance(gdf1, gpd.GeoDataFrame)
    assert np.all(gdf1 == geodf)
    gdf1 = data_catalog.get_geodataframe(
        "test", bbox=geodf.total_bounds, buffer=1000, rename={"test": "test1"}
    )
    assert np.all(gdf1 == geodf)
    with pytest.raises(FileNotFoundError, match="No such file or catalog key"):
        data_catalog.get_geodataframe("no_file.geojson")


def test_geodataframe_unit_attrs(artifact_data: DataCatalog):
    gadm_level1 = {"gadm_level1": artifact_data.sources["gadm_level1"].to_dict()}
    attrs = {"NAME_0": {"long_name": "Country names"}}
    gadm_level1["gadm_level1"].update(dict(attrs=attrs))
    artifact_data.from_dict(gadm_level1)
    gadm_level1_gdf = artifact_data.get_geodataframe("gadm_level1")
    assert gadm_level1_gdf["NAME_0"].attrs["long_name"] == "Country names"


def test_dataframe(df, df_time, tmpdir):
    # Test reading csv
    fn_df = str(tmpdir.join("test.csv"))
    df.to_csv(fn_df)
    data_catalog = DataCatalog()
    df1 = data_catalog.get_dataframe(fn_df, driver_kwargs=dict(index_col=0))
    assert isinstance(df1, pd.DataFrame)
    pd.testing.assert_frame_equal(df, df1)

    # Test FWF support
    fn_fwf = str(tmpdir.join("test.txt"))
    df.to_string(fn_fwf, index=False)
    fwf = data_catalog.get_dataframe(
        fn_fwf, driver="fwf", driver_kwargs=dict(colspecs="infer")
    )
    assert isinstance(fwf, pd.DataFrame)
    assert np.all(fwf == df)

<<<<<<< HEAD
    fn_xlsx = str(tmpdir.join("test.xlsx"))
    df.to_excel(fn_xlsx)
    data_dict = {
        "test_excel": {"path": fn_xlsx, "data_type": "DataFrame", "driver": "excel"}
    }
    data_catalog.from_dict(data_dict)
    data_catalog["test_excel"].to_file(tmpdir, "text_excel", driver="excel")
    df2 = data_catalog.get_dataframe(fn_xlsx, driver_kwargs=dict(index_col=0))
    assert isinstance(df2, pd.DataFrame)
    assert np.all(df2 == df)
=======
    if compat.HAS_OPENPYXL:
        fn_xlsx = str(tmpdir.join("test.xlsx"))
        df.to_excel(fn_xlsx)
        df2 = data_catalog.get_dataframe(fn_xlsx, index_col=0)
        assert isinstance(df2, pd.DataFrame)
        assert np.all(df2 == df)
>>>>>>> e4edd37a


def test_dataframe_unit_attrs(artifact_data: DataCatalog, df: pd.DataFrame):
    data_catalog_dir = dirname(artifact_data.sources["chelsa"].path)
    df_path = join(data_catalog_dir, "cities.csv")
    df.to_csv(df_path)
    cities = {
        "cities": {
            "path": df_path,
            "data_type": "DataFrame",
            "driver": "csv",
            "attrs": {
                "city": {"long_name": "names of cities"},
                "country": {"long_name": "names of countries"},
            },
        }
    }
    artifact_data.from_dict(cities)
    cities_df = artifact_data.get_dataframe("cities")
    assert cities_df["city"].attrs["long_name"] == "names of cities"
    assert cities_df["country"].attrs["long_name"] == "names of countries"


def test_dataframe_time(df_time, tmpdir):
    # Test time df
    fn_df_ts = str(tmpdir.join("test_ts.csv"))
    df_time.to_csv(fn_df_ts)
    data_catalog = DataCatalog()
    dfts1 = data_catalog.get_dataframe(
        fn_df_ts, driver_kwargs=dict(index_col=0, parse_dates=True)
    )
    assert isinstance(dfts1, pd.DataFrame)
    assert np.all(dfts1 == df_time)

    # Test renaming
    rename = {
        "precip": "P",
        "temp": "T",
        "pet": "ET",
    }
    dfts2 = data_catalog.get_dataframe(
        fn_df_ts, driver_kwargs=dict(index_col=0, parse_dates=True), rename=rename
    )
    assert np.all(list(dfts2.columns) == list(rename.values()))

    # Test unit add/multiply
    unit_mult = {
        "precip": 0.75,
        "temp": 2,
        "pet": 1,
    }
    unit_add = {
        "precip": 0,
        "temp": -1,
        "pet": 2,
    }
    dfts3 = data_catalog.get_dataframe(
        fn_df_ts,
        driver_kwargs=dict(index_col=0, parse_dates=True),
        unit_mult=unit_mult,
        unit_add=unit_add,
    )
    # Do checks
    for var in df_time.columns:
        assert np.all(df_time[var] * unit_mult[var] + unit_add[var] == dfts3[var])

    # Test timeslice
    dfts4 = data_catalog.get_dataframe(
        fn_df_ts,
        time_tuple=("2007-01-02", "2007-01-04"),
        driver_kwargs=dict(index_col=0, parse_dates=True),
    )
    assert len(dfts4) == 3

    # Test variable slice
    vars_slice = ["precip", "temp"]
    dfts5 = data_catalog.get_dataframe(
        fn_df_ts,
        variables=vars_slice,
        driver_kwargs=dict(index_col=0, parse_dates=True),
    )
    assert np.all(dfts5.columns == vars_slice)


def test_dataframe_parse_nodata(artifact_data: DataCatalog, tmpdir):
    hydro_reservoirs = artifact_data.get_geodataframe(
        "hydro_reservoirs"
    )  # This dataset has nodata set to -99
    dataframe = pd.DataFrame(hydro_reservoirs.drop(columns="geometry"))
    dataframe["Dam_height"] = -99
    fp = join(tmpdir, "hydro_reservoirs.csv")
    dataframe.to_csv(fp, index=False)
    data_dict = {
        "hydro_reservoirs": artifact_data.sources["hydro_reservoirs"].to_dict()
    }
    data_dict["hydro_reservoirs"].update(
        dict(path=fp, driver="csv", data_type="DataFrame")
    )
    datacatalog = DataCatalog()
    datacatalog.from_dict(data_dict)
    hydro_reservoirs_df = datacatalog.get_dataframe("hydro_reservoirs")
    assert sum(hydro_reservoirs_df["Dam_height"].isna()) == 5


def test_cache_vrt(tmpdir, rioda_large):
    # write vrt data
    name = "tiled"
    root = str(tmpdir.join(name))
    rioda_large.raster.to_xyz_tiles(
        root=root,
        tile_size=256,
        zoom_levels=[0],
    )
    cat = DataCatalog(join(root, f"{name}.yml"), cache=True)
    cat.get_rasterdataset(name)
    assert len(glob.glob(join(cat._cache_dir, name, name, "*", "*", "*.tif"))) == 16<|MERGE_RESOLUTION|>--- conflicted
+++ resolved
@@ -292,25 +292,12 @@
     assert isinstance(fwf, pd.DataFrame)
     assert np.all(fwf == df)
 
-<<<<<<< HEAD
-    fn_xlsx = str(tmpdir.join("test.xlsx"))
-    df.to_excel(fn_xlsx)
-    data_dict = {
-        "test_excel": {"path": fn_xlsx, "data_type": "DataFrame", "driver": "excel"}
-    }
-    data_catalog.from_dict(data_dict)
-    data_catalog["test_excel"].to_file(tmpdir, "text_excel", driver="excel")
-    df2 = data_catalog.get_dataframe(fn_xlsx, driver_kwargs=dict(index_col=0))
-    assert isinstance(df2, pd.DataFrame)
-    assert np.all(df2 == df)
-=======
     if compat.HAS_OPENPYXL:
         fn_xlsx = str(tmpdir.join("test.xlsx"))
         df.to_excel(fn_xlsx)
         df2 = data_catalog.get_dataframe(fn_xlsx, index_col=0)
         assert isinstance(df2, pd.DataFrame)
         assert np.all(df2 == df)
->>>>>>> e4edd37a
 
 
 def test_dataframe_unit_attrs(artifact_data: DataCatalog, df: pd.DataFrame):
