--- conflicted
+++ resolved
@@ -1,17 +1,10 @@
 # -*- coding: utf-8 -*-
 """Tests for the hydromt.data_adapter submodule."""
 
-<<<<<<< HEAD
-from multiprocessing import get_start_method
-import pytest
-from os.path import join, dirname, abspath, isfile, exists
-import numpy as np
-=======
 import glob
 import tempfile
 from os.path import abspath, dirname, join
 
->>>>>>> 5c5c6f5e
 import geopandas as gpd
 import numpy as np
 import pandas as pd
@@ -20,15 +13,8 @@
 
 import hydromt
 from hydromt import _compat as compat
-<<<<<<< HEAD
-from hydromt.data_catalog import DataCatalog
-from hydromt.data_adapter import GeoDatasetAdapter, geodataset
-import glob
-import tempfile
-=======
 from hydromt.data_adapter import GeoDatasetAdapter
 from hydromt.data_catalog import DataCatalog
->>>>>>> 5c5c6f5e
 
 TESTDATADIR = join(dirname(abspath(__file__)), "data")
 CATALOGDIR = join(dirname(abspath(__file__)), "..", "data", "catalogs")
