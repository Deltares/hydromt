--- conflicted
+++ resolved
@@ -12,6 +12,7 @@
 import xarray as xr
 
 import hydromt.data_catalog
+from hydromt._typing import NoDataStrategy
 from hydromt.data_adapter import (
     DataAdapter,
     GeoDataFrameAdapter,
@@ -23,12 +24,7 @@
     _denormalise_data_dict,
     _parse_data_source_dict,
 )
-<<<<<<< HEAD
 from hydromt.gis.utils import to_geographic_bbox
-=======
-from hydromt.gis_utils import to_geographic_bbox
-from hydromt.nodata import NoDataStrategy
->>>>>>> 68a0f319
 
 CATALOGDIR = join(dirname(abspath(__file__)), "..", "data", "catalogs")
 DATADIR = join(dirname(abspath(__file__)), "data")
