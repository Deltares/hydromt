"""Tests for the hydromt.data_catalog submodule."""

import os
from os.path import abspath, dirname, join
from pathlib import Path
from typing import cast

import geopandas as gpd
import numpy as np
import pandas as pd
import pytest
import requests
import xarray as xr

from hydromt.data_adapter import (
    DataAdapter,
    GeoDataFrameAdapter,
    GeoDatasetAdapter,
    RasterDatasetAdapter,
)
from hydromt.data_catalog import (
    DataCatalog,
    _denormalise_data_dict,
    _parse_data_source_dict,
    _yml_from_uri_or_path,
)
from hydromt.gis_utils import to_geographic_bbox
from hydromt.nodata import NoDataStrategy

CATALOGDIR = join(dirname(abspath(__file__)), "..", "data", "catalogs")
DATADIR = join(dirname(abspath(__file__)), "data")


def test_parser():
    # valid abs root on windows and linux!
    root = "c:/root" if os.name == "nt" else "/c/root"
    # simple; abs path
    source = {
        "data_type": "RasterDataset",
        "path": f"{root}/to/data.tif",
    }
    adapter = _parse_data_source_dict("test", source, root=root)
    assert isinstance(adapter, RasterDatasetAdapter)
    assert adapter.path == abspath(source["path"])
    # test with Path object
    source.update(path=Path(source["path"]))
    adapter = _parse_data_source_dict("test", source, root=root)
    assert adapter.path == abspath(source["path"])
    # rel path
    source = {
        "data_type": "RasterDataset",
        "path": "path/to/data.tif",
        "kwargs": {"fn": "test"},
    }
    adapter = _parse_data_source_dict("test", source, root=root)
    assert adapter.path == abspath(join(root, source["path"]))
    # check if path in kwargs is also absolute
    assert adapter.driver_kwargs["fn"] == abspath(join(root, "test"))
    # alias
    dd = {
        "test": {
            "data_type": "RasterDataset",
            "path": "path/to/data.tif",
        },
        "test1": {"alias": "test"},
    }
    with pytest.deprecated_call():
        sources = _denormalise_data_dict(dd)
    assert len(sources) == 2
    for name, source in sources:
        adapter = _parse_data_source_dict(name, source, root=root, catalog_name="tmp")
        assert adapter.path == abspath(join(root, dd["test"]["path"]))
        assert adapter.catalog_name == "tmp"
    # placeholder
    dd = {
        "test_{p1}_{p2}": {
            "data_type": "RasterDataset",
            "path": "data_{p2}.tif",
            "placeholders": {"p1": ["a", "b"], "p2": ["1", "2", "3"]},
        },
    }
    sources = _denormalise_data_dict(dd)
    assert len(sources) == 6
    for name, source in sources:
        assert "placeholders" not in source
        adapter = _parse_data_source_dict(name, source, root=root)
        assert adapter.path == abspath(join(root, f"data_{name[-1]}.tif"))
    # variants
    dd = {
        "test": {
            "data_type": "RasterDataset",
            "variants": [
                {"path": "path/to/data1.tif", "version": "1"},
                {"path": "path/to/data2.tif", "provider": "local"},
            ],
        },
    }
    sources = _denormalise_data_dict(dd)
    assert len(sources) == 2
    for i, (name, source) in enumerate(sources):
        assert "variants" not in source
        adapter = _parse_data_source_dict(name, source, root=root, catalog_name="tmp")
        assert adapter.version == dd["test"]["variants"][i].get("version", None)
        assert adapter.provider == dd["test"]["variants"][i].get("provider", None)
        assert adapter.catalog_name == "tmp"

    # errors
    with pytest.raises(ValueError, match="Missing required path argument"):
        _parse_data_source_dict("test", {})
    with pytest.raises(ValueError, match="Data type error unknown"):
        _parse_data_source_dict("test", {"path": "", "data_type": "error"})
    with (
        pytest.raises(ValueError, match="alias test not found in data_dict"),
        pytest.deprecated_call(),
    ):
        _denormalise_data_dict({"test1": {"alias": "test"}})


def test_data_catalog_io(tmpdir, data_catalog):
    # read / write
    fn_yml = join(tmpdir, "test.yml")
    data_catalog.to_yml(fn_yml)
    data_catalog1 = DataCatalog(data_libs=fn_yml)
    assert data_catalog.to_dict() == data_catalog1.to_dict()
    # test that no file is written for empty DataCatalog
    fn_yml = join(tmpdir, "test1.yml")
    DataCatalog(fallback_lib=None).to_yml(fn_yml)
    # test print
    print(data_catalog.get_source("merit_hydro"))


def test_versioned_catalog_entries():
    # make sure the catalogs individually still work
    legacy_yml_fn = join(DATADIR, "legacy_esa_worldcover.yml")
    legacy_data_catalog = DataCatalog(data_libs=[legacy_yml_fn])
    assert len(legacy_data_catalog) == 1
    source = legacy_data_catalog.get_source("esa_worldcover")
    assert Path(source.path).name == "esa-worldcover.vrt"
    assert source.version == "2020"
    # test round trip to and from dict
    legacy_data_catalog2 = DataCatalog().from_dict(legacy_data_catalog.to_dict())
    assert legacy_data_catalog2 == legacy_data_catalog
    # make sure we raise deprecation warning here
    with pytest.deprecated_call():
        _ = legacy_data_catalog["esa_worldcover"]

    # second catalog
    aws_yml_fn = join(DATADIR, "aws_esa_worldcover.yml")
    aws_data_catalog = DataCatalog(data_libs=[aws_yml_fn])
    assert len(aws_data_catalog) == 1
    # test get_source with all keyword combinations
    source = aws_data_catalog.get_source("esa_worldcover")
    assert source.path.endswith("ESA_WorldCover_10m_2020_v100_Map_AWS.vrt")
    assert source.version == "2021"
    source = aws_data_catalog.get_source("esa_worldcover", version="2021")
    assert source.path.endswith("ESA_WorldCover_10m_2020_v100_Map_AWS.vrt")
    assert source.version == "2021"
    source = aws_data_catalog.get_source(
        "esa_worldcover", version="2021", provider="aws"
    )
    assert source.path.endswith("ESA_WorldCover_10m_2020_v100_Map_AWS.vrt")
    # test round trip to and from dict
    aws_data_catalog2 = DataCatalog().from_dict(aws_data_catalog.to_dict())
    assert aws_data_catalog2 == aws_data_catalog

    # test errors
    with pytest.raises(KeyError):
        aws_data_catalog.get_source(
            "esa_worldcover", version="2021", provider="asdfasdf"
        )
    with pytest.raises(KeyError):
        aws_data_catalog.get_source(
            "esa_worldcover", version="asdfasdf", provider="aws"
        )
    with pytest.raises(KeyError):
        aws_data_catalog.get_source("asdfasdf", version="2021", provider="aws")

    # make sure we trigger user warning when overwriting versions
    with pytest.warns(UserWarning):
        aws_data_catalog.from_yml(aws_yml_fn)

    # make sure we can read merged catalogs
    merged_yml_fn = join(DATADIR, "merged_esa_worldcover.yml")
    merged_catalog = DataCatalog(data_libs=[merged_yml_fn])
    assert len(merged_catalog) == 3
    source_aws = merged_catalog.get_source("esa_worldcover")  # last variant is default
    assert source_aws.filesystem == "s3"
    assert merged_catalog.get_source("esa_worldcover", provider="aws") == source_aws
    source_loc = merged_catalog.get_source("esa_worldcover", provider="local")
    assert source_loc != source_aws
    assert source_loc.filesystem == "local"
    assert source_loc.version == "2021"  # get newest version
    # test get_source with version only
    assert merged_catalog.get_source("esa_worldcover", version="2021") == source_loc
    # test round trip to and from dict
    merged_catalog2 = DataCatalog().from_dict(merged_catalog.to_dict())
    assert merged_catalog2 == merged_catalog
    # test updating source meta data from version meta data
    source_2020_local = merged_catalog.get_source(
        "esa_worldcover", version="2020", provider="local"
    )
    assert source_2020_local.meta["source_author"] == "Test Dummy"
    assert source_2020_local.meta["source_license"] == "CC BY 4.0"

    # Make sure we can query for the version we want
    aws_and_legacy_catalog = DataCatalog(data_libs=[legacy_yml_fn, aws_yml_fn])
    assert len(aws_and_legacy_catalog) == 2
    source_aws = aws_and_legacy_catalog.get_source("esa_worldcover")
    assert source_aws.filesystem == "s3"
    source_aws2 = aws_and_legacy_catalog.get_source("esa_worldcover", provider="aws")
    assert source_aws2 == source_aws
    source_loc = aws_and_legacy_catalog.get_source(
        "esa_worldcover",
        provider="legacy_esa_worldcover",  # provider is filename
    )
    assert Path(source_loc.path).name == "esa-worldcover.vrt"
    # test round trip to and from dict
    aws_and_legacy_catalog2 = DataCatalog().from_dict(aws_and_legacy_catalog.to_dict())
    assert aws_and_legacy_catalog2 == aws_and_legacy_catalog


def test_versioned_catalogs(data_catalog):
    data_catalog._sources = {}  # reset
    data_catalog.from_predefined_catalogs("deltares_data")
    assert len(data_catalog.sources) > 0
    data_catalog._sources = {}  # reset
    data_catalog.from_predefined_catalogs("deltares_data", "v0.5.0")
    assert len(data_catalog.sources) > 0

    with pytest.raises(ValueError, match="Version v1993.7 not found "):
        _ = data_catalog.from_predefined_catalogs("deltares_data", "v1993.7")


def test_data_catalog(tmpdir, data_catalog):
    # initialized with empty dict
    data_catalog._sources = {}  # reset
    assert len(data_catalog._sources) == 0
    # global data sources from artifacts are automatically added
    assert len(data_catalog.sources) > 0
    # test keys, getitem,
    keys = [key for key, _ in data_catalog.iter_sources()]
    source = data_catalog.get_source(keys[0])
    assert data_catalog.contains_source(keys[0])
    assert data_catalog.contains_source(
        keys[0], version="asdfasdfasdf", permissive=True
    )
    assert not data_catalog.contains_source(
        keys[0], version="asdfasdf", permissive=False
    )
    assert isinstance(source, DataAdapter)
    assert keys[0] in data_catalog.get_source_names()
    # add source from dict
    data_dict = {keys[0]: source.to_dict()}
    data_catalog.from_dict(data_dict)
    assert isinstance(data_catalog.__repr__(), str)
    assert isinstance(data_catalog._repr_html_(), str)
    assert isinstance(data_catalog.to_dataframe(), pd.DataFrame)
    with pytest.raises(ValueError, match="Value must be DataAdapter"):
        data_catalog.add_source("test", "string")  # type: ignore
    # check that no sources are loaded if fallback_lib is None
    assert not DataCatalog(fallback_lib=None).sources
    # test artifact keys (NOTE: legacy code!)
    with pytest.deprecated_call():
        data_catalog = DataCatalog(deltares_data=False)
    assert len(data_catalog._sources) == 0
    data_catalog.from_predefined_catalogs("deltares_data")
    assert len(data_catalog._sources) > 0
    with (
        pytest.raises(ValueError, match="Version unknown_version not found"),
        pytest.deprecated_call(),
    ):
        data_catalog = DataCatalog(deltares_data="unknown_version")

    # test hydromt version in meta data
    fn_yml = join(tmpdir, "test.yml")
    data_catalog = DataCatalog()
    data_catalog.to_yml(fn_yml, meta={"hydromt_version": "0.7.0"})


def test_used_sources(tmpdir):
    merged_yml_fn = join(DATADIR, "merged_esa_worldcover.yml")
    data_catalog = DataCatalog(merged_yml_fn)
    source = data_catalog.get_source("esa_worldcover")
    source.mark_as_used()
    sources = data_catalog.iter_sources(used_only=True)
    assert len(data_catalog) > 1
    assert len(sources) == 1
    assert sources[0][0] == "esa_worldcover"
    assert sources[0][1].provider == source.provider
    assert sources[0][1].version == source.version


def test_from_yml_with_archive(data_catalog):
    cache_dir = Path(data_catalog._cache_dir)
    data_catalog.from_predefined_catalogs("artifact_data=v0.0.8")
    sources = list(data_catalog.sources.keys())
    assert len(sources) > 0
    # as part of the getting the archive a a local
    # catalog file is written to the same folder
    # check if this file exists and we can read it
    yml_dst_fn = Path(cache_dir, "artifact_data", "v0.0.8", "data_catalog.yml")
    assert yml_dst_fn.exists()
    data_catalog1 = DataCatalog(yml_dst_fn)
    sources = list(data_catalog1.sources.keys())
    source = data_catalog1.get_source(sources[0])
    assert yml_dst_fn.parent == Path(source.path).parent.parent


def test_from_predefined_catalogs(data_catalog):
    assert len(data_catalog.predefined_catalogs) > 0
    for name in data_catalog.predefined_catalogs:
        data_catalog._sources = {}  # reset
        data_catalog.from_predefined_catalogs(f"{name}=latest")
        assert len(data_catalog._sources) > 0
    with pytest.raises(ValueError, match='Catalog with name "asdf" not found'):
        data_catalog.from_predefined_catalogs("asdf")


def test_export_global_datasets(tmpdir, data_catalog):
    DTYPES = {
        "RasterDatasetAdapter": (xr.DataArray, xr.Dataset),
        "GeoDatasetAdapter": (xr.DataArray, xr.Dataset),
        "GeoDataFrameAdapter": gpd.GeoDataFrame,
    }
    bbox = [12.0, 46.0, 13.0, 46.5]  # Piava river
    time_tuple = ("2010-02-10", "2010-02-15")
    data_catalog.from_predefined_catalogs("artifact_data")
    source_names = [
        "era5[precip,temp]",
        "grwl_mask",
        "modis_lai",
        "osm_coastlines",
        "grdc",
        "corine",
        "gtsmv3_eu_era5",
    ]
    data_catalog.export_data(
        tmpdir,
        bbox=bbox,
        time_tuple=time_tuple,
        source_names=source_names,
        meta={"version": 1},
        handle_nodata=NoDataStrategy.IGNORE,
    )
    # test append and overwrite source
    data_catalog.export_data(
        tmpdir,
        bbox=bbox,
        source_names=["corine"],
        append=True,
        meta={"version": 2},
        handle_nodata=NoDataStrategy.IGNORE,
    )
    data_lib_fn = join(tmpdir, "data_catalog.yml")
    # check if meta is written
    with open(data_lib_fn, "r") as f:
        yml_list = f.readlines()
    assert yml_list[0].strip() == "meta:"
    assert yml_list[1].strip() == "version: 2"
    assert yml_list[2].strip().startswith("root:")
    # check if data is parsed correctly
    data_catalog1 = DataCatalog(data_lib_fn)
    for key, source in data_catalog1.iter_sources():
        source_type = type(source).__name__
        dtypes = DTYPES[source_type]
        obj = source.get_data()
        assert isinstance(obj, dtypes), key


def test_export_dataframe(tmpdir, df, df_time):
    # Write two csv files
    fn_df = str(tmpdir.join("test.csv"))
    fn_df_parquet = str(tmpdir.join("test.parquet"))
    df.to_csv(fn_df)
    df.to_parquet(fn_df_parquet)
    fn_df_time = str(tmpdir.join("test_ts.csv"))
    fn_df_time_parquet = str(tmpdir.join("test_ts.parquet"))
    df_time.to_csv(fn_df_time)
    df_time.to_parquet(fn_df_time_parquet)

    # Test to_file method (needs reading)
    data_dict = {
        "test_df": {
            "path": fn_df,
            "driver": "csv",
            "data_type": "DataFrame",
            "kwargs": {
                "index_col": 0,
            },
        },
        "test_df_ts": {
            "path": fn_df_time,
            "driver": "csv",
            "data_type": "DataFrame",
            "kwargs": {
                "index_col": 0,
                "parse_dates": True,
            },
        },
        "test_df_parquet": {
            "path": fn_df_parquet,
            "driver": "parquet",
            "data_type": "DataFrame",
        },
        "test_df_ts_parquet": {
            "path": fn_df_time_parquet,
            "driver": "parquet",
            "data_type": "DataFrame",
        },
    }

    data_catalog = DataCatalog()
    data_catalog.from_dict(data_dict)

    data_catalog.export_data(
        str(tmpdir),
        time_tuple=("2010-02-01", "2010-02-14"),
        bbox=[11.70, 45.35, 12.95, 46.70],
        handle_nodata=NoDataStrategy.IGNORE,
    )
    data_catalog1 = DataCatalog(str(tmpdir.join("data_catalog.yml")))
    assert len(data_catalog1.iter_sources()) == 2

    data_catalog.export_data(str(tmpdir))
    data_catalog1 = DataCatalog(str(tmpdir.join("data_catalog.yml")))
    assert len(data_catalog1.iter_sources()) == 4
    for key, source in data_catalog1.iter_sources():
        dtypes = pd.DataFrame
        obj = source.get_data()
        assert isinstance(obj, dtypes), key


def test_get_rasterdataset(data_catalog):
    n = len(data_catalog)
    # raster dataset using three different ways
    name = "koppen_geiger"
    da = data_catalog.get_rasterdataset(data_catalog.get_source(name).path)
    assert len(data_catalog) == n + 1
    assert isinstance(da, xr.DataArray)
    da = data_catalog.get_rasterdataset(name, provider="artifact_data")
    assert isinstance(da, xr.DataArray)
    bbox = [12.0, 46.0, 13.0, 46.5]
    da = data_catalog.get_rasterdataset(da, bbox=bbox)
    assert isinstance(da, xr.DataArray)
    assert np.allclose(da.raster.bounds, bbox)
    data = {"source": name, "provider": "artifact_data"}
    ds = data_catalog.get_rasterdataset(data, single_var_as_array=False)
    assert isinstance(ds, xr.Dataset)
    data = r"s3://copernicus-dem-30m/Copernicus_DSM_COG_10_N29_00_E105_00_DEM/Copernicus_DSM_COG_10_N29_00_E105_00_DEM.tif"
    da = data_catalog.get_rasterdataset(data)
    assert isinstance(da, xr.DataArray)
    assert len(data_catalog) == n + 2
    with pytest.raises(ValueError, match='Unknown raster data type "list"'):
        data_catalog.get_rasterdataset([])
    with pytest.raises(FileNotFoundError):
        data_catalog.get_rasterdataset("test1.tif")
    with pytest.raises(ValueError, match="Unknown keys in requested data"):
        data_catalog.get_rasterdataset({"name": "test"})


def test_get_geodataframe(data_catalog):
    n = len(data_catalog)
    # vector dataset using three different ways
    name = "osm_coastlines"
    gdf = data_catalog.get_geodataframe(data_catalog.get_source(name).path)
    assert len(data_catalog) == n + 1
    assert isinstance(gdf, gpd.GeoDataFrame)
    gdf = data_catalog.get_geodataframe(name, provider="artifact_data")
    assert isinstance(gdf, gpd.GeoDataFrame)
    assert gdf.index.size == 2
    gdf = data_catalog.get_geodataframe(gdf, geom=gdf.iloc[[0],], predicate="within")
    assert isinstance(gdf, gpd.GeoDataFrame)
    assert gdf.index.size == 1
    data = {"source": name, "provider": "artifact_data"}
    gdf = data_catalog.get_geodataframe(data)
    assert isinstance(gdf, gpd.GeoDataFrame)
    with pytest.raises(ValueError, match='Unknown vector data type "list"'):
        data_catalog.get_geodataframe([])
    with pytest.raises(FileNotFoundError):
        data_catalog.get_geodataframe("test1.gpkg")
    with pytest.raises(ValueError, match="Unknown keys in requested data"):
        data_catalog.get_geodataframe({"name": "test"})


def test_get_geodataset(data_catalog):
    n = len(data_catalog)
    # geodataset using three different ways
    name = "gtsmv3_eu_era5"
    da = data_catalog.get_geodataset(data_catalog.get_source(name).path)
    assert len(data_catalog) == n + 1
    assert isinstance(da, xr.DataArray)
    da = data_catalog.get_geodataset(name, provider="artifact_data")
    assert da.vector.index.size == 19
    assert isinstance(da, xr.DataArray)
    bbox = [12.22412, 45.25635, 12.25342, 45.271]
    da = data_catalog.get_geodataset(
        da, bbox=bbox, time_tuple=("2010-02-01", "2010-02-05")
    )
    assert da.vector.index.size == 2
    assert da.time.size == 720
    assert isinstance(da, xr.DataArray)
    data = {"source": name, "provider": "artifact_data"}
    ds = data_catalog.get_geodataset(data, single_var_as_array=False)
    assert isinstance(ds, xr.Dataset)
    with pytest.raises(ValueError, match='Unknown geo data type "list"'):
        data_catalog.get_geodataset([])
    with pytest.raises(FileNotFoundError):
        data_catalog.get_geodataset("test1.nc")
    with pytest.raises(ValueError, match="Unknown keys in requested data"):
        data_catalog.get_geodataset({"name": "test"})


def test_get_dataset(timeseries_df, data_catalog):
    # get_dataset
    test_dataset = timeseries_df.to_xarray()
    subset_timeseries = timeseries_df.iloc[[0, len(timeseries_df) // 2]]
    time_tuple = (
        subset_timeseries.index[0].to_pydatetime(),
        subset_timeseries.index[1].to_pydatetime(),
    )
    ds = data_catalog.get_dataset(test_dataset, time_tuple=time_tuple)
    assert isinstance(ds, xr.Dataset)
    assert ds.time[-1].values == subset_timeseries.index[1].to_datetime64()

    ds = data_catalog.get_dataset(test_dataset, variables=["col1"])
    assert isinstance(ds, xr.DataArray)
    assert ds.name == "col1"


def test_get_dataframe(df, tmpdir, data_catalog):
    n = len(data_catalog)
    # dataframe using single way
    name = "test.csv"
    fn = str(tmpdir.join(name))
    df.to_csv(fn)
    df = data_catalog.get_dataframe(fn, driver_kwargs=dict(index_col=0))
    assert len(data_catalog) == n + 1
    assert isinstance(df, pd.DataFrame)
    df = data_catalog.get_dataframe(name, provider="user")
    assert isinstance(df, pd.DataFrame)
    df = data_catalog.get_dataframe(df, variables=["city"])
    assert isinstance(df, pd.DataFrame)
    assert df.columns == ["city"]
    data = {"source": name, "provider": "user"}
    gdf = data_catalog.get_dataframe(data)
    assert isinstance(gdf, pd.DataFrame)
    with pytest.raises(ValueError, match='Unknown tabular data type "list"'):
        data_catalog.get_dataframe([])
    with pytest.raises(FileNotFoundError):
        data_catalog.get_dataframe("test1.csv")
    with pytest.raises(ValueError, match="Unknown keys in requested data"):
        data_catalog.get_dataframe({"name": "test"})


def test_deprecation_warnings(data_catalog):
    with pytest.deprecated_call():
<<<<<<< HEAD
        # should be DataCatalog(data_libs=['v0.0.8'])
        DataCatalog(artifact_data="v0.0.8")
    with pytest.deprecated_call():
        cat = DataCatalog()
        # should be cat.from_predefined_catalogs('artifact_data', 'v0.0.8')
        cat.from_artifacts("artifact_data", version="v0.0.8")
    with pytest.deprecated_call():
        fn = artifact_data["chelsa"].path
=======
        # should be DataCatalog(data_libs=['artifact_data=v0.0.6'])
        DataCatalog(artifact_data="v0.0.8")
    with pytest.deprecated_call():
        fn = data_catalog["chelsa"].path
>>>>>>> 39cc2c51
        # should be driver_kwargs=dict(chunks={'x': 100, 'y': 100})
        data_catalog.get_rasterdataset(fn, chunks={"x": 100, "y": 100})
    with pytest.deprecated_call():
        fn = data_catalog["gadm_level1"].path
        # should be driver_kwargs=dict(assert_gtype='Polygon')
        data_catalog.get_geodataframe(fn, assert_gtype="MultiPolygon")
    with pytest.deprecated_call():
        fn = data_catalog["grdc"].path
        # should be driver_kwargs=dict(index_col=0)
        data_catalog.get_dataframe(fn, index_col=0)
    with pytest.deprecated_call():
        fn = data_catalog["gtsmv3_eu_era5"].path
        # should be driver_kwargs=dict(chunks={'time': 100})
        data_catalog.get_geodataset(fn, chunks={"time": 100})


def test_detect_extent(data_catalog):
    # raster dataset
    name = "chirps_global"
    bbox = 11.60, 45.20, 13.00, 46.80
    expected_temporal_range = tuple(pd.to_datetime(["2010-02-02", "2010-02-15"]))
    ds = cast(RasterDatasetAdapter, data_catalog.get_source(name))
    detected_spatial_range = to_geographic_bbox(*ds.get_bbox(detect=True))
    detected_temporal_range = ds.get_time_range(detect=True)
    assert np.allclose(detected_spatial_range, bbox)
    assert detected_temporal_range == expected_temporal_range

    # geodataframe
    name = "gadm_level1"
    bbox = (6.63087893, 35.49291611, 18.52069473, 49.01704407)
    ds = cast(GeoDataFrameAdapter, data_catalog.get_source(name))

    detected_spatial_range = to_geographic_bbox(*ds.get_bbox(detect=True))
    assert np.all(np.equal(detected_spatial_range, bbox))

    # geodataset
    name = "gtsmv3_eu_era5"
    bbox = (12.22412, 45.22705, 12.99316, 45.62256)
    expected_temporal_range = (
        np.datetime64("2010-02-01"),
        np.datetime64("2010-02-14T23:50:00.000000000"),
    )
    ds = cast(GeoDatasetAdapter, data_catalog.get_source(name))
    detected_spatial_range = to_geographic_bbox(*ds.get_bbox(detect=True))
    detected_temporal_range = ds.get_time_range(detect=True)
    assert np.all(np.equal(detected_spatial_range, bbox))
    assert detected_temporal_range == expected_temporal_range


def test_to_stac(tmpdir, data_catalog):
    _ = data_catalog.get_rasterdataset("chirps_global")
    _ = data_catalog.get_geodataframe("gadm_level1")
    _ = data_catalog.get_geodataset("gtsmv3_eu_era5")

    sources = [
        "chirps_global",
        "gadm_level1",
        "gtsmv3_eu_era5",
    ]

    stac_catalog = data_catalog.to_stac_catalog(str(tmpdir), used_only=True)

    assert sorted(list(map(lambda x: x.id, stac_catalog.get_children()))) == sources
    # the two empty strings are for the root and self link which are destinct
    assert sorted(
        [
            Path(join(tmpdir, x.get_href())) if x != str(tmpdir) else tmpdir
            for x in stac_catalog.get_links()
        ]
    ) == sorted([Path(join(tmpdir, p, "catalog.json")) for p in ["", *sources, ""]])


def test_from_stac():
    catalog_from_stac = DataCatalog().from_stac_catalog(
        "./tests/data/stac/catalog.json"
    )

    assert type(catalog_from_stac.get_source("chirps_global")) == RasterDatasetAdapter
    assert type(catalog_from_stac.get_source("gadm_level1")) == GeoDataFrameAdapter
    # assert type(catalog_from_stac.get_source("gtsmv3_eu_era5")) == GeoDatasetAdapter


def test_yml_from_uri_path():
    uri = "https://google.com/nothinghere"
    with pytest.raises(requests.HTTPError):
        _yml_from_uri_or_path(uri)
    uri = "https://raw.githubusercontent.com/Deltares/hydromt/main/.pre-commit-config.yaml"
    yml = _yml_from_uri_or_path(uri)
    assert isinstance(yml, dict)
    assert len(yml) > 0<|MERGE_RESOLUTION|>--- conflicted
+++ resolved
@@ -554,21 +554,10 @@
 
 def test_deprecation_warnings(data_catalog):
     with pytest.deprecated_call():
-<<<<<<< HEAD
-        # should be DataCatalog(data_libs=['v0.0.8'])
-        DataCatalog(artifact_data="v0.0.8")
-    with pytest.deprecated_call():
-        cat = DataCatalog()
-        # should be cat.from_predefined_catalogs('artifact_data', 'v0.0.8')
-        cat.from_artifacts("artifact_data", version="v0.0.8")
-    with pytest.deprecated_call():
-        fn = artifact_data["chelsa"].path
-=======
         # should be DataCatalog(data_libs=['artifact_data=v0.0.6'])
         DataCatalog(artifact_data="v0.0.8")
     with pytest.deprecated_call():
         fn = data_catalog["chelsa"].path
->>>>>>> 39cc2c51
         # should be driver_kwargs=dict(chunks={'x': 100, 'y': 100})
         data_catalog.get_rasterdataset(fn, chunks={"x": 100, "y": 100})
     with pytest.deprecated_call():
