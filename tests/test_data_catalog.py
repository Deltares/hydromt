--- conflicted
+++ resolved
@@ -11,11 +11,7 @@
 import pytest
 import xarray as xr
 
-<<<<<<< HEAD
-=======
-import hydromt.data_catalog
 from hydromt._typing import NoDataStrategy
->>>>>>> bf2e8e07
 from hydromt.data_adapter import (
     DataAdapter,
     GeoDataFrameAdapter,
@@ -27,15 +23,10 @@
     _denormalise_data_dict,
     _parse_data_source_dict,
 )
-<<<<<<< HEAD
 from hydromt.data_sources import GeoDataFrameDataSource
 from hydromt.drivers.geodataframe_driver import GeoDataFrameDriver
-from hydromt.gis_utils import to_geographic_bbox
+from hydromt.gis.utils import to_geographic_bbox
 from hydromt.metadata_resolvers import MetaDataResolver
-from hydromt.nodata import NoDataStrategy
-=======
-from hydromt.gis.utils import to_geographic_bbox
->>>>>>> bf2e8e07
 
 CATALOGDIR = join(dirname(abspath(__file__)), "..", "data", "catalogs")
 DATADIR = join(dirname(abspath(__file__)), "data")
