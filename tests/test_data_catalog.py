--- conflicted
+++ resolved
@@ -300,7 +300,6 @@
         data_catalog.from_archive("https://asdf.com/asdf.zip")
 
 
-<<<<<<< HEAD
 def test_used_sources(tmpdir):
     merged_yml_fn = join(DATADIR, "merged_esa_worldcover.yml")
     data_catalog = DataCatalog(merged_yml_fn)
@@ -312,7 +311,8 @@
     assert sources[0][0] == "esa_worldcover"
     assert sources[0][1].provider == source.provider
     assert sources[0][1].version == source.version
-=======
+
+
 def test_from_yml_with_archive(tmpdir):
     yml_fn = join(CATALOGDIR, "artifact_data.yml")
     data_catalog = DataCatalog(yml_fn)
@@ -328,7 +328,6 @@
     sources = list(data_catalog1.sources.keys())
     source = data_catalog1.get_source(sources[0])
     assert dirname(source.path) == root
->>>>>>> 0ec2411c
 
 
 def test_from_predefined_catalogs():
