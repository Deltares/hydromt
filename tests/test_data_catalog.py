--- conflicted
+++ resolved
@@ -1,12 +1,8 @@
 """Tests for the hydromt.data_catalog submodule."""
 
 import os
-<<<<<<< HEAD
+from os import mkdir
 from os.path import abspath, dirname, join
-=======
-from os import mkdir
-from os.path import abspath, dirname, isfile, join
->>>>>>> 95f589e9
 from pathlib import Path
 from typing import cast
 
@@ -18,10 +14,7 @@
 import xarray as xr
 from yaml import dump
 
-<<<<<<< HEAD
-=======
 from hydromt._typing import NoDataStrategy
->>>>>>> 95f589e9
 from hydromt.data_adapter import (
     DataAdapter,
     GeoDataFrameAdapter,
@@ -192,14 +185,7 @@
         _denormalise_data_dict({"test1": {"alias": "test"}})
 
 
-<<<<<<< HEAD
 def test_data_catalog_io(tmpdir, data_catalog):
-=======
-@pytest.mark.skip(reason="needs implementation of all data types.")
-def test_data_catalog_io(tmpdir):
-    data_catalog = DataCatalog()
-    _ = data_catalog.sources  # load artifact data as fallback
->>>>>>> 95f589e9
     # read / write
     fn_yml = join(tmpdir, "test.yml")
     data_catalog.to_yml(fn_yml)
@@ -212,12 +198,7 @@
     print(data_catalog.get_source("merit_hydro"))
 
 
-<<<<<<< HEAD
 def test_versioned_catalog_entries():
-=======
-@pytest.mark.skip(reason="Needs refactoring from path to uri.")
-def test_versioned_catalog_entries(tmpdir):
->>>>>>> 95f589e9
     # make sure the catalogs individually still work
     legacy_yml_fn = join(DATADIR, "legacy_esa_worldcover.yml")
     legacy_data_catalog = DataCatalog(data_libs=[legacy_yml_fn])
@@ -301,7 +282,6 @@
     assert aws_and_legacy_catalog2 == aws_and_legacy_catalog
 
 
-<<<<<<< HEAD
 def test_versioned_catalogs(data_catalog):
     data_catalog._sources = {}  # reset
     data_catalog.from_predefined_catalogs("deltares_data")
@@ -315,38 +295,6 @@
 
 
 def test_data_catalog(tmpdir, data_catalog):
-=======
-@pytest.mark.skip(reason="needs implementation of all data types.")
-def test_versioned_catalogs(tmpdir, monkeypatch):
-    v999_yml_fn = join(tmpdir, "test_sources_v999.yml")
-    with open(v999_yml_fn, "w") as f:
-        f.write(
-            """\
-            meta:
-                hydromt_version: '==999.*'
-            """
-        )
-
-    DataCatalog().from_predefined_catalogs("deltares_data")
-    DataCatalog().from_predefined_catalogs("deltares_data", "v2022.7")
-
-    with pytest.raises(RuntimeError, match="Unknown version requested "):
-        _ = DataCatalog().from_predefined_catalogs("deltares_data", "v1993.7")
-
-    with pytest.raises(RuntimeError, match="Data catalog requires Hydromt Version"):
-        DataCatalog(data_libs=[v999_yml_fn])
-
-    with monkeypatch.context() as m:
-        import hydromt
-
-        m.setattr(hydromt.data_catalog, "__version__", "999.0.0")
-        DataCatalog(v999_yml_fn)
-
-
-@pytest.mark.skip(reason="needs implementation of all data types.")
-def test_data_catalog(tmpdir):
-    data_catalog = DataCatalog()
->>>>>>> 95f589e9
     # initialized with empty dict
     data_catalog._sources = {}  # reset
     assert len(data_catalog._sources) == 0
@@ -392,30 +340,6 @@
     data_catalog.to_yml(fn_yml, meta={"hydromt_version": "0.7.0"})
 
 
-<<<<<<< HEAD
-=======
-@pytest.mark.skip(reason="needs implementation of all data types.")
-def test_from_archive(tmpdir):
-    data_catalog = DataCatalog()
-    # change cache to tmpdir
-    data_catalog._cache_dir = str(tmpdir.join(".hydromt_data"))
-    urlpath = data_catalog.predefined_catalogs["artifact_data"]["urlpath"]
-    version_hash = list(
-        data_catalog.predefined_catalogs["artifact_data"]["versions"].values()
-    )[0]
-    data_catalog.from_archive(urlpath.format(version=version_hash))
-    assert len(data_catalog.iter_sources()) > 0
-    source0 = data_catalog.get_source(
-        next(iter([source_name for source_name, _ in data_catalog.iter_sources()]))
-    )
-    assert ".hydromt_data" in str(source0.path)
-    # failed to download
-    with pytest.raises(ConnectionError, match="Data download failed"):
-        data_catalog.from_archive("https://asdf.com/asdf.zip")
-
-
-@pytest.mark.skip(reason="needs implementation of all data types.")
->>>>>>> 95f589e9
 def test_used_sources(tmpdir):
     merged_yml_fn = join(DATADIR, "merged_esa_worldcover.yml")
     data_catalog = DataCatalog(merged_yml_fn)
@@ -429,16 +353,9 @@
     assert sources[0][1].version == source.version
 
 
-<<<<<<< HEAD
 def test_from_yml_with_archive(data_catalog):
     cache_dir = Path(data_catalog._cache_dir)
     data_catalog.from_predefined_catalogs("artifact_data=v0.0.8")
-=======
-@pytest.mark.skip(reason="needs implementation of all data types.")
-def test_from_yml_with_archive(tmpdir):
-    yml_fn = join(CATALOGDIR, "artifact_data.yml")
-    data_catalog = DataCatalog(yml_fn)
->>>>>>> 95f589e9
     sources = list(data_catalog.sources.keys())
     assert len(sources) > 0
     # as part of the getting the archive a a local
@@ -452,17 +369,8 @@
     assert yml_dst_fn.parent == Path(source.path).parent.parent
 
 
-<<<<<<< HEAD
 def test_from_predefined_catalogs(data_catalog):
     assert len(data_catalog.predefined_catalogs) > 0
-=======
-@pytest.mark.skip(reason="needs refactoring from path to uri.")
-def test_from_predefined_catalogs():
-    data_catalog = DataCatalog()
-    data_catalog.set_predefined_catalogs(
-        join(CATALOGDIR, "..", "predefined_catalogs.yml")
-    )
->>>>>>> 95f589e9
     for name in data_catalog.predefined_catalogs:
         data_catalog._sources = {}  # reset
         data_catalog.from_predefined_catalogs(f"{name}=latest")
@@ -471,12 +379,7 @@
         data_catalog.from_predefined_catalogs("asdf")
 
 
-<<<<<<< HEAD
 def test_export_global_datasets(tmpdir, data_catalog):
-=======
-@pytest.mark.skip(reason="needs implementation of all data types.")
-def test_export_global_datasets(tmpdir):
->>>>>>> 95f589e9
     DTYPES = {
         "RasterDatasetAdapter": (xr.DataArray, xr.Dataset),
         "GeoDatasetAdapter": (xr.DataArray, xr.Dataset),
@@ -591,13 +494,7 @@
         assert isinstance(obj, dtypes), key
 
 
-<<<<<<< HEAD
 def test_get_rasterdataset(data_catalog):
-=======
-@pytest.mark.skip(reason="needs implementation of all data types.")
-def test_get_rasterdataset():
-    data_catalog = DataCatalog("artifact_data")  # read artifacts
->>>>>>> 95f589e9
     n = len(data_catalog)
     # raster dataset using three different ways
     name = "koppen_geiger"
@@ -625,13 +522,7 @@
         data_catalog.get_rasterdataset({"name": "test"})
 
 
-<<<<<<< HEAD
 def test_get_geodataframe(data_catalog):
-=======
-@pytest.mark.skip(reason="needs implementation of all data types.")
-def test_get_geodataframe():
-    data_catalog = DataCatalog("artifact_data")  # read artifacts
->>>>>>> 95f589e9
     n = len(data_catalog)
     # vector dataset using three different ways
     name = "osm_coastlines"
@@ -655,13 +546,7 @@
         data_catalog.get_geodataframe({"name": "test"})
 
 
-<<<<<<< HEAD
 def test_get_geodataset(data_catalog):
-=======
-@pytest.mark.skip(reason="needs implementation of all data types.")
-def test_get_geodataset():
-    data_catalog = DataCatalog("artifact_data")  # read artifacts
->>>>>>> 95f589e9
     n = len(data_catalog)
     # geodataset using three different ways
     name = "gtsmv3_eu_era5"
@@ -689,12 +574,7 @@
         data_catalog.get_geodataset({"name": "test"})
 
 
-<<<<<<< HEAD
 def test_get_dataset(timeseries_df, data_catalog):
-=======
-@pytest.mark.skip(reason="needs implementation of all data types.")
-def test_get_dataset(timeseries_df):
->>>>>>> 95f589e9
     # get_dataset
     test_dataset = timeseries_df.to_xarray()
     subset_timeseries = timeseries_df.iloc[[0, len(timeseries_df) // 2]]
@@ -711,13 +591,7 @@
     assert ds.name == "col1"
 
 
-<<<<<<< HEAD
 def test_get_dataframe(df, tmpdir, data_catalog):
-=======
-@pytest.mark.skip(reason="needs implementation of all data types.")
-def test_get_dataframe(df, tmpdir):
-    data_catalog = DataCatalog("artifact_data")  # read artifacts
->>>>>>> 95f589e9
     n = len(data_catalog)
     # dataframe using single way
     name = "test.csv"
@@ -742,12 +616,7 @@
         data_catalog.get_dataframe({"name": "test"})
 
 
-<<<<<<< HEAD
 def test_deprecation_warnings(data_catalog):
-=======
-@pytest.mark.skip(reason="needs implementation of all data types.")
-def test_deprecation_warnings(artifact_data):
->>>>>>> 95f589e9
     with pytest.deprecated_call():
         # should be DataCatalog(data_libs=['artifact_data=v0.0.6'])
         DataCatalog(artifact_data="v0.0.8")
@@ -768,13 +637,6 @@
         # should be driver_kwargs=dict(chunks={'time': 100})
         data_catalog.get_geodataset(fn, chunks={"time": 100})
 
-<<<<<<< HEAD
-=======
-@pytest.mark.skip(reason="needs implementation of all data types.")
-def test_detect_extent():
-    data_catalog = DataCatalog()  # read artifacts
-    _ = data_catalog.sources  # load artifact data as fallback
->>>>>>> 95f589e9
 
 def test_detect_extent(data_catalog):
     # raster dataset
@@ -809,15 +671,8 @@
     assert detected_temporal_range == expected_temporal_range
 
 
-<<<<<<< HEAD
+@pytest.mark.skip(reason="needs implementation of all data types.")
 def test_to_stac(tmpdir, data_catalog):
-=======
-@pytest.mark.skip(reason="needs implementation of all data types.")
-def test_to_stac(tmpdir):
-    data_catalog = DataCatalog()  # read artifacts
-    _ = data_catalog.sources  # load artifact data as fallback
-
->>>>>>> 95f589e9
     _ = data_catalog.get_rasterdataset("chirps_global")
     _ = data_catalog.get_geodataframe("gadm_level1")
     _ = data_catalog.get_geodataset("gtsmv3_eu_era5")
@@ -840,12 +695,8 @@
     ) == sorted([Path(join(tmpdir, p, "catalog.json")) for p in ["", *sources, ""]])
 
 
-<<<<<<< HEAD
+@pytest.mark.skip(reason="Contains bug regarding switch to Pydantic.")
 def test_from_stac():
-=======
-@pytest.mark.skip(reason="Contains bug regarding switch to Pydantic.")
-def test_from_stac(tmpdir):
->>>>>>> 95f589e9
     catalog_from_stac = DataCatalog().from_stac_catalog(
         "./tests/data/stac/catalog.json"
     )
