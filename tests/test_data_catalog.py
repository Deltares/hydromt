"""Tests for the hydromt.data_catalog submodule."""

import os
from os import mkdir
from os.path import abspath, dirname, join
from pathlib import Path
from typing import Optional, Union, cast
from uuid import uuid4

import fsspec
import geopandas as gpd
import numpy as np
import pandas as pd
import pytest
import requests
import xarray as xr
from shapely import box
from yaml import dump

from hydromt._compat import HAS_OPENPYXL
from hydromt._typing.error import NoDataException, NoDataStrategy
from hydromt.data_adapter import (
    GeoDataFrameAdapter,
    GeoDatasetAdapter,
    RasterDatasetAdapter,
)
from hydromt.data_catalog import (
    DataCatalog,
    _denormalise_data_dict,
    _parse_data_source_dict,
    _yml_from_uri_or_path,
)
from hydromt.data_source import DataSource, GeoDataFrameSource, RasterDatasetSource
from hydromt.gis.utils import to_geographic_bbox
from hydromt.io.writers import write_xy

CATALOGDIR = join(dirname(abspath(__file__)), "..", "data", "catalogs")
DATADIR = join(dirname(abspath(__file__)), "data")


def test_errors_on_no_root_found(tmpdir):
    d = {
        "meta": {
            "hydromt_version": ">=1.0a,<2",
            "roots": list(
                map(lambda p: join(tmpdir, p), ["a", "b", "c", "d", "4", "⽀"])
            ),
        },
    }
    with pytest.raises(ValueError, match="None of the specified roots were found"):
        _ = DataCatalog().from_dict(d)


def test_finds_later_roots(tmpdir):
    mkdir(join(tmpdir, "asasdfasdf"))
    d = {
        "meta": {
            "hydromt_version": ">=1.0a,<2",
            "roots": list(
                map(lambda p: join(tmpdir, p), ["a", "b", "c", "d", "4", "asasdfasdf"])
            ),
        },
    }
    cat = DataCatalog().from_dict(d)
    assert cat.root == Path(join(tmpdir, "asasdfasdf"))


def test_finds_roots_in_correct_order(tmpdir):
    paths = list(map(lambda p: join(tmpdir, p), ["a", "b", "c", "d", "4"]))
    for p in paths:
        mkdir(p)

    d = {
        "meta": {"hydromt_version": ">=1.0a,<2", "roots": paths},
    }
    cat = DataCatalog().from_dict(d)
    assert cat.root == Path(join(tmpdir, "a"))


def test_from_yml_no_root(tmpdir):
    d = {
        "meta": {"hydromt_version": ">=1.0a,<2"},
    }

    cat_file = join(tmpdir, "cat.yml")
    with open(cat_file, "w") as f:
        dump(d, f)

    cat = DataCatalog().from_yml(cat_file)
    assert cat.root == str(tmpdir)


def test_parser():
    # valid abs root on windows and linux!
    root = "c:/root" if os.name == "nt" else "/c/root"
    # simple; abs path
    source = {
        "driver": {"name": "pyogrio"},
        "data_type": "GeoDataFrame",
        "uri": f"{root}/to/data.gpkg",
    }
    datasource = _parse_data_source_dict("test", source, root=root)
    assert isinstance(datasource, GeoDataFrameSource)
    assert datasource.full_uri == abspath(source["uri"])
    # TODO: do we want to allow Path objects?
    # # test with Path object
    # source.update(uri=Path(source["uri"]))
    # datasource = _parse_data_source_dict("test", source, root=root)
    # assert datasource.uri == abspath(source["uri"])
    # rel path
    # source = {
    #     "data_adapter": {"name": "GeoDataFrame"},
    #     "driver": {"name": "pyogrio"},
    #     "data_type": "GeoDataFrame",
    #     "uri": "path/to/data.gpkg",
    #     "kwargs": {"fn": "test"},
    # }
    # datasource = _parse_data_source_dict("test", source, root=root)
    # assert datasource.uri == abspath(join(root, source["uri"]))
    # check if path in kwargs is also absolute
    # assert datasource.driver_kwargs["fn"] == abspath(join(root, "test"))
    # alias
    dd = {
        "test": {
            "driver": {"name": "pyogrio"},
            "data_type": "GeoDataFrame",
            "uri": "path/to/data.gpkg",
        },
        "test1": {"alias": "test"},
    }
    with pytest.deprecated_call():
        sources = _denormalise_data_dict(dd)
    assert len(sources) == 2
    for name, source in sources:
        datasource = _parse_data_source_dict(
            name,
            source,
            root=root,  # TODO: do we need catalog_name="tmp"
        )
        assert datasource.full_uri == abspath(join(root, dd["test"]["uri"]))
    # placeholder
    dd = {
        "test_{p1}_{p2}": {
            "driver": {"name": "pyogrio"},
            "data_type": "GeoDataFrame",
            "uri": "data_{p2}.gpkg",
            "placeholders": {"p1": ["a", "b"], "p2": ["1", "2", "3"]},
        },
    }
    sources = _denormalise_data_dict(dd)
    assert len(sources) == 6
    for name, source in sources:
        assert "placeholders" not in source
        datasource = _parse_data_source_dict(name, source, root=root)
        assert datasource.full_uri == abspath(join(root, f"data_{name[-1]}.gpkg"))
    # variants
    dd = {
        "test": {
            "driver": {"name": "pyogrio"},
            "data_type": "GeoDataFrame",
            "variants": [
                {"uri": "path/to/data1.gpkg", "version": "1"},
                {"uri": "path/to/data2.gpkg", "provider": "local"},
            ],
        },
    }
    sources = _denormalise_data_dict(dd)
    assert len(sources) == 2
    for i, (name, source) in enumerate(sources):
        assert "variants" not in source
        datasource = _parse_data_source_dict(
            name,
            source,
            root=root,  # TODO: do we need catalog_name="tmp"
        )
        assert datasource.version == dd["test"]["variants"][i].get("version", None)
        assert datasource.provider == dd["test"]["variants"][i].get("provider", None)
        # assert adapter.catalog_name == "tmp"

    # errors
    with pytest.raises(ValueError, match="DataSource needs 'data_type'"):
        _parse_data_source_dict("test", {})
    with pytest.raises(ValueError, match="Unknown 'data_type'"):
        _parse_data_source_dict("test", {"path": "", "data_type": "error"})
    with (
        pytest.raises(ValueError, match="alias test not found in data_dict"),
        pytest.deprecated_call(),
    ):
        _denormalise_data_dict({"test1": {"alias": "test"}})


def test_data_catalog_io_round_trip(tmpdir, data_catalog):
    # read / write
    fn_yml = join(tmpdir, "test.yml")
    data_catalog.to_yml(fn_yml)
    data_catalog1 = DataCatalog(data_libs=fn_yml)
    assert data_catalog.to_dict() == data_catalog1.to_dict()


def test_catalog_entry_no_variant(legacy_aws_worldcover):
    _, legacy_data_catalog = legacy_aws_worldcover
    # make sure the catalogs individually still work
    assert len(legacy_data_catalog) == 1
    source = legacy_data_catalog.get_source("esa_worldcover")
    assert Path(source.path).name == "esa-worldcover.vrt"
    assert source.version == "2020"


def test_catalog_entry_no_variant_round_trip(legacy_aws_worldcover):
    _, legacy_data_catalog = legacy_aws_worldcover
    legacy_data_catalog2 = DataCatalog().from_dict(legacy_data_catalog.to_dict())
    assert legacy_data_catalog2 == legacy_data_catalog


def test_catalog_entry_single_variant(aws_worldcover):
    _, aws_data_catalog = aws_worldcover
    assert len(aws_data_catalog) == 1
    # test get_source with all keyword combinations
    source = aws_data_catalog.get_source("esa_worldcover")
    assert source.path.endswith("ESA_WorldCover_10m_2020_v100_Map_AWS.vrt")
    assert source.version == "2021"
    source = aws_data_catalog.get_source("esa_worldcover", version="2021")
    assert source.path.endswith("ESA_WorldCover_10m_2020_v100_Map_AWS.vrt")
    assert source.version == "2021"
    source = aws_data_catalog.get_source(
        "esa_worldcover", version="2021", provider="aws"
    )
    assert source.path.endswith("ESA_WorldCover_10m_2020_v100_Map_AWS.vrt")


@pytest.fixture()
def aws_worldcover():
    aws_yml_fn = join(DATADIR, "aws_esa_worldcover.yml")
    aws_data_catalog = DataCatalog(data_libs=[aws_yml_fn])
    return (aws_yml_fn, aws_data_catalog)


@pytest.fixture()
def merged_aws_worldcover():
    merged_yml_fn = join(DATADIR, "merged_esa_worldcover.yml")
    merged_catalog = DataCatalog(data_libs=[merged_yml_fn])
    return (merged_yml_fn, merged_catalog)


@pytest.fixture()
def legacy_aws_worldcover():
    legacy_yml_fn = join(DATADIR, "legacy_esa_worldcover.yml")
    legacy_data_catalog = DataCatalog(data_libs=[legacy_yml_fn])
    return (legacy_yml_fn, legacy_data_catalog)


def test_catalog_entry_single_variant_round_trip(aws_worldcover):
    _, aws_data_catalog = aws_worldcover
    aws_data_catalog2 = DataCatalog().from_dict(aws_data_catalog.to_dict())
    assert aws_data_catalog2 == aws_data_catalog


def test_catalog_entry_single_variant_unknown_provider(aws_worldcover):
    _, aws_data_catalog = aws_worldcover
    with pytest.raises(KeyError):
        aws_data_catalog.get_source(
            "esa_worldcover", version="2021", provider="asdfasdf"
        )


def test_catalog_entry_single_variant_unknown_version(aws_worldcover):
    _, aws_data_catalog = aws_worldcover
    with pytest.raises(KeyError):
        aws_data_catalog.get_source(
            "esa_worldcover", version="asdfasdf", provider="aws"
        )


def test_catalog_entry_single_variant_unknown_source(aws_worldcover):
    _, aws_data_catalog = aws_worldcover
    with pytest.raises(KeyError):
        aws_data_catalog.get_source("asdfasdf", version="2021", provider="aws")


def test_catalog_entry_warns_on_override_version(aws_worldcover):
    aws_yml_fn, aws_data_catalog = aws_worldcover
    # make sure we trigger user warning when overwriting versions
    with pytest.warns(UserWarning):
        aws_data_catalog.from_yml(aws_yml_fn)


def test_catalog_entry_merged_correct_version_provider(merged_aws_worldcover):
    _, merged_catalog = merged_aws_worldcover
    # make sure we can read merged catalogs
    assert len(merged_catalog) == 3
    source_aws = merged_catalog.get_source("esa_worldcover")  # last variant is default
    assert source_aws.filesystem == "s3"
    assert merged_catalog.get_source("esa_worldcover", provider="aws") == source_aws
    source_loc = merged_catalog.get_source("esa_worldcover", provider="local")
    assert source_loc != source_aws
    assert source_loc.filesystem == "local"
    assert source_loc.version == "2021"  # get newest version
    # test get_source with version only
    assert merged_catalog.get_source("esa_worldcover", version="2021") == source_loc
    # test round trip to and from dict


def test_catalog_entry_merged_round_trip(merged_aws_worldcover):
    _, merged_catalog = merged_aws_worldcover
    merged_catalog2 = DataCatalog().from_dict(merged_catalog.to_dict())
    assert merged_catalog2 == merged_catalog


def test_catalog_entry_merging(aws_worldcover, legacy_aws_worldcover):
    aws_yml_fn, _ = aws_worldcover
    legacy_yml_fn, _ = legacy_aws_worldcover
    # Make sure we can query for the version we want
    aws_and_legacy_catalog = DataCatalog(data_libs=[legacy_yml_fn, aws_yml_fn])
    assert len(aws_and_legacy_catalog) == 2
    source_aws = aws_and_legacy_catalog.get_source("esa_worldcover")
    assert source_aws.filesystem == "s3"
    source_aws2 = aws_and_legacy_catalog.get_source("esa_worldcover", provider="aws")
    assert source_aws2 == source_aws
    source_loc = aws_and_legacy_catalog.get_source(
        "esa_worldcover",
        provider="legacy_esa_worldcover",  # provider is filename
    )
    assert Path(source_loc.path).name == "esa-worldcover.vrt"


def test_catalog_entry_merging_round_trip(aws_worldcover, legacy_aws_worldcover):
    aws_yml_fn, _ = aws_worldcover
    legacy_yml_fn, _ = legacy_aws_worldcover
    aws_and_legacy_catalog = DataCatalog(data_libs=[legacy_yml_fn, aws_yml_fn])
    # test round trip to and from dict
    aws_and_legacy_catalog2 = DataCatalog().from_dict(aws_and_legacy_catalog.to_dict())
    assert aws_and_legacy_catalog2 == aws_and_legacy_catalog


def test_versioned_catalogs_no_version(data_catalog):
    data_catalog._sources = {}  # reset
    data_catalog.from_predefined_catalogs("deltares_data")
    assert len(data_catalog.sources) > 0


def test_versioned_catalogs_v05(data_catalog):
    data_catalog._sources = {}  # reset
    data_catalog.from_predefined_catalogs("deltares_data", "v0.5.0")
    assert len(data_catalog.sources) > 0


def test_version_catalogs_errors_on_unknown_version(data_catalog):
    with pytest.raises(ValueError, match="Version v1993.7 not found "):
        _ = data_catalog.from_predefined_catalogs("deltares_data", "v1993.7")


def test_data_catalog_lazy_loading():
    data_catalog = DataCatalog()
    assert len(data_catalog._sources) == 0
    # global data sources from artifacts are automatically added
    assert len(data_catalog.sources) > 0


def test_data_catalog_contains_source_version_permissive(data_catalog):
    keys = data_catalog.get_source_names()
    assert data_catalog.contains_source(keys[0])
    assert data_catalog.contains_source(
        keys[0], version="asdfasdfasdf", permissive=True
    )
    assert not data_catalog.contains_source(
        keys[0], version="asdfasdf", permissive=False
    )


def test_data_catalog_repr(data_catalog):
    assert isinstance(data_catalog.__repr__(), str)
    assert isinstance(data_catalog._repr_html_(), str)
    assert isinstance(data_catalog.to_dataframe(), pd.DataFrame)
    with pytest.raises(ValueError, match="Value must be DataSource"):
        data_catalog.add_source("test", "string")  # type: ignore


def test_data_catalog_from_deltares_data():
    data_catalog = DataCatalog()
    assert len(data_catalog._sources) == 0
    data_catalog.from_predefined_catalogs("deltares_data")
    assert len(data_catalog._sources) > 0


def test_data_catalog_hydromt_version(tmpdir):
    fn_yml = join(tmpdir, "test.yml")
    data_catalog = DataCatalog()
    data_catalog.to_yml(fn_yml, meta={"hydromt_version": "0.7.0"})


def test_used_sources():
    merged_yml_fn = join(DATADIR, "merged_esa_worldcover.yml")
    data_catalog = DataCatalog(merged_yml_fn)
    source = data_catalog.get_source("esa_worldcover")
    source.mark_as_used()
    sources = data_catalog.list_sources(used_only=True)
    assert len(data_catalog) > 1
    assert len(sources) == 1
    assert sources[0][0] == "esa_worldcover"
    assert sources[0][1].provider == source.provider
    assert sources[0][1].version == source.version


def test_from_yml_with_archive(data_catalog):
    cache_dir = Path(data_catalog._cache_dir)
    data_catalog.from_predefined_catalogs("artifact_data=v0.0.8")
    sources = list(data_catalog.sources.keys())
    assert len(sources) > 0
    # as part of the getting the archive a a local
    # catalog file is written to the same folder
    # check if this file exists and we can read it
    yml_dst_fn = Path(cache_dir, "artifact_data", "v0.0.8", "data_catalog.yml")
    assert yml_dst_fn.exists()
    data_catalog1 = DataCatalog(yml_dst_fn)
    sources = list(data_catalog1.sources.keys())
    source = data_catalog1.get_source(sources[0])
    assert yml_dst_fn.parent == Path(source.uri).parent.parent


def test_from_predefined_catalogs(data_catalog):
    assert len(data_catalog.predefined_catalogs) > 0
    for name in data_catalog.predefined_catalogs:
        data_catalog._sources = {}  # reset
        data_catalog.from_predefined_catalogs(f"{name}=latest")
        assert len(data_catalog._sources) > 0


def test_data_catalogs_raises_on_unknown_predefined_catalog(data_catalog):
    with pytest.raises(ValueError, match='Catalog with name "asdf" not found'):
        data_catalog.from_predefined_catalogs("asdf")


@pytest.fixture()
def export_test_slice_objects(tmpdir, data_catalog):
    data_catalog._sources = {}
    data_catalog.from_predefined_catalogs("artifact_data=v1.0.0")
    bbox = [12.0, 46.0, 13.0, 46.5]  # Piava river
    time_tuple = ("2010-02-10", "2010-02-15")
    data_lib_fn = join(tmpdir, "data_catalog.yml")
    source_names = [
        "era5[precip,temp]",
        "grwl_mask",
        "modis_lai",
        "osm_coastlines",
        "grdc",
        "corine",
        "gtsmv3_eu_era5",
    ]

    return (data_catalog, bbox, time_tuple, source_names, data_lib_fn)


@pytest.mark.integration()
def test_export_global_datasets(tmpdir, export_test_slice_objects):
    (
        data_catalog,
        bbox,
        time_tuple,
        source_names,
        data_lib_fn,
    ) = export_test_slice_objects
    data_catalog.export_data(
        tmpdir,
        bbox=bbox,
        time_tuple=time_tuple,
        source_names=source_names,
        meta={"version": 1},
        handle_nodata=NoDataStrategy.IGNORE,
    )
    with open(data_lib_fn, "r") as f:
        yml_list = f.readlines()
    assert yml_list[0].strip() == "meta:"
    assert yml_list[1].strip() == "version: 1"
    assert yml_list[2].strip().startswith("root:")


def test_export_global_datasets_overrwite(tmpdir, export_test_slice_objects):
    (
        data_catalog,
        bbox,
        time_tuple,
        source_names,
        data_lib_fn,
    ) = export_test_slice_objects
    data_catalog.export_data(
        tmpdir,
        bbox=bbox,
        time_tuple=time_tuple,
        source_names=source_names,
        meta={"version": 1},
        handle_nodata=NoDataStrategy.IGNORE,
    )
    # test append and overwrite source
    data_catalog.export_data(
        tmpdir,
        bbox=bbox,
        source_names=["corine"],
        append=True,
        meta={"version": 2},
        handle_nodata=NoDataStrategy.IGNORE,
    )

    data_lib_fn = join(tmpdir, "data_catalog.yml")
    # check if meta is written
    with open(data_lib_fn, "r") as f:
        yml_list = f.readlines()
    assert yml_list[0].strip() == "meta:"
    assert yml_list[1].strip() == "version: 2"
    assert yml_list[2].strip().startswith("root:")


@pytest.mark.integration()
def test_export_dataframe(tmpdir, df, df_time):
    # Write two csv files
    fn_df = str(tmpdir.join("test.csv"))
    fn_df_parquet = str(tmpdir.join("test.parquet"))
    df.to_csv(fn_df)
    df.to_parquet(fn_df_parquet)
    fn_df_time = str(tmpdir.join("test_ts.csv"))
    fn_df_time_parquet = str(tmpdir.join("test_ts.parquet"))
    df_time.to_csv(fn_df_time)
    df_time.to_parquet(fn_df_time_parquet)

    # Test to_file method (needs reading)
    data_dict = {
        "test_df": {
            "path": fn_df,
            "driver": "csv",
            "data_type": "DataFrame",
            "kwargs": {
                "index_col": 0,
            },
        },
        "test_df_ts": {
            "path": fn_df_time,
            "driver": "csv",
            "data_type": "DataFrame",
            "kwargs": {
                "index_col": 0,
                "parse_dates": True,
            },
        },
        "test_df_parquet": {
            "path": fn_df_parquet,
            "driver": "parquet",
            "data_type": "DataFrame",
        },
        "test_df_ts_parquet": {
            "path": fn_df_time_parquet,
            "driver": "parquet",
            "data_type": "DataFrame",
        },
    }

    data_catalog = DataCatalog()
    data_catalog.from_dict(data_dict)

    data_catalog.export_data(
        str(tmpdir),
        time_tuple=("2010-02-01", "2010-02-14"),
        bbox=[11.70, 45.35, 12.95, 46.70],
        handle_nodata=NoDataStrategy.IGNORE,
    )
    data_catalog1 = DataCatalog(str(tmpdir.join("data_catalog.yml")))
    assert len(data_catalog1.list_sources()) == 2

    data_catalog.export_data(str(tmpdir))
    data_catalog1 = DataCatalog(str(tmpdir.join("data_catalog.yml")))
    assert len(data_catalog1.list_sources()) == 4
    for key, source in data_catalog1.list_sources():
        dtypes = pd.DataFrame
        obj = source.get_data()
        assert isinstance(obj, dtypes), key


@pytest.mark.integration()
def test_http_data():
    dc = DataCatalog().from_dict(
        {
            "global_wind_atlas": {
                "data_type": "RasterDataset",
                "driver": {"name": "rasterio", "filesystem": "http"},
                "uri": "https://globalwindatlas.info/api/gis/global/wind-speed/10",
            }
        }
    )
    s: DataSource = dc.get_source("global_wind_atlas")
    # test inferred file system
    assert isinstance(s.driver.filesystem, fsspec.implementations.http.HTTPFileSystem)
    # test returns xarray DataArray
    da = s.read_data(bbox=[0, 0, 10, 10])
    assert isinstance(da, xr.DataArray)
    assert da.raster.shape == (4000, 4000)


class TestGetRasterDataset:
    @pytest.fixture()
    def era5_ds(self, data_catalog: DataCatalog) -> xr.Dataset:
        return data_catalog.get_rasterdataset("era5")

    @pytest.mark.integration()
    def test_zarr_and_netcdf_preprocessing_gives_same_results(
        self, era5_ds: xr.Dataset, tmp_path: Path
    ):
        path_zarr = tmp_path / "era5.zarr"
        era5_ds.to_zarr(path_zarr)
        data_dict = {
            "era5_zarr": {
                "data_type": "RasterDataset",
                "driver": {
                    "name": "raster_xarray",
                    "options": {
                        "preprocess": "round_latlon",
                    },
                },
                "metadata": {
                    "crs": 4326,
                },
                "uri": str(path_zarr),
            }
        }
        datacatalog = DataCatalog()
        datacatalog.from_dict(data_dict)
        era5_zarr = datacatalog.get_rasterdataset("era5_zarr")

        path_nc = tmp_path / "era5.nc"
        era5_ds.to_netcdf(path_nc)

        data_dict2 = {
            "era5_nc": {
                "data_type": "RasterDataset",
                "driver": {
                    "name": "raster_xarray",
                    "options": {
                        "preprocess": "round_latlon",
                    },
                },
                "metadata": {
                    "crs": 4326,
                },
                "uri": str(path_nc),
            }
        }
        datacatalog.from_dict(data_dict2)
        era5_nc = datacatalog.get_rasterdataset("era5_nc")
        assert era5_zarr.equals(era5_nc)
        dest: Path = tmp_path / "era5_copy.zarr"
        cast(RasterDatasetSource, datacatalog.get_source("era5_zarr")).to_file(dest)
        assert dest.exists()

    def test_rasterdataset_unit_attrs(self, data_catalog: DataCatalog):
        source = data_catalog.get_source("era5")
        attrs = {
            "temp": {"unit": "degrees C", "long_name": "temperature"},
            "temp_max": {"unit": "degrees C", "long_name": "maximum temperature"},
            "temp_min": {"unit": "degrees C", "long_name": "minimum temperature"},
        }
        source.metadata.attrs.update(**attrs)
        data_catalog.add_source("era5_new", source)
        raster = data_catalog.get_rasterdataset("era5_new")
        assert raster["temp"].attrs["unit"] == attrs["temp"]["unit"]
        assert raster["temp_max"].attrs["long_name"] == attrs["temp_max"]["long_name"]


def test_get_rasterdataset(data_catalog):
    n = len(data_catalog)
    # raster dataset using three different ways
    name = "koppen_geiger"
    da = data_catalog.get_rasterdataset(data_catalog.get_source(name).uri)
    assert len(data_catalog) == n + 1
    assert isinstance(da, xr.DataArray)


def test_get_rasterdataset_artifact_data(data_catalog):
    name = "koppen_geiger"
    da = data_catalog.get_rasterdataset(name, provider="artifact_data")
    assert isinstance(da, xr.DataArray)


def test_get_rasterdataset_bbox(data_catalog):
    name = "koppen_geiger"
    da = data_catalog.get_rasterdataset(name, provider="artifact_data")
    bbox = [12.0, 46.0, 13.0, 46.5]
    da = data_catalog.get_rasterdataset(da, bbox=bbox)
    assert isinstance(da, xr.DataArray)
    assert np.allclose(da.raster.bounds, bbox)


def test_get_rasterdataset_provider(data_catalog):
    name = "koppen_geiger"
    data = {"source": name, "provider": "artifact_data"}
    ds = data_catalog.get_rasterdataset(data, single_var_as_array=False)
    assert isinstance(ds, xr.Dataset)


def test_get_rasterdataset_s3(data_catalog):
    n = len(data_catalog)
    # raster dataset using three different ways
    data = r"s3://copernicus-dem-30m/Copernicus_DSM_COG_10_N29_00_E105_00_DEM/Copernicus_DSM_COG_10_N29_00_E105_00_DEM.tif"
    da = data_catalog.get_rasterdataset(data)
    assert isinstance(da, xr.DataArray)

    n = len(data_catalog)
    assert len(data_catalog) == n + 2


def test_get_rasterdataset_unknown_datatype(data_catalog):
    with pytest.raises(ValueError, match='Unknown raster data type "list"'):
        data_catalog.get_rasterdataset([])


def test_get_rasterdataset_unknown_file(data_catalog):
    with pytest.raises(FileNotFoundError):
        data_catalog.get_rasterdataset("test1.tif")


def test_get_rasterdataset_unknown_key(data_catalog):
    with pytest.raises(ValueError, match="Unknown keys in requested data"):
        data_catalog.get_rasterdataset({"name": "test"})


<<<<<<< HEAD
def test_get_geodataframe_path(data_catalog):
=======
class TestGetGeoDataFrame:
    @pytest.fixture()
    def uri_geojson(self, tmp_dir: Path, geodf: gpd.GeoDataFrame) -> str:
        uri_gdf = tmp_dir / "test.geojson"
        geodf.to_file(uri_gdf, driver="GeoJSON")
        return uri_gdf

    @pytest.fixture()
    def uri_shp(self, tmp_dir: Path, geodf: gpd.GeoDataFrame) -> str:
        uri_shapefile = tmp_dir / "test.shp"
        geodf.to_file(uri_shapefile)
        return uri_shapefile

    @pytest.mark.integration()
    def test_read_geojson_bbox(
        self, uri_geojson: str, geodf: gpd.GeoDataFrame, data_catalog: DataCatalog
    ):
        gdf = data_catalog.get_geodataframe(uri_geojson, bbox=geodf.total_bounds)
        assert isinstance(gdf, gpd.GeoDataFrame)
        assert np.all(gdf == geodf)

    @pytest.mark.integration()
    def test_read_shapefile_bbox(
        self, uri_shp: str, geodf: gpd.GeoDataFrame, data_catalog: DataCatalog
    ):
        gdf = data_catalog.get_geodataframe(uri_shp, bbox=geodf.total_bounds)
        assert isinstance(gdf, gpd.GeoDataFrame)
        assert np.all(gdf == geodf)

    @pytest.mark.integration()
    def test_read_shapefile_mask(
        self, uri_shp: str, geodf: gpd.GeoDataFrame, data_catalog: DataCatalog
    ):
        mask = gpd.GeoDataFrame({"geometry": [box(*geodf.total_bounds)]}, crs=geodf.crs)
        gdf = data_catalog.get_geodataframe(uri_shp, geom=mask)
        assert np.all(gdf == geodf)

    @pytest.mark.integration()
    def test_read_geojson_buffer_rename(
        self, uri_geojson: str, geodf: gpd.GeoDataFrame, data_catalog: DataCatalog
    ):
        gdf = data_catalog.get_geodataframe(
            uri_geojson,
            bbox=geodf.total_bounds,
            buffer=1000,
            data_adapter={"rename": {"test": "test1"}},
        )
        assert np.all(gdf == geodf)

    @pytest.mark.integration()
    def test_read_shp_buffer_rename(
        self, uri_shp: str, geodf: gpd.GeoDataFrame, data_catalog: DataCatalog
    ):
        gdf = data_catalog.get_geodataframe(
            uri_shp,
            bbox=geodf.total_bounds,
            buffer=1000,
            data_adapter={"rename": {"test": "test1"}},
        )
        assert np.all(gdf == geodf)

    @pytest.mark.integration()
    def test_read_unit_attrs(self, data_catalog: DataCatalog):
        gadm_level1: GeoDataFrameSource = data_catalog.get_source("gadm_level1")
        attrs = {"NAME_0": {"long_name": "Country names"}}
        gadm_level1.metadata.attrs.update(**attrs)
        gadm_level1_gdf = data_catalog.get_geodataframe("gadm_level1")
        assert gadm_level1_gdf["NAME_0"].attrs["long_name"] == "Country names"

    @pytest.mark.integration()
    def test_read_geojson_nodata_ignore(
        self, uri_geojson: str, data_catalog: DataCatalog
    ):
        gdf1 = data_catalog.get_geodataframe(
            uri_geojson,
            # only really care that the bbox doesn't intersect with anythign
            bbox=[12.5, 12.6, 12.7, 12.8],
            predicate="within",
            handle_nodata=NoDataStrategy.IGNORE,
        )

        assert gdf1 is None

    @pytest.mark.integration()
    def test_read_geojson_nodata_raise(
        self, uri_geojson: str, data_catalog: DataCatalog
    ):
        with pytest.raises(NoDataException):
            data_catalog.get_geodataframe(
                uri_geojson,
                # only really care that the bbox doesn't intersect with anythign
                bbox=[12.5, 12.6, 12.7, 12.8],
                predicate="within",
                handle_nodata=NoDataStrategy.RAISE,
            )

    @pytest.mark.integration()
    def test_raises_filenotfound(self, data_catalog: DataCatalog):
        with pytest.raises(FileNotFoundError):
            data_catalog.get_geodataframe("no_file.geojson")


@pytest.mark.skip("needs catalogs refactor")
def test_get_geodataframe(data_catalog):
>>>>>>> a13aac80
    n = len(data_catalog)
    # vector dataset using three different ways
    name = "osm_coastlines"
    gdf = data_catalog.get_geodataframe(data_catalog.get_source(name).path)
    assert len(data_catalog) == n + 1
    assert isinstance(gdf, gpd.GeoDataFrame)


def test_get_geodataframe_artifact_data(data_catalog):
    name = "osm_coastlines"
    gdf = data_catalog.get_geodataframe(name, provider="artifact_data")
    assert isinstance(gdf, gpd.GeoDataFrame)
    assert gdf.index.size == 2


def test_get_geodataframe_artifact_data_geom(data_catalog):
    name = "osm_coastlines"
    gdf = data_catalog.get_geodataframe(name, provider="artifact_data")
    gdf = data_catalog.get_geodataframe(gdf, geom=gdf.iloc[[0],], predicate="within")
    assert isinstance(gdf, gpd.GeoDataFrame)
    assert gdf.index.size == 1


def test_get_geodataframe_artifact_data_with_provider(data_catalog):
    name = "osm_coastlines"
    data = {"source": name, "provider": "artifact_data"}
    gdf = data_catalog.get_geodataframe(data)
    assert isinstance(gdf, gpd.GeoDataFrame)


def test_get_geodataframe_unknown_data_type(data_catalog):
    with pytest.raises(ValueError, match='Unknown vector data type "list"'):
        data_catalog.get_geodataframe([])


def test_get_geodataframe_unknown_file(data_catalog):
    with pytest.raises(FileNotFoundError):
        data_catalog.get_geodataframe("test1.gpkg")


def test_get_geodataframe_unknown_key(data_catalog):
    with pytest.raises(ValueError, match="Unknown keys in requested data"):
        data_catalog.get_geodataframe({"name": "test"})


class TestGetGeodataset:
    @pytest.fixture()
    def geojson_dataset(self, geodf: gpd.GeoDataFrame, tmp_dir: Path) -> str:
        uri_gdf = str(tmp_dir / "test.geojson")
        geodf.to_file(uri_gdf, driver="GeoJSON")
        return uri_gdf

    @pytest.fixture()
    def csv_dataset(self, ts: pd.DataFrame, tmp_dir: Path) -> str:
        uri_csv = str(tmp_dir / "test.csv")
        ts.to_csv(uri_csv)
        return uri_csv

    @pytest.fixture()
    def xy_dataset(self, geodf: gpd.GeoDataFrame, tmp_dir: Path) -> str:
        uri_csv_locs = str(tmp_dir / "test_locs.xy")
        write_xy(uri_csv_locs, geodf)
        return uri_csv_locs

    @pytest.fixture()
    def nc_dataset(self, geoda: xr.Dataset, tmp_path: Path) -> str:
        backslash: str = "\\"
        uri_nc: str = str(
            tmp_path / f"{uuid4().hex.replace(backslash, '')}.nc"
        )  # generate random name for netcdf blocking
        geoda.vector.to_netcdf(uri_nc)
        return uri_nc

    @pytest.mark.integration()
    def test_geojson_vector_with_csv_data(
        self,
        geojson_dataset: str,
        data_catalog: DataCatalog,
        csv_dataset: str,
        geoda: xr.DataArray,
    ):
        da: Union[xr.DataArray, xr.Dataset, None] = data_catalog.get_geodataset(
            geojson_dataset,
            driver={"name": "geodataset_vector", "options": {"fn_data": csv_dataset}},
        )
        assert isinstance(da, xr.DataArray), type(da)
        da = da.sortby("index")
        assert np.allclose(da, geoda)

    @pytest.mark.integration()
    def test_netcdf_with_variable_name(
        self, nc_dataset: str, data_catalog: DataCatalog, geoda: xr.DataArray
    ):
        da: Union[xr.DataArray, xr.Dataset, None] = data_catalog.get_geodataset(
            nc_dataset,
            variables=["test1"],
            bbox=geoda.vector.bounds,
            driver="geodataset_xarray",
        )
        assert isinstance(da, xr.DataArray)
        da = da.sortby("index")
        assert np.allclose(da, geoda)
        assert da.name == "test1"

    @pytest.mark.integration()
    def test_netcdf_single_var_as_array_false(
        self, nc_dataset: str, data_catalog: DataCatalog
    ):
        ds: Union[xr.DataArray, xr.Dataset, None] = data_catalog.get_geodataset(
            nc_dataset, single_var_as_array=False, driver="geodataset_xarray"
        )
        assert isinstance(ds, xr.Dataset)
        assert "test" in ds

    @pytest.mark.integration()
    def test_xy_locs_with_csv_data(
        self,
        xy_dataset: str,
        csv_dataset: str,
        data_catalog: DataCatalog,
        geoda: xr.DataArray,
        geodf: gpd.GeoDataFrame,
    ):
        da: Union[xr.DataArray, xr.Dataset, None] = data_catalog.get_geodataset(
            xy_dataset,
            driver={
                "name": "geodataset_vector",
                "options": {"fn_data": csv_dataset},
            },
            metadata={"crs": geodf.crs},
        )
        assert isinstance(da, xr.DataArray)
        da = da.sortby("index")
        assert np.allclose(da, geoda)
        assert da.vector.crs.to_epsg() == 4326

    @pytest.mark.integration()
    def test_nodata_filenotfound(self, data_catalog: DataCatalog):
        with pytest.raises(FileNotFoundError, match="No files found for"):
            data_catalog.get_geodataset("no_file.geojson")

    @pytest.mark.integration()
    def test_nodata_ignore(self, nc_dataset: str, data_catalog: DataCatalog):
        da: Optional[xr.DataArray] = data_catalog.get_geodataset(
            nc_dataset,
            # only really care that the bbox doesn't intersect with anythign
            driver="geodataset_xarray",
            bbox=[12.5, 12.6, 12.7, 12.8],
            handle_nodata=NoDataStrategy.IGNORE,
        )
        assert da is None

    @pytest.mark.integration()
    def test_nodata_raises_nodata(
        geodf: gpd.GeoDataFrame, nc_dataset: str, data_catalog: DataCatalog
    ):
        with pytest.raises(NoDataException):
            data_catalog.get_geodataset(
                nc_dataset,
                driver="geodataset_xarray",
                # only really care that the bbox doesn't intersect with anythign
                bbox=[12.5, 12.6, 12.7, 12.8],
                handle_nodata=NoDataStrategy.RAISE,
            )

    @pytest.mark.integration()
    def test_geodataset_unit_attrs(self, data_catalog: DataCatalog):
        source: DataSource = data_catalog.get_source("gtsmv3_eu_era5")
        attrs = {
            "waterlevel": {
                "long_name": "sea surface height above mean sea level",
                "unit": "meters",
            }
        }
        source.metadata.attrs = attrs
        gtsm_geodataarray = data_catalog.get_geodataset(source)
        assert gtsm_geodataarray.attrs["long_name"] == attrs["waterlevel"]["long_name"]
        assert gtsm_geodataarray.attrs["unit"] == attrs["waterlevel"]["unit"]

    @pytest.mark.integration()
    def test_geodataset_unit_conversion(self, data_catalog: DataCatalog):
        gtsm_geodataarray = data_catalog.get_geodataset("gtsmv3_eu_era5")
        source = data_catalog.get_source("gtsmv3_eu_era5")
        source.data_adapter.unit_mult = {"waterlevel": 1000}
        datacatalog = DataCatalog()
        gtsm_geodataarray1000 = datacatalog.get_geodataset(source)
        assert gtsm_geodataarray1000.equals(gtsm_geodataarray * 1000)

    @pytest.mark.integration()
    def test_geodataset_set_nodata(self, data_catalog: DataCatalog):
        source = data_catalog.get_source("gtsmv3_eu_era5")
        source.metadata.nodata = -99
        datacatalog = DataCatalog()
        ds = datacatalog.get_geodataset(source)
        assert ds.vector.nodata == -99


def test_get_geodataset(data_catalog):
    n = len(data_catalog)
    name = "gtsmv3_eu_era5"
    da = data_catalog.get_geodataset(data_catalog.get_source(name).path)
    assert len(data_catalog) == n + 1
    assert isinstance(da, xr.DataArray)


def test_get_geodataset_artifact_data(data_catalog):
    name = "gtsmv3_eu_era5"
    da = data_catalog.get_geodataset(name, provider="artifact_data")
    assert da.vector.index.size == 19
    assert isinstance(da, xr.DataArray)


def test_get_geodataset_bbox_time_tuple(data_catalog):
    name = "gtsmv3_eu_era5"
    da = data_catalog.get_geodataset(data_catalog.get_source(name).path)
    bbox = [12.22412, 45.25635, 12.25342, 45.271]
    da = data_catalog.get_geodataset(
        da, bbox=bbox, time_tuple=("2010-02-01", "2010-02-05")
    )
    assert da.vector.index.size == 2
    assert da.time.size == 720
    assert isinstance(da, xr.DataArray)


def test_get_geodataset_provider(data_catalog):
    name = "gtsmv3_eu_era5"
    data = {"source": name, "provider": "artifact_data"}
    ds = data_catalog.get_geodataset(data, single_var_as_array=False)
    assert isinstance(ds, xr.Dataset)


def test_get_geodataset_unknown_data_type(data_catalog):
    with pytest.raises(ValueError, match='Unknown geo data type "list"'):
        data_catalog.get_geodataset([])


def test_get_geodataset_unknown_file(data_catalog):
    with pytest.raises(FileNotFoundError):
        data_catalog.get_geodataset("test1.nc")


def test_get_geodataset_unknown_keys(data_catalog):
    with pytest.raises(ValueError, match="Unknown keys in requested data"):
        data_catalog.get_geodataset({"name": "test"})


def test_get_dataset(timeseries_df, data_catalog):
    test_dataset = timeseries_df.to_xarray()
    subset_timeseries = timeseries_df.iloc[[0, len(timeseries_df) // 2]]
    time_tuple = (
        subset_timeseries.index[0].to_pydatetime(),
        subset_timeseries.index[1].to_pydatetime(),
    )
    ds = data_catalog.get_dataset(test_dataset, time_tuple=time_tuple)
    assert isinstance(ds, xr.Dataset)
    assert ds.time[-1].values == subset_timeseries.index[1].to_datetime64()


def test_get_dataset_variables(timeseries_df, data_catalog):
    test_dataset = timeseries_df.to_xarray()
    ds = data_catalog.get_dataset(test_dataset, variables=["col1"])
    assert isinstance(ds, xr.DataArray)
    assert ds.name == "col1"


<<<<<<< HEAD
=======
class TestGetDataFrame:
    @pytest.fixture()
    def uri_csv(self, df: pd.DataFrame, tmp_dir: Path) -> str:
        uri: str = str(tmp_dir / "test.csv")
        df.to_csv(uri)
        return uri

    @pytest.fixture()
    def uri_parquet(self, df: pd.DataFrame, tmp_dir: Path) -> str:
        uri: str = str(tmp_dir / "test.parquet")
        df.to_parquet(uri)
        return uri

    @pytest.fixture()
    def uri_fwf(self, df: pd.DataFrame, tmp_dir: Path) -> str:
        uri = str(tmp_dir / "test.txt")
        df.to_string(uri, index=False)
        return uri

    @pytest.fixture()
    def uri_xlsx(self, df: pd.DataFrame, tmp_dir: Path) -> str:
        uri = str(tmp_dir / "test.xlsx")
        df.to_excel(uri, index=False)
        return uri

    def test_reads_csv(self, df: pd.DataFrame, uri_csv: str, data_catalog: DataCatalog):
        df1 = data_catalog.get_dataframe(
            uri_csv, driver={"name": "pandas", "options": {"index_col": 0}}
        )
        assert isinstance(df1, pd.DataFrame)
        pd.testing.assert_frame_equal(df, df1)

    def test_reads_parquet(
        self, df: pd.DataFrame, uri_parquet: str, data_catalog: DataCatalog
    ):
        df1 = data_catalog.get_dataframe(uri_parquet)
        assert isinstance(df1, pd.DataFrame)
        pd.testing.assert_frame_equal(df, df1)

    def test_reads_fwf(self, df: pd.DataFrame, uri_fwf: str, data_catalog: DataCatalog):
        df1 = data_catalog.get_dataframe(
            uri_fwf, driver={"name": "pandas", "options": {"colspecs": "infer"}}
        )
        assert isinstance(df1, pd.DataFrame)
        pd.testing.assert_frame_equal(df1, df)

    @pytest.mark.skipif(not HAS_OPENPYXL, reason="openpyxl is not installed.")
    def test_reads_excel(
        self, df: pd.DataFrame, uri_xlsx: str, data_catalog: DataCatalog
    ):
        df1 = data_catalog.get_dataframe(
            uri_xlsx, driver={"name": "pandas", "options": {"index_col": 0}}
        )
        assert isinstance(df1, pd.DataFrame)
        pd.testing.assert_frame_equal(df1, df.set_index("id"))

    def test_dataframe_unit_attrs(
        self, df: pd.DataFrame, tmp_dir: Path, data_catalog: DataCatalog
    ):
        df_path = tmp_dir / "cities.csv"
        df["test_na"] = -9999
        df.to_csv(df_path)
        cities = {
            "cities": {
                "uri": str(df_path),
                "data_type": "DataFrame",
                "driver": "pandas",
                "metadata": {
                    "nodata": -9999,
                    "attrs": {
                        "city": {"long_name": "names of cities"},
                        "country": {"long_name": "names of countries"},
                    },
                },
            }
        }
        data_catalog.from_dict(cities)
        cities_df = data_catalog.get_dataframe("cities")
        assert cities_df["city"].attrs["long_name"] == "names of cities"
        assert cities_df["country"].attrs["long_name"] == "names of countries"
        assert np.all(cities_df["test_na"].isna())

    @pytest.fixture()
    def csv_uri_time(self, tmp_dir: Path, df_time: pd.DataFrame) -> str:
        uri = str(tmp_dir / "test_ts.csv")
        df_time.to_csv(uri)
        return uri

    def test_time(
        self, df_time: pd.DataFrame, csv_uri_time: str, data_catalog: DataCatalog
    ):
        dfts = data_catalog.get_dataframe(
            csv_uri_time,
            driver={"name": "pandas", "options": {"index_col": 0, "parse_dates": True}},
        )
        assert isinstance(dfts, pd.DataFrame)
        assert np.all(
            dfts == df_time
        )  # indexes have different freq when parse_dates is used.

    def test_time_rename(self, csv_uri_time: str, data_catalog: DataCatalog):
        # Test renaming
        rename = {
            "precip": "P",
            "temp": "T",
            "pet": "ET",
        }
        dfts = data_catalog.get_dataframe(
            csv_uri_time,
            driver={"name": "pandas", "options": {"index_col": 0, "parse_dates": True}},
            data_adapter={"rename": rename},
        )
        assert np.all(list(dfts.columns) == list(rename.values()))

    def test_time_unit_mult_add(
        self, csv_uri_time: str, data_catalog: DataCatalog, df_time: pd.DataFrame
    ):
        unit_mult = {
            "precip": 0.75,
            "temp": 2,
            "pet": 1,
        }
        unit_add = {
            "precip": 0,
            "temp": -1,
            "pet": 2,
        }
        dfts = data_catalog.get_dataframe(
            csv_uri_time,
            driver={"name": "pandas", "options": {"index_col": 0, "parse_dates": True}},
            data_adapter={"unit_mult": unit_mult, "unit_add": unit_add},
        )
        # Do checks
        for var in df_time.columns:
            assert np.all(df_time[var] * unit_mult[var] + unit_add[var] == dfts[var])

    def test_time_slice(self, csv_uri_time: str, data_catalog: DataCatalog):
        dfts = data_catalog.get_dataframe(
            csv_uri_time,
            time_range=("2007-01-02", "2007-01-04"),
            driver={"name": "pandas", "options": {"index_col": 0, "parse_dates": True}},
        )
        assert len(dfts) == 3

    def test_time_variable_slice(self, csv_uri_time: str, data_catalog: DataCatalog):
        # Test variable slice
        vars_slice = ["precip", "temp"]
        dfts = data_catalog.get_dataframe(
            csv_uri_time,
            variables=vars_slice,
            driver={
                "name": "pandas",
                "options": {"parse_dates": True, "index_col": 0},
            },
        )
        assert np.all(dfts.columns == vars_slice)


@pytest.mark.skip("needs catalogs refactor")
>>>>>>> a13aac80
def test_get_dataframe(df, tmpdir, data_catalog):
    n = len(data_catalog)
    name = "test.csv"
    fn = str(tmpdir.join(name))
    df.to_csv(fn)
    df = data_catalog.get_dataframe(fn, driver_kwargs=dict(index_col=0))
    assert len(data_catalog) == n + 1
    assert isinstance(df, pd.DataFrame)


def test_get_dataframe_provider(df, data_catalog):
    name = "test.csv"
    df = data_catalog.get_dataframe(name, provider="user")
    assert isinstance(df, pd.DataFrame)


def test_get_dataframe_variables(df, data_catalog):
    df = data_catalog.get_dataframe(df, variables=["city"])
    assert isinstance(df, pd.DataFrame)
    assert df.columns == ["city"]


def test_get_dataframe_custom_data(data_catalog):
    name = "test.csv"
    data = {"source": name, "provider": "user"}
    gdf = data_catalog.get_dataframe(data)
    assert isinstance(gdf, pd.DataFrame)


def test_get_dataframe_unknown_data_type(data_catalog):
    with pytest.raises(ValueError, match='Unknown tabular data type "list"'):
        data_catalog.get_dataframe([])


def test_get_dataframe_unknown_file(data_catalog):
    with pytest.raises(FileNotFoundError):
        data_catalog.get_dataframe("test1.csv")


def test_get_dataframe_unknown_keys(data_catalog):
    with pytest.raises(ValueError, match="Unknown keys in requested data"):
        data_catalog.get_dataframe({"name": "test"})


def test_detect_extent_rasterdataset(data_catalog):
    # raster dataset
    name = "chirps_global"
    bbox = 11.60, 45.20, 13.00, 46.80
    expected_temporal_range = tuple(pd.to_datetime(["2010-02-02", "2010-02-15"]))
    ds = cast(RasterDatasetAdapter, data_catalog.get_source(name))
    detected_spatial_range = to_geographic_bbox(*ds.get_bbox(detect=True))
    detected_temporal_range = ds.get_time_range(detect=True)
    assert np.allclose(detected_spatial_range, bbox)
    assert detected_temporal_range == expected_temporal_range


def test_detect_extent_geodataframe(data_catalog):
    # geodataframe
    name = "gadm_level1"
    bbox = (6.63087893, 35.49291611, 18.52069473, 49.01704407)
    ds = cast(GeoDataFrameAdapter, data_catalog.get_source(name))

    detected_spatial_range = to_geographic_bbox(*ds.get_bbox(detect=True))
    assert np.all(np.equal(detected_spatial_range, bbox))


def test_detect_extent_geodataset(data_catalog):
    name = "gtsmv3_eu_era5"
    bbox = (12.22412, 45.22705, 12.99316, 45.62256)
    expected_temporal_range = (
        np.datetime64("2010-02-01"),
        np.datetime64("2010-02-14T23:50:00.000000000"),
    )
    ds = cast(GeoDatasetAdapter, data_catalog.get_source(name))
    detected_spatial_range = to_geographic_bbox(*ds.get_bbox(detect=True))
    detected_temporal_range = ds.get_time_range(detect=True)
    assert np.all(np.equal(detected_spatial_range, bbox))
    assert detected_temporal_range == expected_temporal_range


def test_to_stac(tmpdir, data_catalog):
    _ = data_catalog.get_rasterdataset("chirps_global")
    _ = data_catalog.get_geodataframe("gadm_level1")
    _ = data_catalog.get_geodataset("gtsmv3_eu_era5")

    sources = [
        "chirps_global",
        "gadm_level1",
        "gtsmv3_eu_era5",
    ]

    stac_catalog = data_catalog.to_stac_catalog(str(tmpdir), used_only=True)

    assert sorted(list(map(lambda x: x.id, stac_catalog.get_children()))) == sources
    # the two empty strings are for the root and self link which are destinct
    assert sorted(
        [
            Path(join(tmpdir, x.get_href())) if x != str(tmpdir) else tmpdir
            for x in stac_catalog.get_links()
        ]
    ) == sorted([Path(join(tmpdir, p, "catalog.json")) for p in ["", *sources, ""]])


@pytest.mark.skip(reason="Contains bug regarding switch to Pydantic.")
def test_from_stac():
    catalog_from_stac = DataCatalog().from_stac_catalog(
        "./tests/data/stac/catalog.json"
    )

    assert type(catalog_from_stac.get_source("chirps_global")) == RasterDatasetAdapter
    assert type(catalog_from_stac.get_source("gadm_level1")) == GeoDataFrameAdapter
    # assert type(catalog_from_stac.get_source("gtsmv3_eu_era5")) == GeoDatasetAdapter


def test_yml_from_uri_path():
    uri = "https://google.com/nothinghere"
    with pytest.raises(requests.HTTPError):
        _yml_from_uri_or_path(uri)
    uri = "https://raw.githubusercontent.com/Deltares/hydromt/main/.pre-commit-config.yaml"
    yml = _yml_from_uri_or_path(uri)
    assert isinstance(yml, dict)
    assert len(yml) > 0<|MERGE_RESOLUTION|>--- conflicted
+++ resolved
@@ -719,9 +719,6 @@
         data_catalog.get_rasterdataset({"name": "test"})
 
 
-<<<<<<< HEAD
-def test_get_geodataframe_path(data_catalog):
-=======
 class TestGetGeoDataFrame:
     @pytest.fixture()
     def uri_geojson(self, tmp_dir: Path, geodf: gpd.GeoDataFrame) -> str:
@@ -824,9 +821,7 @@
             data_catalog.get_geodataframe("no_file.geojson")
 
 
-@pytest.mark.skip("needs catalogs refactor")
-def test_get_geodataframe(data_catalog):
->>>>>>> a13aac80
+def test_get_geodataframe_path(data_catalog):
     n = len(data_catalog)
     # vector dataset using three different ways
     name = "osm_coastlines"
@@ -1092,8 +1087,6 @@
     assert ds.name == "col1"
 
 
-<<<<<<< HEAD
-=======
 class TestGetDataFrame:
     @pytest.fixture()
     def uri_csv(self, df: pd.DataFrame, tmp_dir: Path) -> str:
@@ -1252,8 +1245,6 @@
         assert np.all(dfts.columns == vars_slice)
 
 
-@pytest.mark.skip("needs catalogs refactor")
->>>>>>> a13aac80
 def test_get_dataframe(df, tmpdir, data_catalog):
     n = len(data_catalog)
     name = "test.csv"
