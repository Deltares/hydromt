--- conflicted
+++ resolved
@@ -25,11 +25,8 @@
         "ModelComponent": ModelComponent,
         "VectorComponent": VectorComponent,
         "TablesComponent": TablesComponent,
-<<<<<<< HEAD
         "MeshComponent": MeshComponent,
-=======
         "ModelRegionComponent": ModelRegionComponent,
->>>>>>> 3948544e
     }
 
 
