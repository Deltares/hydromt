--- conflicted
+++ resolved
@@ -27,12 +27,8 @@
         "VectorComponent": VectorComponent,
         "TablesComponent": TablesComponent,
         "MeshComponent": MeshComponent,
-<<<<<<< HEAD
         "SpatialModelComponent": SpatialModelComponent,
-=======
-        "ModelRegionComponent": ModelRegionComponent,
         "DatasetsComponent": DatasetsComponent,
->>>>>>> 66218cfe
     }
 
 
