--- conflicted
+++ resolved
@@ -280,15 +280,9 @@
     # test mask
     da_clip1 = da.raster.clip_mask(da.raster.geometry_mask(gdf))
     assert np.all(np.isclose(da_clip1.raster.bounds, da_clip0.raster.bounds))
-<<<<<<< HEAD
-    da_clip1 = da.raster.clip_mask(da.raster.geometry_mask(gdf), mask=True)
-    assert np.all(np.isclose(da_clip1.raster.bounds, da.raster.bounds))
-    # test geom - different crs
-    da_clip1 = da.raster.clip_geom(gdf.to_crs(3857))
-=======
+
     # test geom - different crs & mask=True (changed in v0.7.2)
     da_clip1 = da.raster.clip_geom(gdf.to_crs(3857), mask=True)
->>>>>>> 4aa25144
     assert np.all(np.isclose(da_clip1.raster.bounds, da_clip0.raster.bounds))
     assert "mask" in da_clip1.coords
 
