--- conflicted
+++ resolved
@@ -5,117 +5,184 @@
 import numpy as np
 import pytest
 
-import hydromt
-from hydromt import raster
+from hydromt import DataCatalog, raster
 from hydromt.workflows.basin_mask import (
     _check_size,
     get_basin_geometry,
 )
 
-<<<<<<< HEAD
-logger = logging.getLogger("test_basin")
-=======
 logger = logging.getLogger("tets_basin")
 
 
-@pytest.mark.skip(reason="Needs refactor to Pydantic BaseModel.")
-def test_region(tmpdir, world, geodf, rioda):
-    # prepare test data
-    fn_gdf = str(tmpdir.join("world.geojson"))
-    world.to_file(fn_gdf, driver="GeoJSON")
-    fn_grid = str(tmpdir.join("grid.tif"))
-    rioda.raster.to_raster(fn_grid)
-    cat = DataCatalog()
-    cat.from_dict(
-        {
-            "world": {
-                "path": fn_gdf,
-                "data_type": "GeoDataFrame",
-                "driver": "vector",
-            },
-            "grid": {
-                "path": fn_grid,
-                "data_type": "RasterDataset",
-                "driver": "raster",
-            },
-        }
-    )
-
-    # model
-    region = {"region": [0.0, -1.0]}
-    with pytest.raises(ValueError, match=r"Region key .* not understood.*"):
-        parse_region(region)
-
-    model = MODELS.generic[0]
-    root = str(tmpdir.join(model)) + "_test_region"
-    if not os.path.isdir(root):
-        os.mkdir(root)
-    region = {model: root}
-    kind, region = parse_region(region)
-    assert kind == "model"
-
-    # geom
-    kind, region = parse_region({"geom": world})
-    assert isinstance(region["geom"], gpd.GeoDataFrame)
-    kind, region = parse_region({"geom": fn_gdf})
-    assert isinstance(region["geom"], gpd.GeoDataFrame)
-    kind, region = parse_region({"geom": "world"}, data_catalog=cat)
-    assert isinstance(region["geom"], gpd.GeoDataFrame)
-    # geom:  points should fail
-    region = {"geom": geodf}
-    with pytest.raises(ValueError, match=r"Region value.*"):
-        kind, region = parse_region(region)
-
-    # grid
-    kind, region = parse_region({"grid": rioda})
-    assert isinstance(region["grid"], xr.DataArray)
-    kind, region = parse_region({"grid": fn_grid})
-    assert isinstance(region["grid"], xr.DataArray)
-    kind, region = parse_region({"grid": "grid"}, data_catalog=cat)
-    assert isinstance(region["grid"], xr.DataArray)
-
-    # basid
-    region = {"basin": [1001, 1002, 1003, 1004, 1005]}
-    kind, region = parse_region(region)
-    assert kind == "basin"
-    assert region.get("basid") == [1001, 1002, 1003, 1004, 1005]
-    region = {"basin": 101}
-    kind, region = parse_region(region)
-    assert kind == "basin"
-    assert region.get("basid") == 101
-
-    # bbox
-    region = {"outlet": [0.0, -5.0, 3.0, 0.0]}
-    kind, region = parse_region(region)
-    assert kind == "outlet"
-    assert "bbox" in region
-
-    # xy
-    region = {"subbasin": [1.0, -1.0], "uparea": 5.0, "bounds": [0.0, -5.0, 3.0, 0.0]}
-    kind, region = parse_region(region)
-    assert kind == "subbasin"
-    assert "xy" in region
-    assert "bounds" in region
-    region = {"basin": [[1.0, 1.5], [0.0, -1.0]]}
-    kind, region = parse_region(region)
-    assert "xy" in region
-    region = {"interbasin": geodf}
-    kind, region = parse_region(region)
-    assert "xy" in region
-
-
-def test_region_value():
-    data_catalog = DataCatalog()
-    array = np.array([1001, 1002, 1003, 1004, 1005])
-    kwarg = _parse_region_value(array, data_catalog=data_catalog)
-    assert kwarg.get("basid") == array.tolist()
-    xy = (1.0, -1.0)
-    kwarg = _parse_region_value(xy, data_catalog=data_catalog)
-    assert kwarg.get("xy") == xy
-    root = "./"
-    kwarg = _parse_region_value(root, data_catalog=data_catalog)
-    assert kwarg.get("root") == root
->>>>>>> 8556208b
+# def test_region(tmpdir, world, geodf, rioda):
+#     # prepare test data
+#     fn_gdf = str(tmpdir.join("world.geojson"))
+#     world.to_file(fn_gdf, driver="GeoJSON")
+#     fn_grid = str(tmpdir.join("grid.tif"))
+#     rioda.raster.to_raster(fn_grid)
+#     cat = DataCatalog()
+#     cat.from_dict(
+#         {
+#             "world": {
+#                 "path": fn_gdf,
+#                 "data_type": "GeoDataFrame",
+#                 "driver": "vector",
+#             },
+#             "grid": {
+#                 "path": fn_grid,
+#                 "data_type": "RasterDataset",
+#                 "driver": "raster",
+#             },
+#         }
+#     )
+
+#     # model
+#     region = {"region": [0.0, -1.0]}
+#     with pytest.raises(ValueError, match=r"Region key .* not understood.*"):
+#         parse_region(region)
+
+#     model = MODELS.generic[0]
+#     root = str(tmpdir.join(model)) + "_test_region"
+#     if not os.path.isdir(root):
+#         os.mkdir(root)
+#     region = {model: root}
+#     kind, region = parse_region(region)
+#     assert kind == "model"
+
+#     # geom
+#     kind, region = parse_region({"geom": world})
+#     assert isinstance(region["geom"], gpd.GeoDataFrame)
+#     kind, region = parse_region({"geom": fn_gdf})
+#     assert isinstance(region["geom"], gpd.GeoDataFrame)
+#     kind, region = parse_region({"geom": "world"}, data_catalog=cat)
+#     assert isinstance(region["geom"], gpd.GeoDataFrame)
+#     # geom:  points should fail
+#     region = {"geom": geodf}
+#     with pytest.raises(ValueError, match=r"Region value.*"):
+#         kind, region = parse_region(region)
+
+#     # grid
+#     kind, region = parse_region({"grid": rioda})
+#     assert isinstance(region["grid"], xr.DataArray)
+#     kind, region = parse_region({"grid": fn_grid})
+#     assert isinstance(region["grid"], xr.DataArray)
+#     kind, region = parse_region({"grid": "grid"}, data_catalog=cat)
+#     assert isinstance(region["grid"], xr.DataArray)
+
+#     # basid
+#     region = {"basin": [1001, 1002, 1003, 1004, 1005]}
+#     kind, region = parse_region(region)
+#     assert kind == "basin"
+#     assert region.get("basid") == [1001, 1002, 1003, 1004, 1005]
+#     region = {"basin": 101}
+#     kind, region = parse_region(region)
+#     assert kind == "basin"
+#     assert region.get("basid") == 101
+
+#     # bbox
+#     region = {"outlet": [0.0, -5.0, 3.0, 0.0]}
+#     kind, region = parse_region(region)
+#     assert kind == "outlet"
+#     assert "bbox" in region
+
+#     # xy
+#     region = {"subbasin": [1.0, -1.0], "uparea": 5.0, "bounds": [0.0, -5.0, 3.0, 0.0]}
+#     kind, region = parse_region(region)
+#     assert kind == "subbasin"
+#     assert "xy" in region
+#     assert "bounds" in region
+#     region = {"basin": [[1.0, 1.5], [0.0, -1.0]]}
+#     kind, region = parse_region(region)
+#     assert "xy" in region
+#     region = {"interbasin": geodf}
+#     kind, region = parse_region(region)
+#     assert "xy" in region
+
+
+# @pytest.mark.skip(reason="Needs refactor to Pydantic BaseModel.")
+# def test_region(tmpdir, world, geodf, rioda):
+#     # prepare test data
+#     fn_gdf = str(tmpdir.join("world.geojson"))
+#     world.to_file(fn_gdf, driver="GeoJSON")
+#     fn_grid = str(tmpdir.join("grid.tif"))
+#     rioda.raster.to_raster(fn_grid)
+#     cat = DataCatalog()
+#     cat.from_dict(
+#         {
+#             "world": {
+#                 "path": fn_gdf,
+#                 "data_type": "GeoDataFrame",
+#                 "driver": "vector",
+#             },
+#             "grid": {
+#                 "path": fn_grid,
+#                 "data_type": "RasterDataset",
+#                 "driver": "raster",
+#             },
+#         }
+#     )
+
+#     # model
+#     region = {"region": [0.0, -1.0]}
+#     with pytest.raises(ValueError, match=r"Region key .* not understood.*"):
+#         parse_region(region)
+
+#     model = MODELS.generic[0]
+#     root = str(tmpdir.join(model)) + "_test_region"
+#     if not os.path.isdir(root):
+#         os.mkdir(root)
+#     region = {model: root}
+#     kind, region = parse_region(region)
+#     assert kind == "model"
+
+#     # geom
+#     kind, region = parse_region({"geom": world})
+#     assert isinstance(region["geom"], gpd.GeoDataFrame)
+#     kind, region = parse_region({"geom": fn_gdf})
+#     assert isinstance(region["geom"], gpd.GeoDataFrame)
+#     kind, region = parse_region({"geom": "world"}, data_catalog=cat)
+#     assert isinstance(region["geom"], gpd.GeoDataFrame)
+#     # geom:  points should fail
+#     region = {"geom": geodf}
+#     with pytest.raises(ValueError, match=r"Region value.*"):
+#         kind, region = parse_region(region)
+
+#     # grid
+#     kind, region = parse_region({"grid": rioda})
+#     assert isinstance(region["grid"], xr.DataArray)
+#     kind, region = parse_region({"grid": fn_grid})
+#     assert isinstance(region["grid"], xr.DataArray)
+#     kind, region = parse_region({"grid": "grid"}, data_catalog=cat)
+#     assert isinstance(region["grid"], xr.DataArray)
+
+#     # basid
+#     region = {"basin": [1001, 1002, 1003, 1004, 1005]}
+#     kind, region = parse_region(region)
+#     assert kind == "basin"
+#     assert region.get("basid") == [1001, 1002, 1003, 1004, 1005]
+#     region = {"basin": 101}
+#     kind, region = parse_region(region)
+#     assert kind == "basin"
+#     assert region.get("basid") == 101
+
+#     # bbox
+#     region = {"outlet": [0.0, -5.0, 3.0, 0.0]}
+#     kind, region = parse_region(region)
+#     assert kind == "outlet"
+#     assert "bbox" in region
+
+#     # xy
+#     region = {"subbasin": [1.0, -1.0], "uparea": 5.0, "bounds": [0.0, -5.0, 3.0, 0.0]}
+#     kind, region = parse_region(region)
+#     assert kind == "subbasin"
+#     assert "xy" in region
+#     assert "bounds" in region
+#     region = {"basin": [[1.0, 1.5], [0.0, -1.0]]}
+#     kind, region = parse_region(region)
+#     assert "xy" in region
+#     region = {"interbasin": geodf}
+#     kind, region = parse_region(region)
+#     assert "xy" in region
 
 
 def test_check_size(caplog):
@@ -137,7 +204,7 @@
 @pytest.mark.skip(reason="Needs implementation of RasterDataSet.")
 @pytest.mark.filterwarnings("ignore::UserWarning")
 def test_basin(caplog):
-    data_catalog = hydromt.DataCatalog("artifact_data", logger=logger)
+    data_catalog = DataCatalog("artifact_data", logger=logger)
     ds = data_catalog.get_rasterdataset("merit_hydro_1k")
     gdf_bas_index = data_catalog.get_geodataframe("merit_hydro_index")
     bas_index = data_catalog.get_source("merit_hydro_index")
